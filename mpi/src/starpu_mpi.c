--- conflicted
+++ resolved
@@ -75,8 +75,8 @@
 static int running = 0;
 
 #ifdef STARPU_SIMGRID
-static int _mpi_world_size;
-static int _mpi_world_rank;
+int _simgrid_mpi_world_size;
+int _simgrid_mpi_world_rank;
 
 static int wait_counter;
 static starpu_pthread_cond_t wait_counter_cond;
@@ -264,9 +264,9 @@
 				cb_args->req = req;
 
 				_STARPU_MPI_DEBUG(3, "Calling data_acquire_cb on starpu_mpi_copy_cb..\n");
-				STARPU_PTHREAD_MUTEX_UNLOCK(&mutex);
+				STARPU_PTHREAD_MUTEX_UNLOCK(&progress_mutex);
 				starpu_data_acquire_cb(early_data_handle->handle,STARPU_R,_starpu_mpi_early_data_cb,(void*) cb_args);
-				STARPU_PTHREAD_MUTEX_LOCK(&mutex);
+				STARPU_PTHREAD_MUTEX_LOCK(&progress_mutex);
 			}
 			/* Case: no matching data has been received. Store the receive request as an early_request. */
 			else
@@ -308,16 +308,11 @@
 	}
 
 	newer_requests = 1;
-<<<<<<< HEAD
-	STARPU_PTHREAD_COND_BROADCAST(&cond_progression);
+	STARPU_PTHREAD_COND_BROADCAST(&progress_cond);
 #ifdef STARPU_SIMGRID
 	starpu_pthread_queue_signal(&dontsleep);
 #endif
-	STARPU_PTHREAD_MUTEX_UNLOCK(&mutex);
-=======
-	STARPU_PTHREAD_COND_BROADCAST(&progress_cond);
 	STARPU_PTHREAD_MUTEX_UNLOCK(&progress_mutex);
->>>>>>> bf8927e1
 	_STARPU_MPI_LOG_OUT();
 }
 
@@ -1173,16 +1168,12 @@
 		STARPU_PTHREAD_MUTEX_UNLOCK(&detached_requests_mutex);
 
 		//_STARPU_MPI_DEBUG(3, "Test detached request %p - mpitag %d - TYPE %s %d\n", &req->data_request, req->node_tag.data_tag, _starpu_mpi_request_type(req->request_type), req->node_tag.rank);
-<<<<<<< HEAD
 #ifdef STARPU_SIMGRID
 		req->ret = _starpu_mpi_simgrid_mpi_test(&req->done, &flag);
 #else
 		req->ret = MPI_Test(&req->data_request, &flag, MPI_STATUS_IGNORE);
 #endif
 
-=======
-		req->ret = MPI_Test(&req->data_request, &flag, &status);
->>>>>>> bf8927e1
 		STARPU_MPI_ASSERT_MSG(req->ret == MPI_SUCCESS, "MPI_Test returning %s", _starpu_mpi_get_mpi_error_code(req->ret));
 
 		if (!flag)
@@ -1225,7 +1216,7 @@
 		/* put the submitted request into the list of pending requests
 		 * so that it can be handled by the progression mechanisms */
 		STARPU_PTHREAD_MUTEX_LOCK(&detached_requests_mutex);
-		_starpu_mpi_req_list_push_back(detached_requests, req);
+		_starpu_mpi_req_list_push_front(detached_requests, req);
 		STARPU_PTHREAD_MUTEX_UNLOCK(&detached_requests_mutex);
 
 		starpu_wake_all_blocked_workers();
@@ -1282,14 +1273,9 @@
 		//_starpu_mpi_early_data_add(early_data_handle);
 	}
 
-<<<<<<< HEAD
 	_STARPU_MPI_DEBUG(20, "Posting internal detached irecv on early_data_handle with tag %d from comm %ld src %d ..\n",
 			  early_data_handle->node_tag.data_tag, (long int)comm, status.MPI_SOURCE);
-	STARPU_PTHREAD_MUTEX_UNLOCK(&mutex);
-=======
-	_STARPU_MPI_DEBUG(20, "Posting internal detached irecv on early_data_handle with tag %d from comm %ld src %d ..\n", early_data_handle->node_tag.data_tag, (long int)comm, status.MPI_SOURCE);
 	STARPU_PTHREAD_MUTEX_UNLOCK(&progress_mutex);
->>>>>>> bf8927e1
 	early_data_handle->req = _starpu_mpi_irecv_common(early_data_handle->handle, status.MPI_SOURCE,
 							  early_data_handle->node_tag.data_tag, comm, 1, 0,
 							  NULL, NULL, 1, 1, envelope->size);
@@ -1313,40 +1299,6 @@
 	STARPU_PTHREAD_MUTEX_LOCK(&progress_mutex);
 }
 
-static void _starpu_mpi_add_sync_point_in_fxt(void)
-{
-#ifdef STARPU_USE_FXT
-	int rank;
-	int worldsize;
-	int ret;
-
-	starpu_mpi_comm_rank(MPI_COMM_WORLD, &rank);
-	starpu_mpi_comm_size(MPI_COMM_WORLD, &worldsize);
-
-	ret = MPI_Barrier(MPI_COMM_WORLD);
-	STARPU_MPI_ASSERT_MSG(ret == MPI_SUCCESS, "MPI_Barrier returning %s", _starpu_mpi_get_mpi_error_code(ret));
-
-	/* We generate a "unique" key so that we can make sure that different
-	 * FxT traces come from the same MPI run. */
-	int random_number;
-
-	/* XXX perhaps we don't want to generate a new seed if the application
-	 * specified some reproductible behaviour ? */
-	if (rank == 0)
-	{
-		srand(time(NULL));
-		random_number = rand();
-	}
-
-	ret = MPI_Bcast(&random_number, 1, MPI_INT, 0, MPI_COMM_WORLD);
-	STARPU_MPI_ASSERT_MSG(ret == MPI_SUCCESS, "MPI_Bcast returning %s", _starpu_mpi_get_mpi_error_code(ret));
-
-	_STARPU_MPI_TRACE_BARRIER(rank, worldsize, random_number);
-
-	_STARPU_MPI_DEBUG(3, "unique key %x\n", random_number);
-#endif
-}
-
 static void *_starpu_mpi_progress_thread_func(void *arg)
 {
 	struct _starpu_mpi_argc_argv *argc_argv = (struct _starpu_mpi_argc_argv *) arg;
@@ -1362,8 +1314,8 @@
 	MPI_Comm_size(argc_argv->comm, &worldsize);
 	MPI_Comm_set_errhandler(argc_argv->comm, MPI_ERRORS_RETURN);
 #ifdef STARPU_SIMGRID
-	_mpi_world_size = worldsize;
-	_mpi_world_rank = rank;
+	_simgrid_mpi_world_size = worldsize;
+	_simgrid_mpi_world_rank = rank;
 #endif
 	_starpu_mpi_fake_world_size = starpu_get_env_number("STARPU_MPI_FAKE_SIZE");
 	_starpu_mpi_fake_world_rank = starpu_get_env_number("STARPU_MPI_FAKE_RANK");
@@ -1414,17 +1366,13 @@
 	STARPU_PTHREAD_COND_SIGNAL(&progress_cond);
 	STARPU_PTHREAD_MUTEX_UNLOCK(&progress_mutex);
 
-<<<<<<< HEAD
 #ifdef STARPU_SIMGRID
 	starpu_pthread_wait_init(&wait);
 	starpu_pthread_queue_init(&dontsleep);
 	starpu_pthread_queue_register(&wait, &dontsleep);
 #endif
 
-	STARPU_PTHREAD_MUTEX_LOCK(&mutex);
-=======
 	STARPU_PTHREAD_MUTEX_LOCK(&progress_mutex);
->>>>>>> bf8927e1
 
  	int envelope_request_submitted = 0;
 
@@ -1434,9 +1382,13 @@
 		starpu_pthread_wait_reset(&wait);
 #endif
 		/* shall we block ? */
+		unsigned block = _starpu_mpi_req_list_empty(ready_requests) && _starpu_mpi_early_request_count() == 0 && _starpu_mpi_sync_data_count() == 0;
+
+#ifndef STARPU_MPI_ACTIVITY
 		STARPU_PTHREAD_MUTEX_LOCK(&detached_requests_mutex);
-		unsigned block = _starpu_mpi_req_list_empty(ready_requests) && _starpu_mpi_early_request_count() == 0 && _starpu_mpi_sync_data_count() == 0  && _starpu_mpi_req_list_empty(detached_requests);
+		block = block && _starpu_mpi_req_list_empty(detached_requests);
 		STARPU_PTHREAD_MUTEX_UNLOCK(&detached_requests_mutex);
+#endif /* STARPU_MPI_ACTIVITY */
 
 		if (block)
 		{
@@ -1589,9 +1541,9 @@
 			}
 		}
 #ifdef STARPU_SIMGRID
-		STARPU_PTHREAD_MUTEX_UNLOCK(&mutex);
+		STARPU_PTHREAD_MUTEX_UNLOCK(&progress_mutex);
 		starpu_pthread_wait_wait(&wait);
-		STARPU_PTHREAD_MUTEX_LOCK(&mutex);
+		STARPU_PTHREAD_MUTEX_LOCK(&progress_mutex);
 #endif
 	}
 
@@ -1640,166 +1592,109 @@
 	return NULL;
 }
 
+static void _starpu_mpi_add_sync_point_in_fxt(void)
+{
+#ifdef STARPU_USE_FXT
+	int rank;
+	int worldsize;
+	int ret;
+
+	starpu_mpi_comm_rank(MPI_COMM_WORLD, &rank);
+	starpu_mpi_comm_size(MPI_COMM_WORLD, &worldsize);
+
+	ret = MPI_Barrier(MPI_COMM_WORLD);
+	STARPU_MPI_ASSERT_MSG(ret == MPI_SUCCESS, "MPI_Barrier returning %s", _starpu_mpi_get_mpi_error_code(ret));
+
+	/* We generate a "unique" key so that we can make sure that different
+	 * FxT traces come from the same MPI run. */
+	int random_number;
+
+	/* XXX perhaps we don't want to generate a new seed if the application
+	 * specified some reproductible behaviour ? */
+	if (rank == 0)
+	{
+		srand(time(NULL));
+		random_number = rand();
+	}
+
+	ret = MPI_Bcast(&random_number, 1, MPI_INT, 0, MPI_COMM_WORLD);
+	STARPU_MPI_ASSERT_MSG(ret == MPI_SUCCESS, "MPI_Bcast returning %s", _starpu_mpi_get_mpi_error_code(ret));
+
+	_STARPU_MPI_TRACE_BARRIER(rank, worldsize, random_number);
+
+	_STARPU_MPI_DEBUG(3, "unique key %x\n", random_number);
+#endif
+}
+
 int _starpu_mpi_progress_init(struct _starpu_mpi_argc_argv *argc_argv)
 {
-<<<<<<< HEAD
-	struct _starpu_mpi_argc_argv *argc_argv;
-	_STARPU_MALLOC(argc_argv, sizeof(struct _starpu_mpi_argc_argv));
-	argc_argv->initialize_mpi = initialize_mpi;
-	argc_argv->argc = argc;
-	argc_argv->argv = argv;
-	argc_argv->comm = comm;
-
-#ifdef STARPU_SIMGRID
-	/* Call MPI_Init_thread as early as possible, to initialize simgrid
-	 * before working with mutexes etc. */
-	_starpu_mpi_do_initialize(argc_argv);
-#endif
-
-	STARPU_PTHREAD_MUTEX_INIT(&mutex, NULL);
-	STARPU_PTHREAD_COND_INIT(&cond_progression, NULL);
-	STARPU_PTHREAD_COND_INIT(&cond_finished, NULL);
-=======
-	STARPU_PTHREAD_MUTEX_INIT(&progress_mutex, NULL);
-	STARPU_PTHREAD_COND_INIT(&progress_cond, NULL);
-	STARPU_PTHREAD_COND_INIT(&barrier_cond, NULL);
->>>>>>> bf8927e1
-	ready_requests = _starpu_mpi_req_list_new();
-
-	STARPU_PTHREAD_MUTEX_INIT(&detached_requests_mutex, NULL);
-	detached_requests = _starpu_mpi_req_list_new();
-
-	STARPU_PTHREAD_MUTEX_INIT(&mutex_posted_requests, NULL);
-	_starpu_mpi_comm = starpu_getenv("STARPU_MPI_COMM") != NULL;
-
-<<<<<<< HEAD
+        STARPU_PTHREAD_MUTEX_INIT(&progress_mutex, NULL);
+        STARPU_PTHREAD_COND_INIT(&progress_cond, NULL);
+        STARPU_PTHREAD_COND_INIT(&barrier_cond, NULL);
+        ready_requests = _starpu_mpi_req_list_new();
+
+        STARPU_PTHREAD_MUTEX_INIT(&detached_requests_mutex, NULL);
+        detached_requests = _starpu_mpi_req_list_new();
+
+        STARPU_PTHREAD_MUTEX_INIT(&mutex_posted_requests, NULL);
+        _starpu_mpi_comm = starpu_getenv("STARPU_MPI_COMM") != NULL;
+
 #ifdef STARPU_SIMGRID
 	STARPU_PTHREAD_MUTEX_INIT(&wait_counter_mutex, NULL);
 	STARPU_PTHREAD_COND_INIT(&wait_counter_cond, NULL);
 #endif
 
-#ifdef STARPU_MPI_ACTIVITY
-	hookid = starpu_progression_hook_register(_starpu_mpi_progression_hook_func, NULL);
-	STARPU_MPI_ASSERT_MSG(hookid >= 0, "starpu_progression_hook_register failed");
-#endif /* STARPU_MPI_ACTIVITY */
-
-=======
->>>>>>> bf8927e1
-#ifdef STARPU_SIMGRID
-	_starpu_mpi_progress_thread_func(argc_argv);
-	return 0;
+#ifdef STARPU_SIMGRID
+        _starpu_mpi_progress_thread_func(argc_argv);
+        return 0;
 #else
-	STARPU_PTHREAD_CREATE(&progress_thread, NULL, _starpu_mpi_progress_thread_func, argc_argv);
-
+        STARPU_PTHREAD_CREATE(&progress_thread, NULL, _starpu_mpi_progress_thread_func, argc_argv);
+
+        STARPU_PTHREAD_MUTEX_LOCK(&progress_mutex);
+        while (!running)
+                STARPU_PTHREAD_COND_WAIT(&progress_cond, &progress_mutex);
+        STARPU_PTHREAD_MUTEX_UNLOCK(&progress_mutex);
+
+        return 0;
+#endif
+}
+
+#ifdef STARPU_SIMGRID
+void _starpu_mpi_wait_for_initialization()
+{
+	/* Wait for MPI initialization to finish */
 	STARPU_PTHREAD_MUTEX_LOCK(&progress_mutex);
 	while (!running)
-<<<<<<< HEAD
-		STARPU_PTHREAD_COND_WAIT(&cond_progression, &mutex);
-	STARPU_PTHREAD_MUTEX_UNLOCK(&mutex);
-
-	return 0;
-#endif
-}
-
-#ifdef STARPU_SIMGRID
-/* This is called before application's main, to initialize SMPI before we can
- * create MSG processes to run application's main */
-int _starpu_mpi_simgrid_init(int argc, char *argv[])
-{
-	return _starpu_mpi_initialize(&argc, &argv, 1, MPI_COMM_WORLD);
-}
-#endif
-
-int starpu_mpi_init_comm(int *argc STARPU_ATTRIBUTE_UNUSED, char ***argv STARPU_ATTRIBUTE_UNUSED, int initialize_mpi STARPU_ATTRIBUTE_UNUSED, MPI_Comm comm STARPU_ATTRIBUTE_UNUSED)
-{
-#ifdef STARPU_SIMGRID
-	/* Wait for MPI initialization to finish */
-	STARPU_PTHREAD_MUTEX_LOCK(&mutex);
-	while (!running)
-		STARPU_PTHREAD_COND_WAIT(&cond_progression, &mutex);
-	STARPU_PTHREAD_MUTEX_UNLOCK(&mutex);
-
-	return 0;
-#else
-	return _starpu_mpi_initialize(argc, argv, initialize_mpi, comm);
-#endif
-}
-
-int starpu_mpi_init(int *argc, char ***argv, int initialize_mpi)
-{
-	return starpu_mpi_init_comm(argc, argv, initialize_mpi, MPI_COMM_WORLD);
-}
-
-int starpu_mpi_initialize(void)
-{
-#ifdef STARPU_SIMGRID
-	return 0;
-#else
-	return _starpu_mpi_initialize(NULL, NULL, 0, MPI_COMM_WORLD);
-#endif
-}
-=======
 		STARPU_PTHREAD_COND_WAIT(&progress_cond, &progress_mutex);
 	STARPU_PTHREAD_MUTEX_UNLOCK(&progress_mutex);
->>>>>>> bf8927e1
-
-	return 0;
-#endif
-}
+}
+#endif
 
 void _starpu_mpi_progress_shutdown(int *value)
 {
-<<<<<<< HEAD
-#ifndef STARPU_SIMGRID
-	void *value;
-#endif
-	int rank, world_size;
-
-	/* We need to get the rank before calling MPI_Finalize to pass to _starpu_mpi_comm_amounts_display() */
-	starpu_mpi_comm_rank(MPI_COMM_WORLD, &rank);
-	starpu_mpi_comm_size(MPI_COMM_WORLD, &world_size);
-
-	/* kill the progression thread */
-	STARPU_PTHREAD_MUTEX_LOCK(&mutex);
-	running = 0;
-	STARPU_PTHREAD_COND_BROADCAST(&cond_progression);
+        STARPU_PTHREAD_MUTEX_LOCK(&progress_mutex);
+        running = 0;
+        STARPU_PTHREAD_COND_BROADCAST(&progress_cond);
 #ifdef STARPU_SIMGRID
 	starpu_pthread_queue_signal(&dontsleep);
 #endif
-	STARPU_PTHREAD_MUTEX_UNLOCK(&mutex);
-
-#ifndef STARPU_SIMGRID
-	starpu_pthread_join(progress_thread, &value);
-#else
-=======
-	STARPU_PTHREAD_MUTEX_LOCK(&progress_mutex);
-	running = 0;
-	STARPU_PTHREAD_COND_BROADCAST(&progress_cond);
-	STARPU_PTHREAD_MUTEX_UNLOCK(&progress_mutex);
-#ifdef STARPU_SIMGRID
->>>>>>> bf8927e1
+        STARPU_PTHREAD_MUTEX_UNLOCK(&progress_mutex);
+
+#ifdef STARPU_SIMGRID
+	(void) value;
 	/* FIXME: should rather properly wait for _starpu_mpi_progress_thread_func to finish */
 	MSG_process_sleep(1);
 #else
 	starpu_pthread_join(progress_thread, (void *)value);
 #endif
-	/* free the request queues */
-	_starpu_mpi_req_list_delete(detached_requests);
-	_starpu_mpi_req_list_delete(ready_requests);
-
-<<<<<<< HEAD
-	_starpu_mpi_comm_amounts_display(stderr, rank);
-	_starpu_mpi_comm_amounts_free();
-	_starpu_mpi_cache_free(world_size);
-	_starpu_mpi_tag_free();
-	_starpu_mpi_comm_free();
-
-	return 0;
-=======
-	STARPU_PTHREAD_MUTEX_DESTROY(&mutex_posted_requests);
-	STARPU_PTHREAD_MUTEX_DESTROY(&progress_mutex);
-	STARPU_PTHREAD_COND_DESTROY(&barrier_cond);
->>>>>>> bf8927e1
+
+        /* free the request queues */
+        _starpu_mpi_req_list_delete(detached_requests);
+        _starpu_mpi_req_list_delete(ready_requests);
+
+        STARPU_PTHREAD_MUTEX_DESTROY(&mutex_posted_requests);
+        STARPU_PTHREAD_MUTEX_DESTROY(&progress_mutex);
+        STARPU_PTHREAD_COND_DESTROY(&barrier_cond);
 }
 
 void _starpu_mpi_clear_cache(starpu_data_handle_t data_handle)
@@ -1862,7 +1757,6 @@
 	return ((struct _starpu_mpi_node_tag *)(data->mpi_data))->data_tag;
 }
 
-<<<<<<< HEAD
 void starpu_mpi_get_data_on_node_detached(MPI_Comm comm, starpu_data_handle_t data_handle, int node, void (*callback)(void*), void *arg)
 {
 	int me, rank, tag;
@@ -1963,54 +1857,6 @@
 	return;
 }
 
-int starpu_mpi_comm_size(MPI_Comm comm, int *size)
-{
-	if (_starpu_mpi_fake_world_size != -1)
-	{
-		*size = _starpu_mpi_fake_world_size;
-		return 0;
-	}
-#ifdef STARPU_SIMGRID
-	STARPU_MPI_ASSERT_MSG(comm == MPI_COMM_WORLD, "StarPU-SMPI only works with MPI_COMM_WORLD for now");
-	*size = _mpi_world_size;
-	return 0;
-#else
-	return MPI_Comm_size(comm, size);
-#endif
-}
-
-int starpu_mpi_comm_rank(MPI_Comm comm, int *rank)
-{
-	if (_starpu_mpi_fake_world_rank != -1)
-	{
-		*rank = _starpu_mpi_fake_world_rank;
-		return 0;
-	}
-#ifdef STARPU_SIMGRID
-	STARPU_MPI_ASSERT_MSG(comm == MPI_COMM_WORLD, "StarPU-SMPI only works with MPI_COMM_WORLD for now");
-	*rank = _mpi_world_rank;
-	return 0;
-#else
-	return MPI_Comm_rank(comm, rank);
-#endif
-}
-
-int starpu_mpi_world_size(void)
-{
-	int size;
-	starpu_mpi_comm_size(MPI_COMM_WORLD, &size);
-	return size;
-}
-
-int starpu_mpi_world_rank(void)
-{
-	int rank;
-	starpu_mpi_comm_rank(MPI_COMM_WORLD, &rank);
-	return rank;
-}
-
-=======
->>>>>>> bf8927e1
 int starpu_mpi_wait_for_all(MPI_Comm comm)
 {
 	int mpi = 1;
