/* StarPU --- Runtime system for heterogeneous multicore architectures.
 *
 * Copyright (C) 2009, 2010-2017  Université de Bordeaux
 * Copyright (C) 2010, 2011, 2012, 2013, 2014, 2015, 2016, 2017  CNRS
 * Copyright (C) 2016  Inria
 *
 * StarPU is free software; you can redistribute it and/or modify
 * it under the terms of the GNU Lesser General Public License as published by
 * the Free Software Foundation; either version 2.1 of the License, or (at
 * your option) any later version.
 *
 * StarPU is distributed in the hope that it will be useful, but
 * WITHOUT ANY WARRANTY; without even the implied warranty of
 * MERCHANTABILITY or FITNESS FOR A PARTICULAR PURPOSE.
 *
 * See the GNU Lesser General Public License in COPYING.LGPL for more details.
 */

#include <stdlib.h>
#include <limits.h>
#include <starpu_mpi.h>
#include <starpu_mpi_datatype.h>
#include <starpu_mpi_private.h>
#include <starpu_mpi_cache.h>
#include <starpu_profiling.h>
#include <starpu_mpi_stats.h>
#include <starpu_mpi_cache.h>
#include <starpu_mpi_select_node.h>
#include <starpu_mpi_init.h>
#include <common/config.h>
#include <common/thread.h>
#include <datawizard/interfaces/data_interface.h>
#include <datawizard/coherency.h>
#include <core/simgrid.h>
#include <core/task.h>
#include <core/topology.h>
#include <core/workers.h>

<<<<<<< HEAD
#if defined(STARPU_USE_MPI_MPI)
#include <mpi/starpu_mpi_comm.h>
#include <mpi/starpu_mpi_tag.h>
=======
/* Number of ready requests to process before polling for completed requests */
static unsigned nready_process;

/* Number of send requests to submit to MPI at the same time */
static unsigned ndetached_send;

static int mpi_thread_cpuid = -1;

static void _starpu_mpi_add_sync_point_in_fxt(void);
static void _starpu_mpi_submit_ready_request(void *arg);
static void _starpu_mpi_handle_ready_request(struct _starpu_mpi_req *req);
static void _starpu_mpi_handle_request_termination(struct _starpu_mpi_req *req);
#ifdef STARPU_VERBOSE
static char *_starpu_mpi_request_type(enum _starpu_mpi_request_type request_type);
#endif
static struct _starpu_mpi_req *_starpu_mpi_isend_common(starpu_data_handle_t data_handle,
							int dest, starpu_mpi_tag_t data_tag, MPI_Comm comm,
							unsigned detached, unsigned sync, int prio, void (*callback)(void *), void *arg,
							int sequential_consistency);
static struct _starpu_mpi_req *_starpu_mpi_irecv_common(starpu_data_handle_t data_handle,
							int source, starpu_mpi_tag_t data_tag, MPI_Comm comm,
							unsigned detached, unsigned sync, void (*callback)(void *), void *arg,
							int sequential_consistency, int is_internal_req,
							starpu_ssize_t count);
static void _starpu_mpi_handle_detached_request(struct _starpu_mpi_req *req);
static void _starpu_mpi_early_data_cb(void* arg);

/* The list of ready requests */
static struct _starpu_mpi_req_list ready_recv_requests;
static struct _starpu_mpi_req_prio_list ready_send_requests;

/* The list of detached requests that have already been submitted to MPI */
static struct _starpu_mpi_req_list detached_requests;
static unsigned detached_send_nrequests;
static starpu_pthread_mutex_t detached_requests_mutex;

/* Condition to wake up progression thread */
static starpu_pthread_cond_t progress_cond;
/* Condition to wake up waiting for all current MPI requests to finish */
static starpu_pthread_cond_t barrier_cond;
static starpu_pthread_mutex_t progress_mutex;
#ifndef STARPU_SIMGRID
static starpu_pthread_t progress_thread;
#endif
static int running = 0;

#ifdef STARPU_SIMGRID
static int wait_counter;
static starpu_pthread_cond_t wait_counter_cond;
static starpu_pthread_mutex_t wait_counter_mutex;
#endif
int _starpu_mpi_fake_world_size = -1;
int _starpu_mpi_fake_world_rank = -1;

/* Count requests posted by the application and not yet submitted to MPI */
static starpu_pthread_mutex_t mutex_posted_requests;
static starpu_pthread_mutex_t mutex_ready_requests;
static int posted_requests = 0, ready_requests = 0, newer_requests, barrier_running = 0;

#define _STARPU_MPI_INC_POSTED_REQUESTS(value) { STARPU_PTHREAD_MUTEX_LOCK(&mutex_posted_requests); posted_requests += value; STARPU_PTHREAD_MUTEX_UNLOCK(&mutex_posted_requests); }
#define _STARPU_MPI_INC_READY_REQUESTS(value) { STARPU_PTHREAD_MUTEX_LOCK(&mutex_ready_requests); ready_requests += value; STARPU_PTHREAD_MUTEX_UNLOCK(&mutex_ready_requests); }

#pragma weak smpi_simulated_main_
extern int smpi_simulated_main_(int argc, char *argv[]);

#pragma weak smpi_process_set_user_data
#if !HAVE_DECL_SMPI_PROCESS_SET_USER_DATA
extern void smpi_process_set_user_data(void *);
#endif

static void _starpu_mpi_request_init(struct _starpu_mpi_req **req)
{
	_STARPU_MPI_CALLOC(*req, 1, sizeof(struct _starpu_mpi_req));

	/* Initialize the request structure */
	(*req)->data_handle = NULL;
	(*req)->prio = 0;

	(*req)->datatype = 0;
	(*req)->datatype_name = NULL;
	(*req)->ptr = NULL;
	(*req)->count = -1;
	(*req)->registered_datatype = -1;

	(*req)->node_tag.rank = -1;
	(*req)->node_tag.data_tag = -1;
	(*req)->node_tag.comm = 0;

	(*req)->func = NULL;

	(*req)->status = NULL;
	(*req)->data_request = 0;
	(*req)->flag = NULL;

	(*req)->ret = -1;
	STARPU_PTHREAD_MUTEX_INIT(&((*req)->req_mutex), NULL);
	STARPU_PTHREAD_COND_INIT(&((*req)->req_cond), NULL);
	STARPU_PTHREAD_MUTEX_INIT(&((*req)->posted_mutex), NULL);
	STARPU_PTHREAD_COND_INIT(&((*req)->posted_cond), NULL);

	(*req)->request_type = UNKNOWN_REQ;

	(*req)->submitted = 0;
	(*req)->completed = 0;
	(*req)->posted = 0;

	(*req)->other_request = NULL;

	(*req)->sync = 0;
	(*req)->detached = -1;
	(*req)->callback = NULL;
	(*req)->callback_arg = NULL;

	(*req)->size_req = 0;
	(*req)->internal_req = NULL;
	(*req)->is_internal_req = 0;
	(*req)->to_destroy = 1;
	(*req)->early_data_handle = NULL;
	(*req)->envelope = NULL;
	(*req)->sequential_consistency = 1;
	(*req)->pre_sync_jobid = -1;
	(*req)->post_sync_jobid = -1;

#ifdef STARPU_SIMGRID
	starpu_pthread_queue_init(&((*req)->queue));
	starpu_pthread_queue_register(&wait, &((*req)->queue));
	(*req)->done = 0;
#endif
}

static void _starpu_mpi_request_destroy(struct _starpu_mpi_req *req)
{
	STARPU_PTHREAD_MUTEX_DESTROY(&req->req_mutex);
	STARPU_PTHREAD_COND_DESTROY(&req->req_cond);
	STARPU_PTHREAD_MUTEX_DESTROY(&req->posted_mutex);
	STARPU_PTHREAD_COND_DESTROY(&req->posted_cond);
	free(req->datatype_name);
	req->datatype_name = NULL;
#ifdef STARPU_SIMGRID
	starpu_pthread_queue_unregister(&wait, &req->queue);
	starpu_pthread_queue_destroy(&req->queue);
#endif
	free(req);
}

 /********************************************************/
 /*                                                      */
 /*  Send/Receive functionalities                        */
 /*                                                      */
 /********************************************************/

struct _starpu_mpi_early_data_cb_args
{
	starpu_data_handle_t data_handle;
	starpu_data_handle_t early_handle;
	struct _starpu_mpi_req *req;
	void *buffer;
};

static void _starpu_mpi_submit_ready_request(void *arg)
{
	_STARPU_MPI_LOG_IN();
	struct _starpu_mpi_req *req = arg;

	_STARPU_MPI_INC_POSTED_REQUESTS(-1);

	_STARPU_MPI_DEBUG(0, "new req %p srcdst %d tag %"PRIi64"d and type %s %d\n", req, req->node_tag.rank, req->node_tag.data_tag, _starpu_mpi_request_type(req->request_type), req->is_internal_req);

	STARPU_PTHREAD_MUTEX_LOCK(&progress_mutex);

	if (req->request_type == RECV_REQ)
	{
		/* Case : the request is the internal receive request submitted
		 * by StarPU-MPI to receive incoming data without a matching
		 * early_request from the application. We immediately allocate the
		 * pointer associated to the data_handle, and push it into the
		 * ready_requests list, so as the real MPI request can be submitted
		 * before the next submission of the envelope-catching request. */
		if (req->is_internal_req)
		{
			_starpu_mpi_datatype_allocate(req->data_handle, req);
			if (req->registered_datatype == 1)
			{
				req->count = 1;
				req->ptr = starpu_data_get_local_ptr(req->data_handle);
			}
			else
			{
				STARPU_ASSERT(req->count);
				_STARPU_MPI_MALLOC(req->ptr, req->count);
			}

			_STARPU_MPI_DEBUG(3, "Pushing internal starpu_mpi_irecv request %p type %s tag %"PRIi64"d src %d data %p ptr %p datatype '%s' count %d registered_datatype %d \n",
					  req, _starpu_mpi_request_type(req->request_type), req->node_tag.data_tag, req->node_tag.rank, req->data_handle, req->ptr,
					  req->datatype_name, (int)req->count, req->registered_datatype);
			_starpu_mpi_req_list_push_front(&ready_recv_requests, req);
			_STARPU_MPI_INC_READY_REQUESTS(+1);

			/* inform the starpu mpi thread that the request has been pushed in the ready_requests list */
			STARPU_PTHREAD_MUTEX_UNLOCK(&progress_mutex);
			STARPU_PTHREAD_MUTEX_LOCK(&req->posted_mutex);
			req->posted = 1;
			STARPU_PTHREAD_COND_BROADCAST(&req->posted_cond);
			STARPU_PTHREAD_MUTEX_UNLOCK(&req->posted_mutex);
			STARPU_PTHREAD_MUTEX_LOCK(&progress_mutex);
		}
		else
		{
			/* test whether some data with the given tag and source have already been received by StarPU-MPI*/
			struct _starpu_mpi_early_data_handle *early_data_handle = _starpu_mpi_early_data_find(&req->node_tag);

			/* Case: a receive request for a data with the given tag and source has already been
			 * posted by StarPU. Asynchronously requests a Read permission over the temporary handle ,
			 * so as when the internal receive is completed, the _starpu_mpi_early_data_cb function
			 * will be called to bring the data back to the original data handle associated to the request.*/
			if (early_data_handle)
			{
				STARPU_PTHREAD_MUTEX_UNLOCK(&progress_mutex);
				STARPU_PTHREAD_MUTEX_LOCK(&(early_data_handle->req_mutex));
				while (!(early_data_handle->req_ready))
					STARPU_PTHREAD_COND_WAIT(&(early_data_handle->req_cond), &(early_data_handle->req_mutex));
				STARPU_PTHREAD_MUTEX_UNLOCK(&(early_data_handle->req_mutex));
				STARPU_PTHREAD_MUTEX_LOCK(&progress_mutex);

				_STARPU_MPI_DEBUG(3, "The RECV request %p with tag %"PRIi64"d has already been received, copying previously received data into handle's pointer..\n", req, req->node_tag.data_tag);
				STARPU_ASSERT(req->data_handle != early_data_handle->handle);

				req->internal_req = early_data_handle->req;
				req->early_data_handle = early_data_handle;

				struct _starpu_mpi_early_data_cb_args *cb_args;
				_STARPU_MPI_MALLOC(cb_args, sizeof(struct _starpu_mpi_early_data_cb_args));
				cb_args->data_handle = req->data_handle;
				cb_args->early_handle = early_data_handle->handle;
				cb_args->buffer = early_data_handle->buffer;
				cb_args->req = req;

				_STARPU_MPI_DEBUG(3, "Calling data_acquire_cb on starpu_mpi_copy_cb..\n");
				STARPU_PTHREAD_MUTEX_UNLOCK(&progress_mutex);
				starpu_data_acquire_cb(early_data_handle->handle,STARPU_R,_starpu_mpi_early_data_cb,(void*) cb_args);
				STARPU_PTHREAD_MUTEX_LOCK(&progress_mutex);
			}
			/* Case: no matching data has been received. Store the receive request as an early_request. */
			else
			{
				struct _starpu_mpi_req *sync_req = _starpu_mpi_sync_data_find(req->node_tag.data_tag, req->node_tag.rank, req->node_tag.comm);
				_STARPU_MPI_DEBUG(3, "----------> Looking for sync data for tag %"PRIi64"d and src %d = %p\n", req->node_tag.data_tag, req->node_tag.rank, sync_req);
				if (sync_req)
				{
					req->sync = 1;
					_starpu_mpi_datatype_allocate(req->data_handle, req);
					if (req->registered_datatype == 1)
					{
						req->count = 1;
						req->ptr = starpu_data_get_local_ptr(req->data_handle);
					}
					else
					{
						req->count = sync_req->count;
						STARPU_ASSERT(req->count);
						_STARPU_MPI_MALLOC(req->ptr, req->count);
					}
					_starpu_mpi_req_list_push_front(&ready_recv_requests, req);
					_STARPU_MPI_INC_READY_REQUESTS(+1);
					_starpu_mpi_request_destroy(sync_req);
				}
				else
				{
					_STARPU_MPI_DEBUG(3, "Adding the pending receive request %p (srcdst %d tag %"PRIi64"d) into the request hashmap\n", req, req->node_tag.rank, req->node_tag.data_tag);
					_starpu_mpi_early_request_enqueue(req);
				}
			}
		}
	}
	else
	{
		if (req->request_type == SEND_REQ)
			_starpu_mpi_req_prio_list_push_front(&ready_send_requests, req);
		else
			_starpu_mpi_req_list_push_front(&ready_recv_requests, req);
		_STARPU_MPI_INC_READY_REQUESTS(+1);
		_STARPU_MPI_DEBUG(3, "Pushing new request %p type %s tag %"PRIi64"d src %d data %p ptr %p datatype '%s' count %d registered_datatype %d \n",
				  req, _starpu_mpi_request_type(req->request_type), req->node_tag.data_tag, req->node_tag.rank, req->data_handle, req->ptr,
				  req->datatype_name, (int)req->count, req->registered_datatype);
	}

	newer_requests = 1;
	STARPU_PTHREAD_COND_BROADCAST(&progress_cond);
#ifdef STARPU_SIMGRID
	starpu_pthread_queue_signal(&dontsleep);
#endif
	STARPU_PTHREAD_MUTEX_UNLOCK(&progress_mutex);
	_STARPU_MPI_LOG_OUT();
}

static void nop_acquire_cb(void *arg)
{
	starpu_data_release(arg);
}

static struct _starpu_mpi_req *_starpu_mpi_isend_irecv_common(starpu_data_handle_t data_handle,
							      int srcdst, starpu_mpi_tag_t data_tag, MPI_Comm comm,
							      unsigned detached, unsigned sync, int prio, void (*callback)(void *), void *arg,
							      enum _starpu_mpi_request_type request_type, void (*func)(struct _starpu_mpi_req *),
							      enum starpu_data_access_mode mode,
							      int sequential_consistency,
							      int is_internal_req,
							      starpu_ssize_t count)
{
	struct _starpu_mpi_req *req;

	if (_starpu_mpi_fake_world_size != -1)
	{
		/* Don't actually do the communication */
		starpu_data_acquire_on_node_cb_sequential_consistency(data_handle, STARPU_MAIN_RAM, mode, nop_acquire_cb, data_handle, sequential_consistency);
		return NULL;
	}

	_STARPU_MPI_LOG_IN();
	_STARPU_MPI_INC_POSTED_REQUESTS(1);

	_starpu_mpi_comm_register(comm);

	/* Initialize the request structure */
	_starpu_mpi_request_init(&req);
	req->request_type = request_type;
	/* prio_list is sorted by increasing values */
	req->prio = prio;
	req->data_handle = data_handle;
	req->node_tag.rank = srcdst;
	req->node_tag.data_tag = data_tag;
	req->node_tag.comm = comm;
	req->detached = detached;
	req->sync = sync;
	req->callback = callback;
	req->callback_arg = arg;
	req->func = func;
	req->sequential_consistency = sequential_consistency;
	req->is_internal_req = is_internal_req;
	/* For internal requests, we wait for both the request completion and the matching application request completion */
	req->to_destroy = !is_internal_req;
	req->count = count;

	/* Asynchronously request StarPU to fetch the data in main memory: when
	 * it is available in main memory, _starpu_mpi_submit_ready_request(req) is called and
	 * the request is actually submitted */
	starpu_data_acquire_on_node_cb_sequential_consistency_sync_jobids(data_handle, STARPU_MAIN_RAM, mode, _starpu_mpi_submit_ready_request, (void *)req, sequential_consistency, &req->pre_sync_jobid, &req->post_sync_jobid);

	_STARPU_MPI_LOG_OUT();
	return req;
 }

#ifdef STARPU_SIMGRID
int _starpu_mpi_simgrid_mpi_test(unsigned *done, int *flag)
{
	*flag = 0;
	if (*done)
	{
		starpu_pthread_queue_signal(&dontsleep);
		*flag = 1;
	}
	return MPI_SUCCESS;
}

static void _starpu_mpi_simgrid_wait_req_func(void* arg)
{
	struct _starpu_simgrid_mpi_req *sim_req = arg;
	int ret;
	STARPU_PTHREAD_MUTEX_LOCK(&wait_counter_mutex);
	wait_counter++;
	STARPU_PTHREAD_MUTEX_UNLOCK(&wait_counter_mutex);

	ret = MPI_Wait(sim_req->request, sim_req->status);

	STARPU_MPI_ASSERT_MSG(ret == MPI_SUCCESS, "MPI_Wait returning %s", _starpu_mpi_get_mpi_error_code(ret));

	*(sim_req->done) = 1;
	starpu_pthread_queue_signal(sim_req->queue);

	free(sim_req);

	STARPU_PTHREAD_MUTEX_LOCK(&wait_counter_mutex);
	if (--wait_counter == 0)
		STARPU_PTHREAD_COND_SIGNAL(&wait_counter_cond);
	STARPU_PTHREAD_MUTEX_UNLOCK(&wait_counter_mutex);
}

void _starpu_mpi_simgrid_wait_req(MPI_Request *request, MPI_Status *status, starpu_pthread_queue_t *queue, unsigned *done)
{
	struct _starpu_simgrid_mpi_req *sim_req;
	_STARPU_MPI_CALLOC(sim_req, 1, sizeof(struct _starpu_simgrid_mpi_req));
	sim_req->request = request;
	sim_req->status = status;
	sim_req->queue = queue;
	sim_req->done = done;
	*done = 0;

	_starpu_simgrid_xbt_thread_create("wait for mpi transfer", _starpu_mpi_simgrid_wait_req_func, sim_req);
}
#endif

 /********************************************************/
 /*                                                      */
 /*  Send functionalities                                */
 /*                                                      */
 /********************************************************/

static void _starpu_mpi_isend_data_func(struct _starpu_mpi_req *req)
{
	_STARPU_MPI_LOG_IN();

	_STARPU_MPI_DEBUG(0, "post MPI isend request %p type %s tag %"PRIi64"d src %d data %p datasize %ld ptr %p datatype '%s' count %d registered_datatype %d sync %d\n", req, _starpu_mpi_request_type(req->request_type), req->node_tag.data_tag, req->node_tag.rank, req->data_handle, starpu_data_get_size(req->data_handle), req->ptr, req->datatype_name, (int)req->count, req->registered_datatype, req->sync);

	_starpu_mpi_comm_amounts_inc(req->node_tag.comm, req->node_tag.rank, req->datatype, req->count);

	_STARPU_MPI_TRACE_ISEND_SUBMIT_BEGIN(req->node_tag.rank, req->node_tag.data_tag, 0);

	if (req->sync == 0)
	{
		_STARPU_MPI_COMM_TO_DEBUG(req, req->count, req->datatype, req->node_tag.rank, _STARPU_MPI_TAG_DATA, req->node_tag.data_tag, req->node_tag.comm);
		req->ret = MPI_Isend(req->ptr, req->count, req->datatype, req->node_tag.rank, _STARPU_MPI_TAG_DATA, req->node_tag.comm, &req->data_request);
		STARPU_MPI_ASSERT_MSG(req->ret == MPI_SUCCESS, "MPI_Isend returning %s", _starpu_mpi_get_mpi_error_code(req->ret));
	}
	else
	{
		_STARPU_MPI_COMM_TO_DEBUG(req, req->count, req->datatype, req->node_tag.rank, _STARPU_MPI_TAG_SYNC_DATA, req->node_tag.data_tag, req->node_tag.comm);
		req->ret = MPI_Issend(req->ptr, req->count, req->datatype, req->node_tag.rank, _STARPU_MPI_TAG_SYNC_DATA, req->node_tag.comm, &req->data_request);
		STARPU_MPI_ASSERT_MSG(req->ret == MPI_SUCCESS, "MPI_Issend returning %s", _starpu_mpi_get_mpi_error_code(req->ret));
	}

#ifdef STARPU_SIMGRID
	_starpu_mpi_simgrid_wait_req(&req->data_request, &req->status_store, &req->queue, &req->done);
>>>>>>> 62534d8a
#endif

static struct _starpu_mpi_req *_starpu_mpi_isend_common(starpu_data_handle_t data_handle,
							int dest, starpu_mpi_tag_t data_tag, MPI_Comm comm,
							unsigned detached, unsigned sync, int prio, void (*callback)(void *), void *arg,
							int sequential_consistency)
{
	return _starpu_mpi_isend_irecv_common(data_handle, dest, data_tag, comm, detached, sync, prio, callback, arg, SEND_REQ, _starpu_mpi_isend_size_func,
#ifdef STARPU_MPI_PEDANTIC_ISEND
					      STARPU_RW,
#else
					      STARPU_R,
#endif
					      sequential_consistency, 0, 0);
}

int starpu_mpi_isend_prio(starpu_data_handle_t data_handle, starpu_mpi_req *public_req, int dest, starpu_mpi_tag_t data_tag, int prio, MPI_Comm comm)
{
	_STARPU_MPI_LOG_IN();
	STARPU_MPI_ASSERT_MSG(public_req, "starpu_mpi_isend needs a valid starpu_mpi_req");

	struct _starpu_mpi_req *req;
	_STARPU_MPI_TRACE_ISEND_COMPLETE_BEGIN(dest, data_tag, 0);
	req = _starpu_mpi_isend_common(data_handle, dest, data_tag, comm, 0, 0, prio, NULL, NULL, 1);
	_STARPU_MPI_TRACE_ISEND_COMPLETE_END(dest, data_tag, 0);

	STARPU_MPI_ASSERT_MSG(req, "Invalid return for _starpu_mpi_isend_common");
	*public_req = req;

	_STARPU_MPI_LOG_OUT();
	return 0;
}

int starpu_mpi_isend(starpu_data_handle_t data_handle, starpu_mpi_req *public_req, int dest, starpu_mpi_tag_t data_tag, MPI_Comm comm)
{
	return starpu_mpi_isend_prio(data_handle, public_req, dest, data_tag, 0, comm);
}

int starpu_mpi_isend_detached_prio(starpu_data_handle_t data_handle, int dest, starpu_mpi_tag_t data_tag, int prio, MPI_Comm comm, void (*callback)(void *), void *arg)
{
	_STARPU_MPI_LOG_IN();
	_starpu_mpi_isend_common(data_handle, dest, data_tag, comm, 1, 0, prio, callback, arg, 1);
	_STARPU_MPI_LOG_OUT();
	return 0;
}
<<<<<<< HEAD

int starpu_mpi_isend_detached(starpu_data_handle_t data_handle, int dest, int64_t data_tag, MPI_Comm comm, void (*callback)(void *), void *arg)
=======
int starpu_mpi_isend_detached(starpu_data_handle_t data_handle, int dest, starpu_mpi_tag_t data_tag, MPI_Comm comm, void (*callback)(void *), void *arg)
>>>>>>> 62534d8a
{
	return starpu_mpi_isend_detached_prio(data_handle, dest, data_tag, 0, comm, callback, arg);
}

int starpu_mpi_send_prio(starpu_data_handle_t data_handle, int dest, starpu_mpi_tag_t data_tag, int prio, MPI_Comm comm)
{
	starpu_mpi_req req;
	MPI_Status status;

	_STARPU_MPI_LOG_IN();
	memset(&status, 0, sizeof(MPI_Status));

	starpu_mpi_isend_prio(data_handle, &req, dest, data_tag, prio, comm);
	starpu_mpi_wait(&req, &status);

	_STARPU_MPI_LOG_OUT();
	return 0;
}

int starpu_mpi_send(starpu_data_handle_t data_handle, int dest, starpu_mpi_tag_t data_tag, MPI_Comm comm)
{
	return starpu_mpi_send_prio(data_handle, dest, data_tag, 0, comm);
}

int starpu_mpi_issend_prio(starpu_data_handle_t data_handle, starpu_mpi_req *public_req, int dest, starpu_mpi_tag_t data_tag, int prio, MPI_Comm comm)
{
	_STARPU_MPI_LOG_IN();
	STARPU_MPI_ASSERT_MSG(public_req, "starpu_mpi_issend needs a valid starpu_mpi_req");

	struct _starpu_mpi_req *req;
	req = _starpu_mpi_isend_common(data_handle, dest, data_tag, comm, 0, 1, prio, NULL, NULL, 1);

	STARPU_MPI_ASSERT_MSG(req, "Invalid return for _starpu_mpi_isend_common");
	*public_req = req;

	_STARPU_MPI_LOG_OUT();
	return 0;
}

int starpu_mpi_issend(starpu_data_handle_t data_handle, starpu_mpi_req *public_req, int dest, starpu_mpi_tag_t data_tag, MPI_Comm comm)
{
	return starpu_mpi_issend_prio(data_handle, public_req, dest, data_tag, 0, comm);
}

int starpu_mpi_issend_detached_prio(starpu_data_handle_t data_handle, int dest, starpu_mpi_tag_t data_tag, int prio, MPI_Comm comm, void (*callback)(void *), void *arg)
{
	_STARPU_MPI_LOG_IN();

	_starpu_mpi_isend_common(data_handle, dest, data_tag, comm, 1, 1, prio, callback, arg, 1);

	_STARPU_MPI_LOG_OUT();
	return 0;
}

int starpu_mpi_issend_detached(starpu_data_handle_t data_handle, int dest, starpu_mpi_tag_t data_tag, MPI_Comm comm, void (*callback)(void *), void *arg)
{
	return starpu_mpi_issend_detached_prio(data_handle, dest, data_tag, 0, comm, callback, arg);
}

<<<<<<< HEAD
struct _starpu_mpi_req *_starpu_mpi_irecv_common(starpu_data_handle_t data_handle, int source, int64_t data_tag, MPI_Comm comm, unsigned detached, unsigned sync, void (*callback)(void *), void *arg, int sequential_consistency, int is_internal_req, starpu_ssize_t count)
=======
/********************************************************/
/*                                                      */
/*  receive functionalities                             */
/*                                                      */
/********************************************************/

static void _starpu_mpi_irecv_data_func(struct _starpu_mpi_req *req)
{
	_STARPU_MPI_LOG_IN();

	_STARPU_MPI_DEBUG(0, "post MPI irecv request %p type %s tag %"PRIi64"d src %d data %p ptr %p datatype '%s' count %d registered_datatype %d \n", req, _starpu_mpi_request_type(req->request_type), req->node_tag.data_tag, req->node_tag.rank, req->data_handle, req->ptr, req->datatype_name, (int)req->count, req->registered_datatype);

	_STARPU_MPI_TRACE_IRECV_SUBMIT_BEGIN(req->node_tag.rank, req->node_tag.data_tag);

	if (req->sync)
	{
		struct _starpu_mpi_envelope *_envelope;
		_STARPU_MPI_CALLOC(_envelope, 1, sizeof(struct _starpu_mpi_envelope));
		_envelope->mode = _STARPU_MPI_ENVELOPE_SYNC_READY;
		_envelope->data_tag = req->node_tag.data_tag;
		_STARPU_MPI_DEBUG(20, "Telling node %d it can send the data and waiting for the data back ...\n", req->node_tag.rank);
		_STARPU_MPI_COMM_TO_DEBUG(_envelope, sizeof(struct _starpu_mpi_envelope), MPI_BYTE, req->node_tag.rank, _STARPU_MPI_TAG_ENVELOPE, _envelope->data_tag, req->node_tag.comm);
		req->ret = MPI_Send(_envelope, sizeof(struct _starpu_mpi_envelope), MPI_BYTE, req->node_tag.rank, _STARPU_MPI_TAG_ENVELOPE, req->node_tag.comm);
		STARPU_MPI_ASSERT_MSG(req->ret == MPI_SUCCESS, "MPI_Send returning %s", _starpu_mpi_get_mpi_error_code(req->ret));
		free(_envelope);
		_envelope = NULL;
	}

	if (req->sync)
	{
		_STARPU_MPI_COMM_FROM_DEBUG(req, req->count, req->datatype, req->node_tag.rank, _STARPU_MPI_TAG_SYNC_DATA, req->node_tag.data_tag, req->node_tag.comm);
		req->ret = MPI_Irecv(req->ptr, req->count, req->datatype, req->node_tag.rank, _STARPU_MPI_TAG_SYNC_DATA, req->node_tag.comm, &req->data_request);
	}
	else
	{
		_STARPU_MPI_COMM_FROM_DEBUG(req, req->count, req->datatype, req->node_tag.rank, _STARPU_MPI_TAG_DATA, req->node_tag.data_tag, req->node_tag.comm);
		req->ret = MPI_Irecv(req->ptr, req->count, req->datatype, req->node_tag.rank, _STARPU_MPI_TAG_DATA, req->node_tag.comm, &req->data_request);
#ifdef STARPU_SIMGRID
		_starpu_mpi_simgrid_wait_req(&req->data_request, &req->status_store, &req->queue, &req->done);
#endif
	}
	STARPU_MPI_ASSERT_MSG(req->ret == MPI_SUCCESS, "MPI_IRecv returning %s", _starpu_mpi_get_mpi_error_code(req->ret));

	_STARPU_MPI_TRACE_IRECV_SUBMIT_END(req->node_tag.rank, req->node_tag.data_tag);

	/* somebody is perhaps waiting for the MPI request to be posted */
	STARPU_PTHREAD_MUTEX_LOCK(&req->req_mutex);
	req->submitted = 1;
	STARPU_PTHREAD_COND_BROADCAST(&req->req_cond);
	STARPU_PTHREAD_MUTEX_UNLOCK(&req->req_mutex);

	_starpu_mpi_handle_detached_request(req);

	_STARPU_MPI_LOG_OUT();
}

static struct _starpu_mpi_req *_starpu_mpi_irecv_common(starpu_data_handle_t data_handle, int source, starpu_mpi_tag_t data_tag, MPI_Comm comm, unsigned detached, unsigned sync, void (*callback)(void *), void *arg, int sequential_consistency, int is_internal_req, starpu_ssize_t count)
>>>>>>> 62534d8a
{
	return _starpu_mpi_isend_irecv_common(data_handle, source, data_tag, comm, detached, sync, 0, callback, arg, RECV_REQ, _starpu_mpi_irecv_size_func, STARPU_W, sequential_consistency, is_internal_req, count);
}

int starpu_mpi_irecv(starpu_data_handle_t data_handle, starpu_mpi_req *public_req, int source, starpu_mpi_tag_t data_tag, MPI_Comm comm)
{
	_STARPU_MPI_LOG_IN();
	STARPU_MPI_ASSERT_MSG(public_req, "starpu_mpi_irecv needs a valid starpu_mpi_req");

	struct _starpu_mpi_req *req;
	_STARPU_MPI_TRACE_IRECV_COMPLETE_BEGIN(source, data_tag);
	req = _starpu_mpi_irecv_common(data_handle, source, data_tag, comm, 0, 0, NULL, NULL, 1, 0, 0);
	_STARPU_MPI_TRACE_IRECV_COMPLETE_END(source, data_tag);

	STARPU_MPI_ASSERT_MSG(req, "Invalid return for _starpu_mpi_irecv_common");
	*public_req = req;

	_STARPU_MPI_LOG_OUT();
	return 0;
}

int starpu_mpi_irecv_detached(starpu_data_handle_t data_handle, int source, starpu_mpi_tag_t data_tag, MPI_Comm comm, void (*callback)(void *), void *arg)
{
	_STARPU_MPI_LOG_IN();

	_starpu_mpi_irecv_common(data_handle, source, data_tag, comm, 1, 0, callback, arg, 1, 0, 0);
	_STARPU_MPI_LOG_OUT();
	return 0;
}

int starpu_mpi_irecv_detached_sequential_consistency(starpu_data_handle_t data_handle, int source, starpu_mpi_tag_t data_tag, MPI_Comm comm, void (*callback)(void *), void *arg, int sequential_consistency)
{
	_STARPU_MPI_LOG_IN();

	_starpu_mpi_irecv_common(data_handle, source, data_tag, comm, 1, 0, callback, arg, sequential_consistency, 0, 0);

	_STARPU_MPI_LOG_OUT();
	return 0;
}

int starpu_mpi_recv(starpu_data_handle_t data_handle, int source, starpu_mpi_tag_t data_tag, MPI_Comm comm, MPI_Status *status)
{
	starpu_mpi_req req;

	_STARPU_MPI_LOG_IN();

	starpu_mpi_irecv(data_handle, &req, source, data_tag, comm);
	starpu_mpi_wait(&req, status);

	_STARPU_MPI_LOG_OUT();
	return 0;
}

int starpu_mpi_wait(starpu_mpi_req *public_req, MPI_Status *status)
{
	return _starpu_mpi_wait(public_req, status);
}

int starpu_mpi_test(starpu_mpi_req *public_req, int *flag, MPI_Status *status)
{
<<<<<<< HEAD
	return _starpu_mpi_test(public_req, flag, status);
=======
	_STARPU_MPI_LOG_IN();
	int ret = 0;

	STARPU_MPI_ASSERT_MSG(public_req, "starpu_mpi_test needs a valid starpu_mpi_req");

	struct _starpu_mpi_req *req = *public_req;

	STARPU_MPI_ASSERT_MSG(!req->detached, "MPI_Test cannot be called on a detached request");

	STARPU_PTHREAD_MUTEX_LOCK(&req->req_mutex);
	unsigned submitted = req->submitted;
	STARPU_PTHREAD_MUTEX_UNLOCK(&req->req_mutex);

	if (submitted)
	{
		struct _starpu_mpi_req *testing_req;

		/* Initialize the request structure */
		_starpu_mpi_request_init(&testing_req);
		testing_req->prio = INT_MAX;
		testing_req->flag = flag;
		testing_req->status = status;
		testing_req->other_request = req;
		testing_req->func = _starpu_mpi_test_func;
		testing_req->completed = 0;
		testing_req->request_type = TEST_REQ;

		_STARPU_MPI_INC_POSTED_REQUESTS(1);
		_starpu_mpi_submit_ready_request(testing_req);

		/* We wait for the test request to finish */
		STARPU_PTHREAD_MUTEX_LOCK(&(testing_req->req_mutex));
		while (!(testing_req->completed))
			STARPU_PTHREAD_COND_WAIT(&(testing_req->req_cond), &(testing_req->req_mutex));
		STARPU_PTHREAD_MUTEX_UNLOCK(&(testing_req->req_mutex));

		ret = testing_req->ret;

		if (*(testing_req->flag))
		{
			/* The request was completed so we free the internal
			 * request structure which was automatically allocated
			 * */
			*public_req = NULL;
			if (req->internal_req)
			{
				_starpu_mpi_request_destroy(req->internal_req);
			}
			_starpu_mpi_request_destroy(req);
		}

		_starpu_mpi_request_destroy(testing_req);
	}
	else
	{
		*flag = 0;
	}

	_STARPU_MPI_LOG_OUT();
	return ret;
}

/********************************************************/
/*                                                      */
/*  Barrier functionalities                             */
/*                                                      */
/********************************************************/

static void _starpu_mpi_barrier_func(struct _starpu_mpi_req *barrier_req)
{
	_STARPU_MPI_LOG_IN();

	barrier_req->ret = MPI_Barrier(barrier_req->node_tag.comm);
	STARPU_MPI_ASSERT_MSG(barrier_req->ret == MPI_SUCCESS, "MPI_Barrier returning %s", _starpu_mpi_get_mpi_error_code(barrier_req->ret));

	_starpu_mpi_handle_request_termination(barrier_req);
	_STARPU_MPI_LOG_OUT();
}

int _starpu_mpi_barrier(MPI_Comm comm)
{
	struct _starpu_mpi_req *barrier_req;
	int ret = 0;

	_STARPU_MPI_LOG_IN();

	STARPU_PTHREAD_MUTEX_LOCK(&mutex_posted_requests);
	ret += posted_requests;
	STARPU_PTHREAD_MUTEX_UNLOCK(&mutex_posted_requests);

	STARPU_PTHREAD_MUTEX_LOCK(&mutex_ready_requests);
	ret += ready_requests;
	STARPU_PTHREAD_MUTEX_UNLOCK(&mutex_ready_requests);

	/* First wait for *both* all tasks and MPI requests to finish, in case
	 * some tasks generate MPI requests, MPI requests generate tasks, etc.
	 */
	STARPU_PTHREAD_MUTEX_LOCK(&progress_mutex);
	STARPU_MPI_ASSERT_MSG(!barrier_running, "Concurrent starpu_mpi_barrier is not implemented, even on different communicators");
	barrier_running = 1;
	do
	{
		while (posted_requests || ready_requests)
			/* Wait for all current MPI requests to finish */
			STARPU_PTHREAD_COND_WAIT(&barrier_cond, &progress_mutex);
		/* No current request, clear flag */
		newer_requests = 0;
		STARPU_PTHREAD_MUTEX_UNLOCK(&progress_mutex);
		/* Now wait for all tasks */
		starpu_task_wait_for_all();
		STARPU_PTHREAD_MUTEX_LOCK(&progress_mutex);
		/* Check newer_requests again, in case some MPI requests
		 * triggered by tasks completed and triggered tasks between
		 * wait_for_all finished and we take the lock */
	} while (posted_requests || ready_requests || newer_requests);
	barrier_running = 0;
	STARPU_PTHREAD_MUTEX_UNLOCK(&progress_mutex);

	/* Initialize the request structure */
	_starpu_mpi_request_init(&barrier_req);
	barrier_req->prio = INT_MAX;
	barrier_req->func = _starpu_mpi_barrier_func;
	barrier_req->request_type = BARRIER_REQ;
	barrier_req->node_tag.comm = comm;

	_STARPU_MPI_INC_POSTED_REQUESTS(1);
	_starpu_mpi_submit_ready_request(barrier_req);

	/* We wait for the MPI request to finish */
	STARPU_PTHREAD_MUTEX_LOCK(&barrier_req->req_mutex);
	while (!barrier_req->completed)
		STARPU_PTHREAD_COND_WAIT(&barrier_req->req_cond, &barrier_req->req_mutex);
	STARPU_PTHREAD_MUTEX_UNLOCK(&barrier_req->req_mutex);

	_starpu_mpi_request_destroy(barrier_req);
	_STARPU_MPI_LOG_OUT();

	return ret;
>>>>>>> 62534d8a
}

int starpu_mpi_barrier(MPI_Comm comm)
{
	return _starpu_mpi_barrier(comm);
}

void _starpu_mpi_data_clear(starpu_data_handle_t data_handle)
{
#if defined(STARPU_USE_MPI_MPI)
	_starpu_mpi_tag_data_release(data_handle);
#endif
	_starpu_mpi_cache_data_clear(data_handle);
	free(data_handle->mpi_data);
}

void starpu_mpi_data_register_comm(starpu_data_handle_t data_handle, starpu_mpi_tag_t data_tag, int rank, MPI_Comm comm)
{
	struct _starpu_mpi_data *mpi_data;
	if (data_handle->mpi_data)
	{
		mpi_data = data_handle->mpi_data;
	}
	else
	{
		_STARPU_CALLOC(mpi_data, 1, sizeof(struct _starpu_mpi_data));
		mpi_data->magic = 42;
		mpi_data->node_tag.data_tag = -1;
		mpi_data->node_tag.rank = -1;
		mpi_data->node_tag.comm = MPI_COMM_WORLD;
		data_handle->mpi_data = mpi_data;
#if defined(STARPU_USE_MPI_MPI)
		_starpu_mpi_tag_data_register(data_handle, tag);
#endif
		_starpu_mpi_cache_data_init(data_handle);
		_starpu_data_set_unregister_hook(data_handle, _starpu_mpi_data_clear);
	}

	if (data_tag != -1)
	{
		mpi_data->node_tag.data_tag = data_tag;
	}
	if (rank != -1)
	{
		_STARPU_MPI_TRACE_DATA_SET_RANK(data_handle, rank);
		mpi_data->node_tag.rank = rank;
		mpi_data->node_tag.comm = comm;
#if defined(STARPU_USE_MPI_MPI)
		_starpu_mpi_comm_register(comm);
#endif
	}
}

void starpu_mpi_data_set_rank_comm(starpu_data_handle_t handle, int rank, MPI_Comm comm)
{
	starpu_mpi_data_register_comm(handle, -1, rank, comm);
}

void starpu_mpi_data_set_tag(starpu_data_handle_t handle, starpu_mpi_tag_t data_tag)
{
	starpu_mpi_data_register_comm(handle, data_tag, -1, MPI_COMM_WORLD);
}

int starpu_mpi_data_get_rank(starpu_data_handle_t data)
{
	STARPU_ASSERT_MSG(data->mpi_data, "starpu_mpi_data_register MUST be called for data %p\n", data);
	return ((struct _starpu_mpi_data *)(data->mpi_data))->node_tag.rank;
}

starpu_mpi_tag_t starpu_mpi_data_get_tag(starpu_data_handle_t data)
{
	STARPU_ASSERT_MSG(data->mpi_data, "starpu_mpi_data_register MUST be called for data %p\n", data);
	return ((struct _starpu_mpi_data *)(data->mpi_data))->node_tag.data_tag;
}

void starpu_mpi_get_data_on_node_detached(MPI_Comm comm, starpu_data_handle_t data_handle, int node, void (*callback)(void*), void *arg)
{
	int me, rank, tag;

	rank = starpu_mpi_data_get_rank(data_handle);
	if (rank == -1)
	{
		_STARPU_ERROR("StarPU needs to be told the MPI rank of this data, using starpu_mpi_data_register() or starpu_mpi_data_register()\n");
	}

	starpu_mpi_comm_rank(comm, &me);
	if (node == rank)
		return;

	tag = starpu_mpi_data_get_tag(data_handle);
	if (tag == -1)
	{
		_STARPU_ERROR("StarPU needs to be told the MPI tag of this data, using starpu_mpi_data_register() or starpu_mpi_data_register()\n");
	}

	if (me == node)
	{
		_STARPU_MPI_DEBUG(1, "Migrating data %p from %d to %d\n", data_handle, rank, node);
		int already_received = _starpu_mpi_cache_received_data_set(data_handle);
		if (already_received == 0)
		{
			_STARPU_MPI_DEBUG(1, "Receiving data %p from %d\n", data_handle, rank);
			starpu_mpi_irecv_detached(data_handle, rank, tag, comm, callback, arg);
		}
	}
	else if (me == rank)
	{
		_STARPU_MPI_DEBUG(1, "Migrating data %p from %d to %d\n", data_handle, rank, node);
		int already_sent = _starpu_mpi_cache_sent_data_set(data_handle, node);
		if (already_sent == 0)
		{
			_STARPU_MPI_DEBUG(1, "Sending data %p to %d\n", data_handle, node);
			starpu_mpi_isend_detached(data_handle, node, tag, comm, NULL, NULL);
		}
	}
}

void starpu_mpi_get_data_on_node(MPI_Comm comm, starpu_data_handle_t data_handle, int node)
{
	int me, rank, tag;

	rank = starpu_mpi_data_get_rank(data_handle);
	if (rank == -1)
	{
		_STARPU_ERROR("StarPU needs to be told the MPI rank of this data, using starpu_mpi_data_register\n");
	}

	starpu_mpi_comm_rank(comm, &me);
	if (node == rank)
		return;

	tag = starpu_mpi_data_get_tag(data_handle);
	if (tag == -1)
	{
		_STARPU_ERROR("StarPU needs to be told the MPI tag of this data, using starpu_mpi_data_register\n");
	}

	if (me == node)
	{
		MPI_Status status;
		_STARPU_MPI_DEBUG(1, "Migrating data %p from %d to %d\n", data_handle, rank, node);
		int already_received = _starpu_mpi_cache_received_data_set(data_handle);
		if (already_received == 0)
		{
			_STARPU_MPI_DEBUG(1, "Receiving data %p from %d\n", data_handle, rank);
			starpu_mpi_recv(data_handle, rank, tag, comm, &status);
		}
	}
	else if (me == rank)
	{
		_STARPU_MPI_DEBUG(1, "Migrating data %p from %d to %d\n", data_handle, rank, node);
		int already_sent = _starpu_mpi_cache_sent_data_set(data_handle, node);
		if (already_sent == 0)
		{
			_STARPU_MPI_DEBUG(1, "Sending data %p to %d\n", data_handle, node);
			starpu_mpi_send(data_handle, node, tag, comm);
		}
	}
}

void starpu_mpi_get_data_on_all_nodes_detached(MPI_Comm comm, starpu_data_handle_t data_handle)
{
	int size, i;
	starpu_mpi_comm_size(comm, &size);
#ifdef STARPU_DEVEL
#warning TODO: use binary communication tree to optimize broadcast
#endif
	for (i = 0; i < size; i++)
		starpu_mpi_get_data_on_node_detached(comm, data_handle, i, NULL, NULL);
}

void starpu_mpi_data_migrate(MPI_Comm comm, starpu_data_handle_t data, int new_rank)
{
	int old_rank = starpu_mpi_data_get_rank(data);
	if (new_rank == old_rank)
		/* Already there */
		return;

	/* First submit data migration if it's not already on destination */
	starpu_mpi_get_data_on_node_detached(comm, data, new_rank, NULL, NULL);

	/* And note new owner */
	starpu_mpi_data_set_rank_comm(data, new_rank, comm);

	/* Flush cache in all other nodes */
	/* TODO: Ideally we'd transmit the knowledge of who owns it */
	starpu_mpi_cache_flush(comm, data);
	return;
}

int starpu_mpi_wait_for_all(MPI_Comm comm)
{
	int mpi = 1;
	int task = 1;
	while (task || mpi)
	{
		task = _starpu_task_wait_for_all_and_return_nb_waited_tasks();
		mpi = _starpu_mpi_barrier(comm);
	}
	return 0;
}<|MERGE_RESOLUTION|>--- conflicted
+++ resolved
@@ -36,444 +36,9 @@
 #include <core/topology.h>
 #include <core/workers.h>
 
-<<<<<<< HEAD
 #if defined(STARPU_USE_MPI_MPI)
 #include <mpi/starpu_mpi_comm.h>
 #include <mpi/starpu_mpi_tag.h>
-=======
-/* Number of ready requests to process before polling for completed requests */
-static unsigned nready_process;
-
-/* Number of send requests to submit to MPI at the same time */
-static unsigned ndetached_send;
-
-static int mpi_thread_cpuid = -1;
-
-static void _starpu_mpi_add_sync_point_in_fxt(void);
-static void _starpu_mpi_submit_ready_request(void *arg);
-static void _starpu_mpi_handle_ready_request(struct _starpu_mpi_req *req);
-static void _starpu_mpi_handle_request_termination(struct _starpu_mpi_req *req);
-#ifdef STARPU_VERBOSE
-static char *_starpu_mpi_request_type(enum _starpu_mpi_request_type request_type);
-#endif
-static struct _starpu_mpi_req *_starpu_mpi_isend_common(starpu_data_handle_t data_handle,
-							int dest, starpu_mpi_tag_t data_tag, MPI_Comm comm,
-							unsigned detached, unsigned sync, int prio, void (*callback)(void *), void *arg,
-							int sequential_consistency);
-static struct _starpu_mpi_req *_starpu_mpi_irecv_common(starpu_data_handle_t data_handle,
-							int source, starpu_mpi_tag_t data_tag, MPI_Comm comm,
-							unsigned detached, unsigned sync, void (*callback)(void *), void *arg,
-							int sequential_consistency, int is_internal_req,
-							starpu_ssize_t count);
-static void _starpu_mpi_handle_detached_request(struct _starpu_mpi_req *req);
-static void _starpu_mpi_early_data_cb(void* arg);
-
-/* The list of ready requests */
-static struct _starpu_mpi_req_list ready_recv_requests;
-static struct _starpu_mpi_req_prio_list ready_send_requests;
-
-/* The list of detached requests that have already been submitted to MPI */
-static struct _starpu_mpi_req_list detached_requests;
-static unsigned detached_send_nrequests;
-static starpu_pthread_mutex_t detached_requests_mutex;
-
-/* Condition to wake up progression thread */
-static starpu_pthread_cond_t progress_cond;
-/* Condition to wake up waiting for all current MPI requests to finish */
-static starpu_pthread_cond_t barrier_cond;
-static starpu_pthread_mutex_t progress_mutex;
-#ifndef STARPU_SIMGRID
-static starpu_pthread_t progress_thread;
-#endif
-static int running = 0;
-
-#ifdef STARPU_SIMGRID
-static int wait_counter;
-static starpu_pthread_cond_t wait_counter_cond;
-static starpu_pthread_mutex_t wait_counter_mutex;
-#endif
-int _starpu_mpi_fake_world_size = -1;
-int _starpu_mpi_fake_world_rank = -1;
-
-/* Count requests posted by the application and not yet submitted to MPI */
-static starpu_pthread_mutex_t mutex_posted_requests;
-static starpu_pthread_mutex_t mutex_ready_requests;
-static int posted_requests = 0, ready_requests = 0, newer_requests, barrier_running = 0;
-
-#define _STARPU_MPI_INC_POSTED_REQUESTS(value) { STARPU_PTHREAD_MUTEX_LOCK(&mutex_posted_requests); posted_requests += value; STARPU_PTHREAD_MUTEX_UNLOCK(&mutex_posted_requests); }
-#define _STARPU_MPI_INC_READY_REQUESTS(value) { STARPU_PTHREAD_MUTEX_LOCK(&mutex_ready_requests); ready_requests += value; STARPU_PTHREAD_MUTEX_UNLOCK(&mutex_ready_requests); }
-
-#pragma weak smpi_simulated_main_
-extern int smpi_simulated_main_(int argc, char *argv[]);
-
-#pragma weak smpi_process_set_user_data
-#if !HAVE_DECL_SMPI_PROCESS_SET_USER_DATA
-extern void smpi_process_set_user_data(void *);
-#endif
-
-static void _starpu_mpi_request_init(struct _starpu_mpi_req **req)
-{
-	_STARPU_MPI_CALLOC(*req, 1, sizeof(struct _starpu_mpi_req));
-
-	/* Initialize the request structure */
-	(*req)->data_handle = NULL;
-	(*req)->prio = 0;
-
-	(*req)->datatype = 0;
-	(*req)->datatype_name = NULL;
-	(*req)->ptr = NULL;
-	(*req)->count = -1;
-	(*req)->registered_datatype = -1;
-
-	(*req)->node_tag.rank = -1;
-	(*req)->node_tag.data_tag = -1;
-	(*req)->node_tag.comm = 0;
-
-	(*req)->func = NULL;
-
-	(*req)->status = NULL;
-	(*req)->data_request = 0;
-	(*req)->flag = NULL;
-
-	(*req)->ret = -1;
-	STARPU_PTHREAD_MUTEX_INIT(&((*req)->req_mutex), NULL);
-	STARPU_PTHREAD_COND_INIT(&((*req)->req_cond), NULL);
-	STARPU_PTHREAD_MUTEX_INIT(&((*req)->posted_mutex), NULL);
-	STARPU_PTHREAD_COND_INIT(&((*req)->posted_cond), NULL);
-
-	(*req)->request_type = UNKNOWN_REQ;
-
-	(*req)->submitted = 0;
-	(*req)->completed = 0;
-	(*req)->posted = 0;
-
-	(*req)->other_request = NULL;
-
-	(*req)->sync = 0;
-	(*req)->detached = -1;
-	(*req)->callback = NULL;
-	(*req)->callback_arg = NULL;
-
-	(*req)->size_req = 0;
-	(*req)->internal_req = NULL;
-	(*req)->is_internal_req = 0;
-	(*req)->to_destroy = 1;
-	(*req)->early_data_handle = NULL;
-	(*req)->envelope = NULL;
-	(*req)->sequential_consistency = 1;
-	(*req)->pre_sync_jobid = -1;
-	(*req)->post_sync_jobid = -1;
-
-#ifdef STARPU_SIMGRID
-	starpu_pthread_queue_init(&((*req)->queue));
-	starpu_pthread_queue_register(&wait, &((*req)->queue));
-	(*req)->done = 0;
-#endif
-}
-
-static void _starpu_mpi_request_destroy(struct _starpu_mpi_req *req)
-{
-	STARPU_PTHREAD_MUTEX_DESTROY(&req->req_mutex);
-	STARPU_PTHREAD_COND_DESTROY(&req->req_cond);
-	STARPU_PTHREAD_MUTEX_DESTROY(&req->posted_mutex);
-	STARPU_PTHREAD_COND_DESTROY(&req->posted_cond);
-	free(req->datatype_name);
-	req->datatype_name = NULL;
-#ifdef STARPU_SIMGRID
-	starpu_pthread_queue_unregister(&wait, &req->queue);
-	starpu_pthread_queue_destroy(&req->queue);
-#endif
-	free(req);
-}
-
- /********************************************************/
- /*                                                      */
- /*  Send/Receive functionalities                        */
- /*                                                      */
- /********************************************************/
-
-struct _starpu_mpi_early_data_cb_args
-{
-	starpu_data_handle_t data_handle;
-	starpu_data_handle_t early_handle;
-	struct _starpu_mpi_req *req;
-	void *buffer;
-};
-
-static void _starpu_mpi_submit_ready_request(void *arg)
-{
-	_STARPU_MPI_LOG_IN();
-	struct _starpu_mpi_req *req = arg;
-
-	_STARPU_MPI_INC_POSTED_REQUESTS(-1);
-
-	_STARPU_MPI_DEBUG(0, "new req %p srcdst %d tag %"PRIi64"d and type %s %d\n", req, req->node_tag.rank, req->node_tag.data_tag, _starpu_mpi_request_type(req->request_type), req->is_internal_req);
-
-	STARPU_PTHREAD_MUTEX_LOCK(&progress_mutex);
-
-	if (req->request_type == RECV_REQ)
-	{
-		/* Case : the request is the internal receive request submitted
-		 * by StarPU-MPI to receive incoming data without a matching
-		 * early_request from the application. We immediately allocate the
-		 * pointer associated to the data_handle, and push it into the
-		 * ready_requests list, so as the real MPI request can be submitted
-		 * before the next submission of the envelope-catching request. */
-		if (req->is_internal_req)
-		{
-			_starpu_mpi_datatype_allocate(req->data_handle, req);
-			if (req->registered_datatype == 1)
-			{
-				req->count = 1;
-				req->ptr = starpu_data_get_local_ptr(req->data_handle);
-			}
-			else
-			{
-				STARPU_ASSERT(req->count);
-				_STARPU_MPI_MALLOC(req->ptr, req->count);
-			}
-
-			_STARPU_MPI_DEBUG(3, "Pushing internal starpu_mpi_irecv request %p type %s tag %"PRIi64"d src %d data %p ptr %p datatype '%s' count %d registered_datatype %d \n",
-					  req, _starpu_mpi_request_type(req->request_type), req->node_tag.data_tag, req->node_tag.rank, req->data_handle, req->ptr,
-					  req->datatype_name, (int)req->count, req->registered_datatype);
-			_starpu_mpi_req_list_push_front(&ready_recv_requests, req);
-			_STARPU_MPI_INC_READY_REQUESTS(+1);
-
-			/* inform the starpu mpi thread that the request has been pushed in the ready_requests list */
-			STARPU_PTHREAD_MUTEX_UNLOCK(&progress_mutex);
-			STARPU_PTHREAD_MUTEX_LOCK(&req->posted_mutex);
-			req->posted = 1;
-			STARPU_PTHREAD_COND_BROADCAST(&req->posted_cond);
-			STARPU_PTHREAD_MUTEX_UNLOCK(&req->posted_mutex);
-			STARPU_PTHREAD_MUTEX_LOCK(&progress_mutex);
-		}
-		else
-		{
-			/* test whether some data with the given tag and source have already been received by StarPU-MPI*/
-			struct _starpu_mpi_early_data_handle *early_data_handle = _starpu_mpi_early_data_find(&req->node_tag);
-
-			/* Case: a receive request for a data with the given tag and source has already been
-			 * posted by StarPU. Asynchronously requests a Read permission over the temporary handle ,
-			 * so as when the internal receive is completed, the _starpu_mpi_early_data_cb function
-			 * will be called to bring the data back to the original data handle associated to the request.*/
-			if (early_data_handle)
-			{
-				STARPU_PTHREAD_MUTEX_UNLOCK(&progress_mutex);
-				STARPU_PTHREAD_MUTEX_LOCK(&(early_data_handle->req_mutex));
-				while (!(early_data_handle->req_ready))
-					STARPU_PTHREAD_COND_WAIT(&(early_data_handle->req_cond), &(early_data_handle->req_mutex));
-				STARPU_PTHREAD_MUTEX_UNLOCK(&(early_data_handle->req_mutex));
-				STARPU_PTHREAD_MUTEX_LOCK(&progress_mutex);
-
-				_STARPU_MPI_DEBUG(3, "The RECV request %p with tag %"PRIi64"d has already been received, copying previously received data into handle's pointer..\n", req, req->node_tag.data_tag);
-				STARPU_ASSERT(req->data_handle != early_data_handle->handle);
-
-				req->internal_req = early_data_handle->req;
-				req->early_data_handle = early_data_handle;
-
-				struct _starpu_mpi_early_data_cb_args *cb_args;
-				_STARPU_MPI_MALLOC(cb_args, sizeof(struct _starpu_mpi_early_data_cb_args));
-				cb_args->data_handle = req->data_handle;
-				cb_args->early_handle = early_data_handle->handle;
-				cb_args->buffer = early_data_handle->buffer;
-				cb_args->req = req;
-
-				_STARPU_MPI_DEBUG(3, "Calling data_acquire_cb on starpu_mpi_copy_cb..\n");
-				STARPU_PTHREAD_MUTEX_UNLOCK(&progress_mutex);
-				starpu_data_acquire_cb(early_data_handle->handle,STARPU_R,_starpu_mpi_early_data_cb,(void*) cb_args);
-				STARPU_PTHREAD_MUTEX_LOCK(&progress_mutex);
-			}
-			/* Case: no matching data has been received. Store the receive request as an early_request. */
-			else
-			{
-				struct _starpu_mpi_req *sync_req = _starpu_mpi_sync_data_find(req->node_tag.data_tag, req->node_tag.rank, req->node_tag.comm);
-				_STARPU_MPI_DEBUG(3, "----------> Looking for sync data for tag %"PRIi64"d and src %d = %p\n", req->node_tag.data_tag, req->node_tag.rank, sync_req);
-				if (sync_req)
-				{
-					req->sync = 1;
-					_starpu_mpi_datatype_allocate(req->data_handle, req);
-					if (req->registered_datatype == 1)
-					{
-						req->count = 1;
-						req->ptr = starpu_data_get_local_ptr(req->data_handle);
-					}
-					else
-					{
-						req->count = sync_req->count;
-						STARPU_ASSERT(req->count);
-						_STARPU_MPI_MALLOC(req->ptr, req->count);
-					}
-					_starpu_mpi_req_list_push_front(&ready_recv_requests, req);
-					_STARPU_MPI_INC_READY_REQUESTS(+1);
-					_starpu_mpi_request_destroy(sync_req);
-				}
-				else
-				{
-					_STARPU_MPI_DEBUG(3, "Adding the pending receive request %p (srcdst %d tag %"PRIi64"d) into the request hashmap\n", req, req->node_tag.rank, req->node_tag.data_tag);
-					_starpu_mpi_early_request_enqueue(req);
-				}
-			}
-		}
-	}
-	else
-	{
-		if (req->request_type == SEND_REQ)
-			_starpu_mpi_req_prio_list_push_front(&ready_send_requests, req);
-		else
-			_starpu_mpi_req_list_push_front(&ready_recv_requests, req);
-		_STARPU_MPI_INC_READY_REQUESTS(+1);
-		_STARPU_MPI_DEBUG(3, "Pushing new request %p type %s tag %"PRIi64"d src %d data %p ptr %p datatype '%s' count %d registered_datatype %d \n",
-				  req, _starpu_mpi_request_type(req->request_type), req->node_tag.data_tag, req->node_tag.rank, req->data_handle, req->ptr,
-				  req->datatype_name, (int)req->count, req->registered_datatype);
-	}
-
-	newer_requests = 1;
-	STARPU_PTHREAD_COND_BROADCAST(&progress_cond);
-#ifdef STARPU_SIMGRID
-	starpu_pthread_queue_signal(&dontsleep);
-#endif
-	STARPU_PTHREAD_MUTEX_UNLOCK(&progress_mutex);
-	_STARPU_MPI_LOG_OUT();
-}
-
-static void nop_acquire_cb(void *arg)
-{
-	starpu_data_release(arg);
-}
-
-static struct _starpu_mpi_req *_starpu_mpi_isend_irecv_common(starpu_data_handle_t data_handle,
-							      int srcdst, starpu_mpi_tag_t data_tag, MPI_Comm comm,
-							      unsigned detached, unsigned sync, int prio, void (*callback)(void *), void *arg,
-							      enum _starpu_mpi_request_type request_type, void (*func)(struct _starpu_mpi_req *),
-							      enum starpu_data_access_mode mode,
-							      int sequential_consistency,
-							      int is_internal_req,
-							      starpu_ssize_t count)
-{
-	struct _starpu_mpi_req *req;
-
-	if (_starpu_mpi_fake_world_size != -1)
-	{
-		/* Don't actually do the communication */
-		starpu_data_acquire_on_node_cb_sequential_consistency(data_handle, STARPU_MAIN_RAM, mode, nop_acquire_cb, data_handle, sequential_consistency);
-		return NULL;
-	}
-
-	_STARPU_MPI_LOG_IN();
-	_STARPU_MPI_INC_POSTED_REQUESTS(1);
-
-	_starpu_mpi_comm_register(comm);
-
-	/* Initialize the request structure */
-	_starpu_mpi_request_init(&req);
-	req->request_type = request_type;
-	/* prio_list is sorted by increasing values */
-	req->prio = prio;
-	req->data_handle = data_handle;
-	req->node_tag.rank = srcdst;
-	req->node_tag.data_tag = data_tag;
-	req->node_tag.comm = comm;
-	req->detached = detached;
-	req->sync = sync;
-	req->callback = callback;
-	req->callback_arg = arg;
-	req->func = func;
-	req->sequential_consistency = sequential_consistency;
-	req->is_internal_req = is_internal_req;
-	/* For internal requests, we wait for both the request completion and the matching application request completion */
-	req->to_destroy = !is_internal_req;
-	req->count = count;
-
-	/* Asynchronously request StarPU to fetch the data in main memory: when
-	 * it is available in main memory, _starpu_mpi_submit_ready_request(req) is called and
-	 * the request is actually submitted */
-	starpu_data_acquire_on_node_cb_sequential_consistency_sync_jobids(data_handle, STARPU_MAIN_RAM, mode, _starpu_mpi_submit_ready_request, (void *)req, sequential_consistency, &req->pre_sync_jobid, &req->post_sync_jobid);
-
-	_STARPU_MPI_LOG_OUT();
-	return req;
- }
-
-#ifdef STARPU_SIMGRID
-int _starpu_mpi_simgrid_mpi_test(unsigned *done, int *flag)
-{
-	*flag = 0;
-	if (*done)
-	{
-		starpu_pthread_queue_signal(&dontsleep);
-		*flag = 1;
-	}
-	return MPI_SUCCESS;
-}
-
-static void _starpu_mpi_simgrid_wait_req_func(void* arg)
-{
-	struct _starpu_simgrid_mpi_req *sim_req = arg;
-	int ret;
-	STARPU_PTHREAD_MUTEX_LOCK(&wait_counter_mutex);
-	wait_counter++;
-	STARPU_PTHREAD_MUTEX_UNLOCK(&wait_counter_mutex);
-
-	ret = MPI_Wait(sim_req->request, sim_req->status);
-
-	STARPU_MPI_ASSERT_MSG(ret == MPI_SUCCESS, "MPI_Wait returning %s", _starpu_mpi_get_mpi_error_code(ret));
-
-	*(sim_req->done) = 1;
-	starpu_pthread_queue_signal(sim_req->queue);
-
-	free(sim_req);
-
-	STARPU_PTHREAD_MUTEX_LOCK(&wait_counter_mutex);
-	if (--wait_counter == 0)
-		STARPU_PTHREAD_COND_SIGNAL(&wait_counter_cond);
-	STARPU_PTHREAD_MUTEX_UNLOCK(&wait_counter_mutex);
-}
-
-void _starpu_mpi_simgrid_wait_req(MPI_Request *request, MPI_Status *status, starpu_pthread_queue_t *queue, unsigned *done)
-{
-	struct _starpu_simgrid_mpi_req *sim_req;
-	_STARPU_MPI_CALLOC(sim_req, 1, sizeof(struct _starpu_simgrid_mpi_req));
-	sim_req->request = request;
-	sim_req->status = status;
-	sim_req->queue = queue;
-	sim_req->done = done;
-	*done = 0;
-
-	_starpu_simgrid_xbt_thread_create("wait for mpi transfer", _starpu_mpi_simgrid_wait_req_func, sim_req);
-}
-#endif
-
- /********************************************************/
- /*                                                      */
- /*  Send functionalities                                */
- /*                                                      */
- /********************************************************/
-
-static void _starpu_mpi_isend_data_func(struct _starpu_mpi_req *req)
-{
-	_STARPU_MPI_LOG_IN();
-
-	_STARPU_MPI_DEBUG(0, "post MPI isend request %p type %s tag %"PRIi64"d src %d data %p datasize %ld ptr %p datatype '%s' count %d registered_datatype %d sync %d\n", req, _starpu_mpi_request_type(req->request_type), req->node_tag.data_tag, req->node_tag.rank, req->data_handle, starpu_data_get_size(req->data_handle), req->ptr, req->datatype_name, (int)req->count, req->registered_datatype, req->sync);
-
-	_starpu_mpi_comm_amounts_inc(req->node_tag.comm, req->node_tag.rank, req->datatype, req->count);
-
-	_STARPU_MPI_TRACE_ISEND_SUBMIT_BEGIN(req->node_tag.rank, req->node_tag.data_tag, 0);
-
-	if (req->sync == 0)
-	{
-		_STARPU_MPI_COMM_TO_DEBUG(req, req->count, req->datatype, req->node_tag.rank, _STARPU_MPI_TAG_DATA, req->node_tag.data_tag, req->node_tag.comm);
-		req->ret = MPI_Isend(req->ptr, req->count, req->datatype, req->node_tag.rank, _STARPU_MPI_TAG_DATA, req->node_tag.comm, &req->data_request);
-		STARPU_MPI_ASSERT_MSG(req->ret == MPI_SUCCESS, "MPI_Isend returning %s", _starpu_mpi_get_mpi_error_code(req->ret));
-	}
-	else
-	{
-		_STARPU_MPI_COMM_TO_DEBUG(req, req->count, req->datatype, req->node_tag.rank, _STARPU_MPI_TAG_SYNC_DATA, req->node_tag.data_tag, req->node_tag.comm);
-		req->ret = MPI_Issend(req->ptr, req->count, req->datatype, req->node_tag.rank, _STARPU_MPI_TAG_SYNC_DATA, req->node_tag.comm, &req->data_request);
-		STARPU_MPI_ASSERT_MSG(req->ret == MPI_SUCCESS, "MPI_Issend returning %s", _starpu_mpi_get_mpi_error_code(req->ret));
-	}
-
-#ifdef STARPU_SIMGRID
-	_starpu_mpi_simgrid_wait_req(&req->data_request, &req->status_store, &req->queue, &req->done);
->>>>>>> 62534d8a
 #endif
 
 static struct _starpu_mpi_req *_starpu_mpi_isend_common(starpu_data_handle_t data_handle,
@@ -519,12 +84,8 @@
 	_STARPU_MPI_LOG_OUT();
 	return 0;
 }
-<<<<<<< HEAD
-
-int starpu_mpi_isend_detached(starpu_data_handle_t data_handle, int dest, int64_t data_tag, MPI_Comm comm, void (*callback)(void *), void *arg)
-=======
+
 int starpu_mpi_isend_detached(starpu_data_handle_t data_handle, int dest, starpu_mpi_tag_t data_tag, MPI_Comm comm, void (*callback)(void *), void *arg)
->>>>>>> 62534d8a
 {
 	return starpu_mpi_isend_detached_prio(data_handle, dest, data_tag, 0, comm, callback, arg);
 }
@@ -584,67 +145,7 @@
 	return starpu_mpi_issend_detached_prio(data_handle, dest, data_tag, 0, comm, callback, arg);
 }
 
-<<<<<<< HEAD
-struct _starpu_mpi_req *_starpu_mpi_irecv_common(starpu_data_handle_t data_handle, int source, int64_t data_tag, MPI_Comm comm, unsigned detached, unsigned sync, void (*callback)(void *), void *arg, int sequential_consistency, int is_internal_req, starpu_ssize_t count)
-=======
-/********************************************************/
-/*                                                      */
-/*  receive functionalities                             */
-/*                                                      */
-/********************************************************/
-
-static void _starpu_mpi_irecv_data_func(struct _starpu_mpi_req *req)
-{
-	_STARPU_MPI_LOG_IN();
-
-	_STARPU_MPI_DEBUG(0, "post MPI irecv request %p type %s tag %"PRIi64"d src %d data %p ptr %p datatype '%s' count %d registered_datatype %d \n", req, _starpu_mpi_request_type(req->request_type), req->node_tag.data_tag, req->node_tag.rank, req->data_handle, req->ptr, req->datatype_name, (int)req->count, req->registered_datatype);
-
-	_STARPU_MPI_TRACE_IRECV_SUBMIT_BEGIN(req->node_tag.rank, req->node_tag.data_tag);
-
-	if (req->sync)
-	{
-		struct _starpu_mpi_envelope *_envelope;
-		_STARPU_MPI_CALLOC(_envelope, 1, sizeof(struct _starpu_mpi_envelope));
-		_envelope->mode = _STARPU_MPI_ENVELOPE_SYNC_READY;
-		_envelope->data_tag = req->node_tag.data_tag;
-		_STARPU_MPI_DEBUG(20, "Telling node %d it can send the data and waiting for the data back ...\n", req->node_tag.rank);
-		_STARPU_MPI_COMM_TO_DEBUG(_envelope, sizeof(struct _starpu_mpi_envelope), MPI_BYTE, req->node_tag.rank, _STARPU_MPI_TAG_ENVELOPE, _envelope->data_tag, req->node_tag.comm);
-		req->ret = MPI_Send(_envelope, sizeof(struct _starpu_mpi_envelope), MPI_BYTE, req->node_tag.rank, _STARPU_MPI_TAG_ENVELOPE, req->node_tag.comm);
-		STARPU_MPI_ASSERT_MSG(req->ret == MPI_SUCCESS, "MPI_Send returning %s", _starpu_mpi_get_mpi_error_code(req->ret));
-		free(_envelope);
-		_envelope = NULL;
-	}
-
-	if (req->sync)
-	{
-		_STARPU_MPI_COMM_FROM_DEBUG(req, req->count, req->datatype, req->node_tag.rank, _STARPU_MPI_TAG_SYNC_DATA, req->node_tag.data_tag, req->node_tag.comm);
-		req->ret = MPI_Irecv(req->ptr, req->count, req->datatype, req->node_tag.rank, _STARPU_MPI_TAG_SYNC_DATA, req->node_tag.comm, &req->data_request);
-	}
-	else
-	{
-		_STARPU_MPI_COMM_FROM_DEBUG(req, req->count, req->datatype, req->node_tag.rank, _STARPU_MPI_TAG_DATA, req->node_tag.data_tag, req->node_tag.comm);
-		req->ret = MPI_Irecv(req->ptr, req->count, req->datatype, req->node_tag.rank, _STARPU_MPI_TAG_DATA, req->node_tag.comm, &req->data_request);
-#ifdef STARPU_SIMGRID
-		_starpu_mpi_simgrid_wait_req(&req->data_request, &req->status_store, &req->queue, &req->done);
-#endif
-	}
-	STARPU_MPI_ASSERT_MSG(req->ret == MPI_SUCCESS, "MPI_IRecv returning %s", _starpu_mpi_get_mpi_error_code(req->ret));
-
-	_STARPU_MPI_TRACE_IRECV_SUBMIT_END(req->node_tag.rank, req->node_tag.data_tag);
-
-	/* somebody is perhaps waiting for the MPI request to be posted */
-	STARPU_PTHREAD_MUTEX_LOCK(&req->req_mutex);
-	req->submitted = 1;
-	STARPU_PTHREAD_COND_BROADCAST(&req->req_cond);
-	STARPU_PTHREAD_MUTEX_UNLOCK(&req->req_mutex);
-
-	_starpu_mpi_handle_detached_request(req);
-
-	_STARPU_MPI_LOG_OUT();
-}
-
-static struct _starpu_mpi_req *_starpu_mpi_irecv_common(starpu_data_handle_t data_handle, int source, starpu_mpi_tag_t data_tag, MPI_Comm comm, unsigned detached, unsigned sync, void (*callback)(void *), void *arg, int sequential_consistency, int is_internal_req, starpu_ssize_t count)
->>>>>>> 62534d8a
+struct _starpu_mpi_req *_starpu_mpi_irecv_common(starpu_data_handle_t data_handle, int source, starpu_mpi_tag_t data_tag, MPI_Comm comm, unsigned detached, unsigned sync, void (*callback)(void *), void *arg, int sequential_consistency, int is_internal_req, starpu_ssize_t count)
 {
 	return _starpu_mpi_isend_irecv_common(data_handle, source, data_tag, comm, detached, sync, 0, callback, arg, RECV_REQ, _starpu_mpi_irecv_size_func, STARPU_W, sequential_consistency, is_internal_req, count);
 }
@@ -705,148 +206,7 @@
 
 int starpu_mpi_test(starpu_mpi_req *public_req, int *flag, MPI_Status *status)
 {
-<<<<<<< HEAD
 	return _starpu_mpi_test(public_req, flag, status);
-=======
-	_STARPU_MPI_LOG_IN();
-	int ret = 0;
-
-	STARPU_MPI_ASSERT_MSG(public_req, "starpu_mpi_test needs a valid starpu_mpi_req");
-
-	struct _starpu_mpi_req *req = *public_req;
-
-	STARPU_MPI_ASSERT_MSG(!req->detached, "MPI_Test cannot be called on a detached request");
-
-	STARPU_PTHREAD_MUTEX_LOCK(&req->req_mutex);
-	unsigned submitted = req->submitted;
-	STARPU_PTHREAD_MUTEX_UNLOCK(&req->req_mutex);
-
-	if (submitted)
-	{
-		struct _starpu_mpi_req *testing_req;
-
-		/* Initialize the request structure */
-		_starpu_mpi_request_init(&testing_req);
-		testing_req->prio = INT_MAX;
-		testing_req->flag = flag;
-		testing_req->status = status;
-		testing_req->other_request = req;
-		testing_req->func = _starpu_mpi_test_func;
-		testing_req->completed = 0;
-		testing_req->request_type = TEST_REQ;
-
-		_STARPU_MPI_INC_POSTED_REQUESTS(1);
-		_starpu_mpi_submit_ready_request(testing_req);
-
-		/* We wait for the test request to finish */
-		STARPU_PTHREAD_MUTEX_LOCK(&(testing_req->req_mutex));
-		while (!(testing_req->completed))
-			STARPU_PTHREAD_COND_WAIT(&(testing_req->req_cond), &(testing_req->req_mutex));
-		STARPU_PTHREAD_MUTEX_UNLOCK(&(testing_req->req_mutex));
-
-		ret = testing_req->ret;
-
-		if (*(testing_req->flag))
-		{
-			/* The request was completed so we free the internal
-			 * request structure which was automatically allocated
-			 * */
-			*public_req = NULL;
-			if (req->internal_req)
-			{
-				_starpu_mpi_request_destroy(req->internal_req);
-			}
-			_starpu_mpi_request_destroy(req);
-		}
-
-		_starpu_mpi_request_destroy(testing_req);
-	}
-	else
-	{
-		*flag = 0;
-	}
-
-	_STARPU_MPI_LOG_OUT();
-	return ret;
-}
-
-/********************************************************/
-/*                                                      */
-/*  Barrier functionalities                             */
-/*                                                      */
-/********************************************************/
-
-static void _starpu_mpi_barrier_func(struct _starpu_mpi_req *barrier_req)
-{
-	_STARPU_MPI_LOG_IN();
-
-	barrier_req->ret = MPI_Barrier(barrier_req->node_tag.comm);
-	STARPU_MPI_ASSERT_MSG(barrier_req->ret == MPI_SUCCESS, "MPI_Barrier returning %s", _starpu_mpi_get_mpi_error_code(barrier_req->ret));
-
-	_starpu_mpi_handle_request_termination(barrier_req);
-	_STARPU_MPI_LOG_OUT();
-}
-
-int _starpu_mpi_barrier(MPI_Comm comm)
-{
-	struct _starpu_mpi_req *barrier_req;
-	int ret = 0;
-
-	_STARPU_MPI_LOG_IN();
-
-	STARPU_PTHREAD_MUTEX_LOCK(&mutex_posted_requests);
-	ret += posted_requests;
-	STARPU_PTHREAD_MUTEX_UNLOCK(&mutex_posted_requests);
-
-	STARPU_PTHREAD_MUTEX_LOCK(&mutex_ready_requests);
-	ret += ready_requests;
-	STARPU_PTHREAD_MUTEX_UNLOCK(&mutex_ready_requests);
-
-	/* First wait for *both* all tasks and MPI requests to finish, in case
-	 * some tasks generate MPI requests, MPI requests generate tasks, etc.
-	 */
-	STARPU_PTHREAD_MUTEX_LOCK(&progress_mutex);
-	STARPU_MPI_ASSERT_MSG(!barrier_running, "Concurrent starpu_mpi_barrier is not implemented, even on different communicators");
-	barrier_running = 1;
-	do
-	{
-		while (posted_requests || ready_requests)
-			/* Wait for all current MPI requests to finish */
-			STARPU_PTHREAD_COND_WAIT(&barrier_cond, &progress_mutex);
-		/* No current request, clear flag */
-		newer_requests = 0;
-		STARPU_PTHREAD_MUTEX_UNLOCK(&progress_mutex);
-		/* Now wait for all tasks */
-		starpu_task_wait_for_all();
-		STARPU_PTHREAD_MUTEX_LOCK(&progress_mutex);
-		/* Check newer_requests again, in case some MPI requests
-		 * triggered by tasks completed and triggered tasks between
-		 * wait_for_all finished and we take the lock */
-	} while (posted_requests || ready_requests || newer_requests);
-	barrier_running = 0;
-	STARPU_PTHREAD_MUTEX_UNLOCK(&progress_mutex);
-
-	/* Initialize the request structure */
-	_starpu_mpi_request_init(&barrier_req);
-	barrier_req->prio = INT_MAX;
-	barrier_req->func = _starpu_mpi_barrier_func;
-	barrier_req->request_type = BARRIER_REQ;
-	barrier_req->node_tag.comm = comm;
-
-	_STARPU_MPI_INC_POSTED_REQUESTS(1);
-	_starpu_mpi_submit_ready_request(barrier_req);
-
-	/* We wait for the MPI request to finish */
-	STARPU_PTHREAD_MUTEX_LOCK(&barrier_req->req_mutex);
-	while (!barrier_req->completed)
-		STARPU_PTHREAD_COND_WAIT(&barrier_req->req_cond, &barrier_req->req_mutex);
-	STARPU_PTHREAD_MUTEX_UNLOCK(&barrier_req->req_mutex);
-
-	_starpu_mpi_request_destroy(barrier_req);
-	_STARPU_MPI_LOG_OUT();
-
-	return ret;
->>>>>>> 62534d8a
 }
 
 int starpu_mpi_barrier(MPI_Comm comm)
