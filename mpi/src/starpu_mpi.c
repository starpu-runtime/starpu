/* StarPU --- Runtime system for heterogeneous multicore architectures.
 *
 * Copyright (C) 2009, 2010-2012  Université de Bordeaux 1
 * Copyright (C) 2010, 2011, 2012, 2013  Centre National de la Recherche Scientifique
 *
 * StarPU is free software; you can redistribute it and/or modify
 * it under the terms of the GNU Lesser General Public License as published by
 * the Free Software Foundation; either version 2.1 of the License, or (at
 * your option) any later version.
 *
 * StarPU is distributed in the hope that it will be useful, but
 * WITHOUT ANY WARRANTY; without even the implied warranty of
 * MERCHANTABILITY or FITNESS FOR A PARTICULAR PURPOSE.
 *
 * See the GNU Lesser General Public License in COPYING.LGPL for more details.
 */

#include <stdlib.h>
#include <starpu_mpi.h>
#include <starpu_mpi_datatype.h>
//#define STARPU_MPI_VERBOSE	1
#include <starpu_mpi_private.h>
#include <starpu_profiling.h>
#include <starpu_mpi_stats.h>
#include <starpu_mpi_insert_task.h>

#ifdef STARPU_DEVEL
#  warning TODO find a better way to select the polling method (perhaps during the configuration)
#endif
//#define USE_STARPU_ACTIVITY	1

static void _starpu_mpi_submit_new_mpi_request(void *arg);
static void _starpu_mpi_handle_request_termination(struct _starpu_mpi_req *req);
#ifdef STARPU_MPI_VERBOSE
static char *_starpu_mpi_request_type(enum _starpu_mpi_request_type request_type);
#endif
static struct _starpu_mpi_req *_starpu_mpi_isend_common(starpu_data_handle_t data_handle,
							int dest, int mpi_tag, MPI_Comm comm,
							unsigned detached, void (*callback)(void *), void *arg);
static struct _starpu_mpi_req *_starpu_mpi_irecv_common(starpu_data_handle_t data_handle, int source, int mpi_tag, MPI_Comm comm, unsigned detached, void (*callback)(void *), void *arg);
static void _starpu_mpi_handle_detached_request(struct _starpu_mpi_req *req);

/* The list of requests that have been newly submitted by the application */
static struct _starpu_mpi_req_list *new_requests;

/* The list of detached requests that have already been submitted to MPI */
static struct _starpu_mpi_req_list *detached_requests;
static _starpu_pthread_mutex_t detached_requests_mutex;

/* Condition to wake up progression thread */
static _starpu_pthread_cond_t cond_progression;
/* Condition to wake up waiting for all current MPI requests to finish */
static _starpu_pthread_cond_t cond_finished;
static _starpu_pthread_mutex_t mutex;
static pthread_t progress_thread;
static int running = 0;

/* Count requests posted by the application and not yet submitted to MPI, i.e pushed into the new_requests list */
static _starpu_pthread_mutex_t mutex_posted_requests;
static int posted_requests = 0, newer_requests, barrier_running = 0;

#define _STARPU_MPI_INC_POSTED_REQUESTS(value) { _STARPU_PTHREAD_MUTEX_LOCK(&mutex_posted_requests); posted_requests += value; _STARPU_PTHREAD_MUTEX_UNLOCK(&mutex_posted_requests); }


/********************************************************/
/*                                                      */
/*  Send/Receive functionalities                        */
/*                                                      */
/********************************************************/

static struct _starpu_mpi_req *_starpu_mpi_isend_irecv_common(starpu_data_handle_t data_handle,
							      size_t size,
							      int srcdst, int mpi_tag, MPI_Comm comm,
							      unsigned detached, void (*callback)(void *), void *arg,
							      enum _starpu_mpi_request_type request_type, void (*func)(struct _starpu_mpi_req *),
							      enum starpu_access_mode mode)
{

	_STARPU_MPI_LOG_IN();
	struct _starpu_mpi_req *req = calloc(1, sizeof(struct _starpu_mpi_req));
	STARPU_ASSERT(req);

	_STARPU_MPI_INC_POSTED_REQUESTS(1);

	/* Initialize the request structure */
	req->submitted = 0;
	req->completed = 0;
	_STARPU_PTHREAD_MUTEX_INIT(&req->req_mutex, NULL);
	_STARPU_PTHREAD_COND_INIT(&req->req_cond, NULL);

	req->request_type = request_type;

	req->data_handle = data_handle;
	req->count = size;
	req->srcdst = srcdst;
	req->mpi_tag = mpi_tag;
	req->comm = comm;

	req->detached = detached;
	req->callback = callback;
	req->callback_arg = arg;

	req->func = func;

	/* Asynchronously request StarPU to fetch the data in main memory: when
	 * it is available in main memory, _starpu_mpi_submit_new_mpi_request(req) is called and
	 * the request is actually submitted */
	starpu_data_acquire_cb(data_handle, mode, _starpu_mpi_submit_new_mpi_request, (void *)req);

	_STARPU_MPI_LOG_OUT();
	return req;
}

/********************************************************/
/*                                                      */
/*  Send functionalities                                */
/*                                                      */
/********************************************************/

static void _starpu_mpi_isend_data_func(struct _starpu_mpi_req *req)
{
	_STARPU_MPI_LOG_IN();

	STARPU_ASSERT(req->ptr);

	_STARPU_MPI_DEBUG("post MPI isend tag %d dst %d ptr %p datatype %p count %d req %p\n", req->mpi_tag, req->srcdst, req->ptr, req->datatype, (int)req->count, &req->request);

	_starpu_mpi_comm_amounts_inc(req->comm, req->srcdst, req->datatype, req->count);

	TRACE_MPI_ISEND_SUBMIT_BEGIN(req->srcdst, req->mpi_tag, 0);

	req->ret = MPI_Isend(req->ptr, req->count, req->datatype, req->srcdst, req->mpi_tag, req->comm, &req->request);
	STARPU_ASSERT(req->ret == MPI_SUCCESS);

	TRACE_MPI_ISEND_SUBMIT_END(req->srcdst, req->mpi_tag, 0);

	/* somebody is perhaps waiting for the MPI request to be posted */
	_STARPU_PTHREAD_MUTEX_LOCK(&req->req_mutex);
	req->submitted = 1;
	_STARPU_PTHREAD_COND_BROADCAST(&req->req_cond);
	_STARPU_PTHREAD_MUTEX_UNLOCK(&req->req_mutex);

	_starpu_mpi_handle_detached_request(req);

	_STARPU_MPI_LOG_OUT();
}

static void _starpu_mpi_isend_pack_func(struct _starpu_mpi_req *req)
{
	_starpu_mpi_handle_allocate_datatype(req->data_handle, &req->datatype, &req->user_datatype);
	if (req->user_datatype == 0)
	{
		req->count = 1;
		req->ptr = starpu_handle_get_local_ptr(req->data_handle);
		_starpu_mpi_isend_data_func(req);
	}
	else
	{
		starpu_handle_pack_data(req->data_handle, &req->ptr, &req->count);
		_starpu_mpi_isend_data_func(req);
	}
}

static struct _starpu_mpi_req *_starpu_mpi_isend_common(starpu_data_handle_t data_handle,
							int dest, int mpi_tag, MPI_Comm comm,
							unsigned detached, void (*callback)(void *), void *arg)
{
	enum starpu_data_interface_id id = starpu_handle_get_interface_id(data_handle);
	size_t size;

	size = starpu_handle_get_size(data_handle);

	if (id >= STARPU_MAX_INTERFACE_ID)
	{
		starpu_data_handle_t size_handle;
		starpu_variable_data_register(&size_handle, 0, (uintptr_t)&(size), sizeof(size));
		starpu_mpi_send(size_handle, dest, mpi_tag, comm);
	}

	return _starpu_mpi_isend_irecv_common(data_handle, size, dest, mpi_tag, comm, detached, callback, arg, SEND_REQ, _starpu_mpi_isend_pack_func, STARPU_R);
}

int starpu_mpi_isend(starpu_data_handle_t data_handle, starpu_mpi_req *public_req, int dest, int mpi_tag, MPI_Comm comm)
{
	_STARPU_MPI_LOG_IN();
	STARPU_ASSERT(public_req);

	struct _starpu_mpi_req *req;
	req = _starpu_mpi_isend_common(data_handle, dest, mpi_tag, comm, 0, NULL, NULL);

	STARPU_ASSERT(req);
	*public_req = req;

	_STARPU_MPI_LOG_OUT();
	return 0;
}

int starpu_mpi_isend_detached(starpu_data_handle_t data_handle,
			      int dest, int mpi_tag, MPI_Comm comm, void (*callback)(void *), void *arg)
{
	_STARPU_MPI_LOG_IN();
	_starpu_mpi_isend_common(data_handle, dest, mpi_tag, comm, 1, callback, arg);

	_STARPU_MPI_LOG_OUT();
	return 0;
}

int starpu_mpi_send(starpu_data_handle_t data_handle, int dest, int mpi_tag, MPI_Comm comm)
{
	starpu_mpi_req req;
	MPI_Status status;

	_STARPU_MPI_LOG_IN();
	memset(&status, 0, sizeof(MPI_Status));

	starpu_mpi_isend(data_handle, &req, dest, mpi_tag, comm);
	starpu_mpi_wait(&req, &status);

	_STARPU_MPI_LOG_OUT();
	return 0;
}

/********************************************************/
/*                                                      */
/*  Receive functionalities                             */
/*                                                      */
/********************************************************/

static void _starpu_mpi_irecv_data_func(struct _starpu_mpi_req *req)
{
	_STARPU_MPI_LOG_IN();

	STARPU_ASSERT(req->ptr);

	_STARPU_MPI_DEBUG("post MPI irecv tag %d src %d data %p ptr %p datatype %p count %d req %p \n", req->mpi_tag, req->srcdst, req->data_handle, req->ptr, req->datatype, (int)req->count, &req->request);

	TRACE_MPI_IRECV_SUBMIT_BEGIN(req->srcdst, req->mpi_tag);

	req->ret = MPI_Irecv(req->ptr, req->count, req->datatype, req->srcdst, req->mpi_tag, req->comm, &req->request);
	STARPU_ASSERT(req->ret == MPI_SUCCESS);

	TRACE_MPI_IRECV_SUBMIT_END(req->srcdst, req->mpi_tag);

	/* somebody is perhaps waiting for the MPI request to be posted */
	_STARPU_PTHREAD_MUTEX_LOCK(&req->req_mutex);
	req->submitted = 1;
	_STARPU_PTHREAD_COND_BROADCAST(&req->req_cond);
	_STARPU_PTHREAD_MUTEX_UNLOCK(&req->req_mutex);

	_starpu_mpi_handle_detached_request(req);

	_STARPU_MPI_LOG_OUT();
}

static void _starpu_mpi_irecv_pack_func(struct _starpu_mpi_req *req)
{
	_STARPU_MPI_LOG_IN();

	_starpu_mpi_handle_allocate_datatype(req->data_handle, &req->datatype, &req->user_datatype);
	if (req->user_datatype == 0)
	{
		req->count = 1;
		req->ptr = starpu_handle_get_local_ptr(req->data_handle);
		_starpu_mpi_irecv_data_func(req);
	}
	else
	{
		req->ptr = malloc(req->count);
		_starpu_mpi_irecv_data_func(req);
	}
}

static struct _starpu_mpi_req *_starpu_mpi_irecv_common(starpu_data_handle_t data_handle, int source, int mpi_tag, MPI_Comm comm, unsigned detached, void (*callback)(void *), void *arg)
{
	enum starpu_data_interface_id id = starpu_handle_get_interface_id(data_handle);
	size_t size=0;

	if (id >= STARPU_MAX_INTERFACE_ID)
	{
		starpu_data_handle_t size_handle;
		MPI_Status status;

		starpu_variable_data_register(&size_handle, 0, (uintptr_t)&(size), sizeof(size));
		starpu_mpi_recv(size_handle, source, mpi_tag, comm, &status);
		starpu_data_unregister(size_handle);
	}

	return _starpu_mpi_isend_irecv_common(data_handle, size, source, mpi_tag, comm, detached, callback, arg, RECV_REQ, _starpu_mpi_irecv_pack_func, STARPU_W);
}

int starpu_mpi_irecv(starpu_data_handle_t data_handle, starpu_mpi_req *public_req, int source, int mpi_tag, MPI_Comm comm)
{
	_STARPU_MPI_LOG_IN();
	STARPU_ASSERT(public_req);

	struct _starpu_mpi_req *req;
	req = _starpu_mpi_irecv_common(data_handle, source, mpi_tag, comm, 0, NULL, NULL);

	STARPU_ASSERT(req);
	*public_req = req;

	_STARPU_MPI_LOG_OUT();
	return 0;
}

int starpu_mpi_irecv_detached(starpu_data_handle_t data_handle, int source, int mpi_tag, MPI_Comm comm, void (*callback)(void *), void *arg)
{
	_STARPU_MPI_LOG_IN();
	_starpu_mpi_irecv_common(data_handle, source, mpi_tag, comm, 1, callback, arg);
	_STARPU_MPI_LOG_OUT();
	return 0;
}

int starpu_mpi_recv(starpu_data_handle_t data_handle, int source, int mpi_tag, MPI_Comm comm, MPI_Status *status)
{
	starpu_mpi_req req;

	_STARPU_MPI_LOG_IN();
	starpu_mpi_irecv(data_handle, &req, source, mpi_tag, comm);
	starpu_mpi_wait(&req, status);

	_STARPU_MPI_LOG_OUT();
	return 0;
}

static void _starpu_mpi_probe_func(struct _starpu_mpi_req *req)
{
	_STARPU_MPI_LOG_IN();

	_starpu_mpi_handle_allocate_datatype(req->data_handle, &req->datatype, &req->user_datatype);
#ifdef STARPU_DEVEL
#warning TODO: release that assert
#endif
	assert(req->user_datatype == 0);
	req->count = 1;
	req->ptr = starpu_handle_get_local_ptr(req->data_handle);

	_STARPU_MPI_DEBUG("MPI probe tag %d dst %d ptr %p datatype %p count %d req %p\n", req->mpi_tag, req->srcdst, req->ptr, req->datatype, (int)req->count, req);

	/* somebody is perhaps waiting for the MPI request to be posted */
	_STARPU_PTHREAD_MUTEX_LOCK(&req->req_mutex);
	req->submitted = 1;
	_STARPU_PTHREAD_COND_BROADCAST(&req->req_cond);
	_STARPU_PTHREAD_MUTEX_UNLOCK(&req->req_mutex);

	_starpu_mpi_handle_detached_request(req);

	_STARPU_MPI_LOG_OUT();
}

int starpu_mpi_irecv_probe_detached(starpu_data_handle_t data_handle, int source, int mpi_tag, MPI_Comm comm, void (*callback)(void *), void *arg)
{
	size_t size;

	_STARPU_MPI_LOG_IN();

	size = starpu_handle_get_size(data_handle);
	_starpu_mpi_isend_irecv_common(data_handle, size, source, mpi_tag, comm, 1, callback, arg, PROBE_REQ, _starpu_mpi_probe_func, STARPU_W);

	_STARPU_MPI_LOG_OUT();
	return 0;
}

/********************************************************/
/*                                                      */
/*  Wait functionalities                                */
/*                                                      */
/********************************************************/

static void _starpu_mpi_wait_func(struct _starpu_mpi_req *waiting_req)
{
	_STARPU_MPI_LOG_IN();
	/* Which is the mpi request we are waiting for ? */
	struct _starpu_mpi_req *req = waiting_req->other_request;

	TRACE_MPI_UWAIT_BEGIN(req->srcdst, req->mpi_tag);

	req->ret = MPI_Wait(&req->request, waiting_req->status);
	STARPU_ASSERT(req->ret == MPI_SUCCESS);

	TRACE_MPI_UWAIT_END(req->srcdst, req->mpi_tag);

	_starpu_mpi_handle_request_termination(req);
	_STARPU_MPI_LOG_OUT();
}

int starpu_mpi_wait(starpu_mpi_req *public_req, MPI_Status *status)
{
	_STARPU_MPI_LOG_IN();
	int ret;
	struct _starpu_mpi_req *waiting_req = calloc(1, sizeof(struct _starpu_mpi_req));
	STARPU_ASSERT(waiting_req);
	struct _starpu_mpi_req *req = *public_req;

	_STARPU_MPI_INC_POSTED_REQUESTS(1);

	/* We cannot try to complete a MPI request that was not actually posted
	 * to MPI yet. */
	_STARPU_PTHREAD_MUTEX_LOCK(&(req->req_mutex));
	while (!(req->submitted))
		_STARPU_PTHREAD_COND_WAIT(&(req->req_cond), &(req->req_mutex));
	_STARPU_PTHREAD_MUTEX_UNLOCK(&(req->req_mutex));

	/* Initialize the request structure */
	_STARPU_PTHREAD_MUTEX_INIT(&(waiting_req->req_mutex), NULL);
	_STARPU_PTHREAD_COND_INIT(&(waiting_req->req_cond), NULL);
	waiting_req->status = status;
	waiting_req->other_request = req;
	waiting_req->func = _starpu_mpi_wait_func;
	waiting_req->request_type = WAIT_REQ;

	_starpu_mpi_submit_new_mpi_request(waiting_req);

	/* We wait for the MPI request to finish */
	_STARPU_PTHREAD_MUTEX_LOCK(&req->req_mutex);
	while (!req->completed)
		_STARPU_PTHREAD_COND_WAIT(&req->req_cond, &req->req_mutex);
	_STARPU_PTHREAD_MUTEX_UNLOCK(&req->req_mutex);

	ret = req->ret;

	/* The internal request structure was automatically allocated */
	*public_req = NULL;
	free(req);

	free(waiting_req);
	_STARPU_MPI_LOG_OUT();
	return ret;
}

/********************************************************/
/*                                                      */
/*  Test functionalities                                */
/*                                                      */
/********************************************************/

static void _starpu_mpi_test_func(struct _starpu_mpi_req *testing_req)
{
	_STARPU_MPI_LOG_IN();
	/* Which is the mpi request we are testing for ? */
	struct _starpu_mpi_req *req = testing_req->other_request;

	_STARPU_MPI_DEBUG("Test request %p - mpitag %d - TYPE %s %d\n", &req->request, req->mpi_tag, _starpu_mpi_request_type(req->request_type), req->srcdst);

	TRACE_MPI_UTESTING_BEGIN(req->srcdst, req->mpi_tag);
	
	req->ret = MPI_Test(&req->request, testing_req->flag, testing_req->status);
	STARPU_ASSERT(req->ret == MPI_SUCCESS);

	TRACE_MPI_UTESTING_END(req->srcdst, req->mpi_tag);
	
	if (*testing_req->flag)
	{
		testing_req->ret = req->ret;
		_starpu_mpi_handle_request_termination(req);
	}

	_STARPU_PTHREAD_MUTEX_LOCK(&testing_req->req_mutex);
	testing_req->completed = 1;
	_STARPU_PTHREAD_COND_SIGNAL(&testing_req->req_cond);
	_STARPU_PTHREAD_MUTEX_UNLOCK(&testing_req->req_mutex);
	_STARPU_MPI_LOG_OUT();
}

int starpu_mpi_test(starpu_mpi_req *public_req, int *flag, MPI_Status *status)
{
	_STARPU_MPI_LOG_IN();
	int ret = 0;

	STARPU_ASSERT(public_req);

	struct _starpu_mpi_req *req = *public_req;

	STARPU_ASSERT(!req->detached);

	_STARPU_PTHREAD_MUTEX_LOCK(&req->req_mutex);
	unsigned submitted = req->submitted;
	_STARPU_PTHREAD_MUTEX_UNLOCK(&req->req_mutex);

	if (submitted)
	{
		struct _starpu_mpi_req *testing_req = calloc(1, sizeof(struct _starpu_mpi_req));
		STARPU_ASSERT(testing_req);
		//		memset(testing_req, 0, sizeof(struct _starpu_mpi_req));

		/* Initialize the request structure */
		_STARPU_PTHREAD_MUTEX_INIT(&(testing_req->req_mutex), NULL);
		_STARPU_PTHREAD_COND_INIT(&(testing_req->req_cond), NULL);
		testing_req->flag = flag;
		testing_req->status = status;
		testing_req->other_request = req;
		testing_req->func = _starpu_mpi_test_func;
		testing_req->completed = 0;
		testing_req->request_type = TEST_REQ;

		_STARPU_MPI_INC_POSTED_REQUESTS(1);
		_starpu_mpi_submit_new_mpi_request(testing_req);

		/* We wait for the test request to finish */
		_STARPU_PTHREAD_MUTEX_LOCK(&(testing_req->req_mutex));
		while (!(testing_req->completed))
			_STARPU_PTHREAD_COND_WAIT(&(testing_req->req_cond), &(testing_req->req_mutex));
		_STARPU_PTHREAD_MUTEX_UNLOCK(&(testing_req->req_mutex));

		ret = testing_req->ret;

		if (*(testing_req->flag))
		{
			/* The request was completed so we free the internal
			 * request structure which was automatically allocated
			 * */
			*public_req = NULL;
			free(req);
		}

		free(testing_req);
	}
	else
	{
		*flag = 0;
	}

	_STARPU_MPI_LOG_OUT();
	return ret;
}

/********************************************************/
/*                                                      */
/*  Barrier functionalities                             */
/*                                                      */
/********************************************************/

static void _starpu_mpi_barrier_func(struct _starpu_mpi_req *barrier_req)
{
	_STARPU_MPI_LOG_IN();

	barrier_req->ret = MPI_Barrier(barrier_req->comm);
	STARPU_ASSERT(barrier_req->ret == MPI_SUCCESS);

	_starpu_mpi_handle_request_termination(barrier_req);
	_STARPU_MPI_LOG_OUT();
}

int starpu_mpi_barrier(MPI_Comm comm)
{
	_STARPU_MPI_LOG_IN();
	int ret;
	struct _starpu_mpi_req *barrier_req = calloc(1, sizeof(struct _starpu_mpi_req));
	STARPU_ASSERT(barrier_req);

	/* First wait for *both* all tasks and MPI requests to finish, in case
	 * some tasks generate MPI requests, MPI requests generate tasks, etc.
	 */
	_STARPU_PTHREAD_MUTEX_LOCK(&mutex);
	STARPU_ASSERT_MSG(!barrier_running, "Concurrent starpu_mpi_barrier is not implemented, even on different communicators");
	barrier_running = 1;
	do
	{
		while (posted_requests)
			/* Wait for all current MPI requests to finish */
			_STARPU_PTHREAD_COND_WAIT(&cond_finished, &mutex);
		/* No current request, clear flag */
		newer_requests = 0;
		_STARPU_PTHREAD_MUTEX_UNLOCK(&mutex);
		/* Now wait for all tasks */
		starpu_task_wait_for_all();
		_STARPU_PTHREAD_MUTEX_LOCK(&mutex);
		/* Check newer_requests again, in case some MPI requests
		 * triggered by tasks completed and triggered tasks between
		 * wait_for_all finished and we take the lock */
	} while (posted_requests || newer_requests);
	barrier_running = 0;
	_STARPU_PTHREAD_MUTEX_UNLOCK(&mutex);

	/* Initialize the request structure */
	_STARPU_PTHREAD_MUTEX_INIT(&(barrier_req->req_mutex), NULL);
	_STARPU_PTHREAD_COND_INIT(&(barrier_req->req_cond), NULL);
	barrier_req->func = _starpu_mpi_barrier_func;
	barrier_req->request_type = BARRIER_REQ;
	barrier_req->comm = comm;

	_STARPU_MPI_INC_POSTED_REQUESTS(1);
	_starpu_mpi_submit_new_mpi_request(barrier_req);

	/* We wait for the MPI request to finish */
	_STARPU_PTHREAD_MUTEX_LOCK(&barrier_req->req_mutex);
	while (!barrier_req->completed)
		_STARPU_PTHREAD_COND_WAIT(&barrier_req->req_cond, &barrier_req->req_mutex);
	_STARPU_PTHREAD_MUTEX_UNLOCK(&barrier_req->req_mutex);

	ret = barrier_req->ret;

	//free(waiting_req);
	_STARPU_MPI_LOG_OUT();
	return ret;
}

/********************************************************/
/*                                                      */
/*  Progression                                         */
/*                                                      */
/********************************************************/

#ifdef STARPU_MPI_VERBOSE
static char *_starpu_mpi_request_type(enum _starpu_mpi_request_type request_type)
{
	switch (request_type)
		{
		case SEND_REQ: return "SEND_REQ";
		case RECV_REQ: return "RECV_REQ";
		case WAIT_REQ: return "WAIT_REQ";
		case TEST_REQ: return "TEST_REQ";
		case BARRIER_REQ: return "BARRIER_REQ";
		case PROBE_REQ: return "PROBE_REQ";
		default: return "unknown request type";
		}
}
#endif

static void _starpu_mpi_handle_request_termination(struct _starpu_mpi_req *req)
{
	_STARPU_MPI_LOG_IN();

	_STARPU_MPI_DEBUG("complete MPI req %p (%s) srcdst %d - data %p - tag %d - user datatype %d\n", req, _starpu_mpi_request_type(req->request_type), req->srcdst, req->data_handle, req->mpi_tag, req->user_datatype);
	if (req->request_type == PROBE_REQ)
	{
#ifdef STARPU_DEVEL
#warning TODO: instead of calling MPI_Recv, we should post a starpu mpi recv request
#endif
		MPI_Status status;
		memset(&status, 0, sizeof(MPI_Status));
		req->ret = MPI_Recv(req->ptr, req->count, req->datatype, req->srcdst, req->mpi_tag, req->comm, &status);
	}

	if (req->request_type == RECV_REQ || req->request_type == SEND_REQ || req->request_type == PROBE_REQ)
	{
		if (req->user_datatype == 1)
		{
			if (req->request_type == RECV_REQ)
				// req->ptr is freed by starpu_handle_unpack_data
				starpu_handle_unpack_data(req->data_handle, req->ptr, req->count);
			else
				free(req->ptr);
		}
		else
		{
			_starpu_mpi_handle_free_datatype(req->data_handle, &req->datatype);
		}
		starpu_data_release(req->data_handle);
	}
<<<<<<< HEAD
	
=======

>>>>>>> e16ddd2c
	/* Execute the specified callback, if any */
	if (req->callback)
		req->callback(req->callback_arg);

	/* tell anyone potentially waiting on the request that it is
	 * terminated now */
	_STARPU_PTHREAD_MUTEX_LOCK(&req->req_mutex);
	req->completed = 1;
	_STARPU_PTHREAD_COND_BROADCAST(&req->req_cond);
	_STARPU_PTHREAD_MUTEX_UNLOCK(&req->req_mutex);
	_STARPU_MPI_LOG_OUT();
}

static void _starpu_mpi_submit_new_mpi_request(void *arg)
{
	_STARPU_MPI_LOG_IN();
	struct _starpu_mpi_req *req = arg;

	_STARPU_MPI_INC_POSTED_REQUESTS(-1);

	_STARPU_PTHREAD_MUTEX_LOCK(&mutex);
	_starpu_mpi_req_list_push_front(new_requests, req);
	newer_requests = 1;
	_STARPU_MPI_DEBUG("Pushing new request type %p (%s)\n", req, _starpu_mpi_request_type(req->request_type));
	_STARPU_PTHREAD_COND_BROADCAST(&cond_progression);
	_STARPU_PTHREAD_MUTEX_UNLOCK(&mutex);
	_STARPU_MPI_LOG_OUT();
}

#ifdef USE_STARPU_ACTIVITY
static unsigned _starpu_mpi_progression_hook_func(void *arg __attribute__((unused)))
{
	unsigned may_block = 1;

	_STARPU_PTHREAD_MUTEX_LOCK(&mutex);
	if (!_starpu_mpi_req_list_empty(detached_requests))
	{
		_STARPU_PTHREAD_COND_SIGNAL(&cond_progression);
		may_block = 0;
	}
	_STARPU_PTHREAD_MUTEX_UNLOCK(&mutex);

	return may_block;
}
#endif

static void _starpu_mpi_test_detached_requests(void)
{
	_STARPU_MPI_LOG_IN();
	int flag;
	MPI_Status status;
	struct _starpu_mpi_req *req, *next_req;

	_STARPU_PTHREAD_MUTEX_LOCK(&detached_requests_mutex);

	for (req = _starpu_mpi_req_list_begin(detached_requests);
		req != _starpu_mpi_req_list_end(detached_requests);
		req = next_req)
	{
		next_req = _starpu_mpi_req_list_next(req);

		_STARPU_PTHREAD_MUTEX_UNLOCK(&detached_requests_mutex);

		//_STARPU_MPI_DEBUG("Test detached request %p - mpitag %d - TYPE %s %d\n", &req->request, req->mpi_tag, _starpu_mpi_request_type(req->request_type), req->srcdst);

		if (req->request_type == PROBE_REQ)
		{
			req->ret = MPI_Iprobe(req->srcdst, req->mpi_tag, req->comm, &flag, &status);
		}
		else
		{
			req->ret = MPI_Test(&req->request, &flag, &status);
		}

		STARPU_ASSERT(req->ret == MPI_SUCCESS);

		if (flag)
		{
			if (req->request_type == RECV_REQ || req->request_type == PROBE_REQ)
			{
				TRACE_MPI_IRECV_COMPLETE_BEGIN(req->srcdst, req->mpi_tag);
			}
			else if (req->request_type == SEND_REQ)
			{
				TRACE_MPI_ISEND_COMPLETE_BEGIN(req->srcdst, req->mpi_tag, 0);
			}

			_starpu_mpi_handle_request_termination(req);

			if (req->request_type == RECV_REQ || req->request_type == PROBE_REQ)
			{
				TRACE_MPI_IRECV_COMPLETE_END(req->srcdst, req->mpi_tag);
			}
			else if (req->request_type == SEND_REQ)
			{
				TRACE_MPI_ISEND_COMPLETE_END(req->srcdst, req->mpi_tag, 0);
			}
		}

		_STARPU_PTHREAD_MUTEX_LOCK(&detached_requests_mutex);

		if (flag)
		{
			_starpu_mpi_req_list_erase(detached_requests, req);
			free(req);
		}
	}

	_STARPU_PTHREAD_MUTEX_UNLOCK(&detached_requests_mutex);
	_STARPU_MPI_LOG_OUT();
}

static void _starpu_mpi_handle_detached_request(struct _starpu_mpi_req *req)
{
	if (req->detached)
	{
		_STARPU_PTHREAD_MUTEX_LOCK(&mutex);
		_starpu_mpi_req_list_push_front(detached_requests, req);
		_STARPU_PTHREAD_MUTEX_UNLOCK(&mutex);

		starpu_wake_all_blocked_workers();

		/* put the submitted request into the list of pending requests
		 * so that it can be handled by the progression mechanisms */
		_STARPU_PTHREAD_MUTEX_LOCK(&mutex);
		_STARPU_PTHREAD_COND_SIGNAL(&cond_progression);
		_STARPU_PTHREAD_MUTEX_UNLOCK(&mutex);
	}
}

static void _starpu_mpi_handle_new_request(struct _starpu_mpi_req *req)
{
	_STARPU_MPI_LOG_IN();
	STARPU_ASSERT(req);

	/* submit the request to MPI */
	_STARPU_MPI_DEBUG("Handling new request type %p (%s)\n", req, _starpu_mpi_request_type(req->request_type));
	req->func(req);

	_STARPU_MPI_LOG_OUT();
}

struct _starpu_mpi_argc_argv
{
	int initialize_mpi;
	int *argc;
	char ***argv;
};

static void _starpu_mpi_print_thread_level_support(int thread_level, char *msg)
{
	switch (thread_level)
	{
	case MPI_THREAD_SERIALIZED:
	{
		_STARPU_DISP("MPI%s MPI_THREAD_SERIALIZED; Multiple threads may make MPI calls, but only one at a time.\n", msg);
		break;
	}
	case MPI_THREAD_FUNNELED:
	{
		_STARPU_DISP("MPI%s MPI_THREAD_FUNNELED; The application can safely make calls to StarPU-MPI functions, but should not call directly MPI communication functions.\n", msg);
		break;
	}
	case MPI_THREAD_SINGLE:
	{
		_STARPU_DISP("MPI%s MPI_THREAD_SINGLE; MPI does not have multi-thread support, this might cause problems. The application can make calls to StarPU-MPI functions, but not call directly MPI Communication functions.\n", msg);
		break;
	}
	}
}

static void *_starpu_mpi_progress_thread_func(void *arg)
{
	struct _starpu_mpi_argc_argv *argc_argv = (struct _starpu_mpi_argc_argv *) arg;

	if (argc_argv->initialize_mpi)
	{
		int thread_support;
		_STARPU_DEBUG("Calling MPI_Init_thread\n");
		if (MPI_Init_thread(argc_argv->argc, argc_argv->argv, MPI_THREAD_SERIALIZED, &thread_support) != MPI_SUCCESS)
		{
			_STARPU_ERROR("MPI_Init_thread failed\n");
		}
		_starpu_mpi_print_thread_level_support(thread_support, "_Init_thread level =");
	}
	else
	{
		int provided;
		MPI_Query_thread(&provided);
		_starpu_mpi_print_thread_level_support(provided, " has been initialized with");
	}

	/* notify the main thread that the progression thread is ready */
	_STARPU_PTHREAD_MUTEX_LOCK(&mutex);
	running = 1;
	_STARPU_PTHREAD_COND_SIGNAL(&cond_progression);
	_STARPU_PTHREAD_MUTEX_UNLOCK(&mutex);

	_STARPU_PTHREAD_MUTEX_LOCK(&mutex);
	while (running || posted_requests || !(_starpu_mpi_req_list_empty(new_requests)) || !(_starpu_mpi_req_list_empty(detached_requests)))
	{
		/* shall we block ? */
		unsigned block = _starpu_mpi_req_list_empty(new_requests);

#ifndef USE_STARPU_ACTIVITY
		block = block && _starpu_mpi_req_list_empty(detached_requests);
#endif

		if (block)
		{
			_STARPU_MPI_DEBUG("NO MORE REQUESTS TO HANDLE\n");

			TRACE_MPI_SLEEP_BEGIN();
			
			if (barrier_running)
				/* Tell mpi_barrier */
				_STARPU_PTHREAD_COND_SIGNAL(&cond_finished);
			_STARPU_PTHREAD_COND_WAIT(&cond_progression, &mutex);

			TRACE_MPI_SLEEP_END();
		}

		/* test whether there are some terminated "detached request" */
		_STARPU_PTHREAD_MUTEX_UNLOCK(&mutex);
		_starpu_mpi_test_detached_requests();
		_STARPU_PTHREAD_MUTEX_LOCK(&mutex);

		/* get one request */
		struct _starpu_mpi_req *req;
		while (!_starpu_mpi_req_list_empty(new_requests))
		{
			req = _starpu_mpi_req_list_pop_back(new_requests);

			/* handling a request is likely to block for a while
			 * (on a sync_data_with_mem call), we want to let the
			 * application submit requests in the meantime, so we
			 * release the lock. */
			_STARPU_PTHREAD_MUTEX_UNLOCK(&mutex);
			_starpu_mpi_handle_new_request(req);
			_STARPU_PTHREAD_MUTEX_LOCK(&mutex);
		}
	}

	STARPU_ASSERT(_starpu_mpi_req_list_empty(detached_requests));
	STARPU_ASSERT(_starpu_mpi_req_list_empty(new_requests));
	STARPU_ASSERT(posted_requests == 0);

	if (argc_argv->initialize_mpi)
	{
		_STARPU_MPI_DEBUG("Calling MPI_Finalize()\n");
		MPI_Finalize();
	}

	_STARPU_PTHREAD_MUTEX_UNLOCK(&mutex);

	free(argc_argv);
	return NULL;
}

/********************************************************/
/*                                                      */
/*  (De)Initialization methods                          */
/*                                                      */
/********************************************************/

#ifdef USE_STARPU_ACTIVITY
static int hookid = - 1;
#endif

static void _starpu_mpi_add_sync_point_in_fxt(void)
{
#ifdef STARPU_USE_FXT
	int rank;
	int worldsize;
	MPI_Comm_rank(MPI_COMM_WORLD, &rank);
	MPI_Comm_size(MPI_COMM_WORLD, &worldsize);

	int barrier_ret = MPI_Barrier(MPI_COMM_WORLD);
	STARPU_ASSERT(barrier_ret == MPI_SUCCESS);

	/* We generate a "unique" key so that we can make sure that different
	 * FxT traces come from the same MPI run. */
	int random_number;

	/* XXX perhaps we don't want to generate a new seed if the application
	 * specified some reproductible behaviour ? */
	if (rank == 0)
	{
		srand(time(NULL));
		random_number = rand();
	}

	MPI_Bcast(&random_number, 1, MPI_INT, 0, MPI_COMM_WORLD);

	TRACE_MPI_BARRIER(rank, worldsize, random_number);

	_STARPU_MPI_DEBUG("unique key %x\n", random_number);
#endif
}

static
int _starpu_mpi_initialize(int *argc, char ***argv, int initialize_mpi)
{
	_STARPU_PTHREAD_MUTEX_INIT(&mutex, NULL);
	_STARPU_PTHREAD_COND_INIT(&cond_progression, NULL);
	_STARPU_PTHREAD_COND_INIT(&cond_finished, NULL);
	new_requests = _starpu_mpi_req_list_new();

	_STARPU_PTHREAD_MUTEX_INIT(&detached_requests_mutex, NULL);
	detached_requests = _starpu_mpi_req_list_new();

	_STARPU_PTHREAD_MUTEX_INIT(&mutex_posted_requests, NULL);

	struct _starpu_mpi_argc_argv *argc_argv = malloc(sizeof(struct _starpu_mpi_argc_argv));
	argc_argv->initialize_mpi = initialize_mpi;
	argc_argv->argc = argc;
	argc_argv->argv = argv;

	int rank, worldsize;

	MPI_Comm_rank(MPI_COMM_WORLD, &rank);
	MPI_Comm_size(MPI_COMM_WORLD, &worldsize);

	TRACE_MPI_START(rank,worldsize);

	_STARPU_PTHREAD_CREATE("MPI progress", &progress_thread, NULL, _starpu_mpi_progress_thread_func, argc_argv);

	_STARPU_PTHREAD_MUTEX_LOCK(&mutex);
	while (!running)
		_STARPU_PTHREAD_COND_WAIT(&cond_progression, &mutex);
	_STARPU_PTHREAD_MUTEX_UNLOCK(&mutex);

#ifdef STARPU_USE_FXT
	starpu_set_profiling_id(rank);
#endif //STARPU_USE_FXT

#ifdef USE_STARPU_ACTIVITY
	hookid = starpu_progression_hook_register(progression_hook_func, NULL);
	STARPU_ASSERT(hookid >= 0);
#endif

	_starpu_mpi_add_sync_point_in_fxt();
	_starpu_mpi_comm_amounts_init(MPI_COMM_WORLD);
	_starpu_mpi_cache_init(MPI_COMM_WORLD);
	return 0;
}

int starpu_mpi_init(int *argc, char ***argv, int initialize_mpi)
{
	return _starpu_mpi_initialize(argc, argv, initialize_mpi);
}

int starpu_mpi_initialize(void)
{
	return _starpu_mpi_initialize(NULL, NULL, 0);
}

int starpu_mpi_initialize_extended(int *rank, int *world_size)
{
	int ret;

	ret = _starpu_mpi_initialize(NULL, NULL, 1);
	if (ret == 0)
	{
		_STARPU_DEBUG("Calling MPI_Comm_rank\n");
		MPI_Comm_rank(MPI_COMM_WORLD, rank);
		MPI_Comm_size(MPI_COMM_WORLD, world_size);
	}
	return ret;
}

int starpu_mpi_shutdown(void)
{
	void *value;
	int rank, world_size;

	/* We need to get the rank before calling MPI_Finalize to pass to _starpu_mpi_comm_amounts_display() */
	MPI_Comm_rank(MPI_COMM_WORLD, &rank);
	MPI_Comm_size(MPI_COMM_WORLD, &world_size);

	/* kill the progression thread */
	_STARPU_PTHREAD_MUTEX_LOCK(&mutex);
	running = 0;
	_STARPU_PTHREAD_COND_BROADCAST(&cond_progression);
	_STARPU_PTHREAD_MUTEX_UNLOCK(&mutex);

	pthread_join(progress_thread, &value);

#ifdef USE_STARPU_ACTIVITY
	starpu_progression_hook_deregister(hookid);
#endif

	TRACE_MPI_STOP(rank, world_size);

	/* free the request queues */
	_starpu_mpi_req_list_delete(detached_requests);
	_starpu_mpi_req_list_delete(new_requests);

	_starpu_mpi_comm_amounts_display(rank);
	_starpu_mpi_comm_amounts_free();
	_starpu_mpi_cache_free(world_size);

	return 0;
}
<|MERGE_RESOLUTION|>--- conflicted
+++ resolved
@@ -648,11 +648,7 @@
 		}
 		starpu_data_release(req->data_handle);
 	}
-<<<<<<< HEAD
-	
-=======
-
->>>>>>> e16ddd2c
+
 	/* Execute the specified callback, if any */
 	if (req->callback)
 		req->callback(req->callback_arg);
