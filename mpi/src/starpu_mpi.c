/* StarPU --- Runtime system for heterogeneous multicore architectures.
 *
 * Copyright (C) 2009, 2010-2013  Université de Bordeaux 1
 * Copyright (C) 2010, 2011, 2012, 2013  Centre National de la Recherche Scientifique
 *
 * StarPU is free software; you can redistribute it and/or modify
 * it under the terms of the GNU Lesser General Public License as published by
 * the Free Software Foundation; either version 2.1 of the License, or (at
 * your option) any later version.
 *
 * StarPU is distributed in the hope that it will be useful, but
 * WITHOUT ANY WARRANTY; without even the implied warranty of
 * MERCHANTABILITY or FITNESS FOR A PARTICULAR PURPOSE.
 *
 * See the GNU Lesser General Public License in COPYING.LGPL for more details.
 */

#include <stdlib.h>
#include <starpu_mpi.h>
#include <starpu_mpi_datatype.h>
#include <starpu_mpi_private.h>
#include <starpu_profiling.h>
#include <starpu_mpi_stats.h>
#include <starpu_mpi_insert_task.h>
#include <common/config.h>
#include <common/thread.h>

static void _starpu_mpi_submit_new_mpi_request(void *arg);
static void _starpu_mpi_handle_request_termination(struct _starpu_mpi_req *req);
#ifdef STARPU_VERBOSE
static char *_starpu_mpi_request_type(enum _starpu_mpi_request_type request_type);
#endif
static struct _starpu_mpi_req *_starpu_mpi_isend_common(starpu_data_handle_t data_handle,
							int dest, int mpi_tag, MPI_Comm comm,
							unsigned detached, void (*callback)(void *), void *arg,
							int sequential_consistency);
static struct _starpu_mpi_req *_starpu_mpi_irecv_common(starpu_data_handle_t data_handle,
							int source, int mpi_tag, MPI_Comm comm,
							unsigned detached, void (*callback)(void *), void *arg,
							int sequential_consistency, int is_internal_req,
							ssize_t psize);
static void _starpu_mpi_handle_detached_request(struct _starpu_mpi_req *req);

/* The list of requests that have been newly submitted by the application */
static struct _starpu_mpi_req_list *new_requests;

/* The list of detached requests that have already been submitted to MPI */
static struct _starpu_mpi_req_list *detached_requests;
static starpu_pthread_mutex_t detached_requests_mutex;

/* Condition to wake up progression thread */
static starpu_pthread_cond_t cond_progression;
/* Condition to wake up waiting for all current MPI requests to finish */
static starpu_pthread_cond_t cond_finished;
static starpu_pthread_mutex_t mutex;
static starpu_pthread_t progress_thread;
static int running = 0;

/* Count requests posted by the application and not yet submitted to MPI, i.e pushed into the new_requests list */
static starpu_pthread_mutex_t mutex_posted_requests;
static int posted_requests = 0, newer_requests, barrier_running = 0;

#define _STARPU_MPI_INC_POSTED_REQUESTS(value) { STARPU_PTHREAD_MUTEX_LOCK(&mutex_posted_requests); posted_requests += value; STARPU_PTHREAD_MUTEX_UNLOCK(&mutex_posted_requests); }

struct _starpu_mpi_copy_handle
{
	starpu_data_handle_t handle;
	struct _starpu_mpi_envelope *env;
	int mpi_tag;
	UT_hash_handle hh;
	struct _starpu_mpi_req *req;
};

 /********************************************************/
 /*                                                      */
 /*  Hashmap's requests functionalities                  */
 /*                                                      */
 /********************************************************/

/** stores application requests for which data have not been received yet */
static struct _starpu_mpi_req *_starpu_mpi_app_req_hashmap = NULL;
/** stores data which have been received by MPI but have not been requested by the application */
static struct _starpu_mpi_copy_handle *_starpu_mpi_copy_handle_hashmap = NULL;

static struct _starpu_mpi_req* find_app_req(int mpi_tag)
{
	struct _starpu_mpi_req* req;

	HASH_FIND_INT(_starpu_mpi_app_req_hashmap, &mpi_tag, req);

	return req;
}

static void add_app_req(struct _starpu_mpi_req *req)
{
	struct _starpu_mpi_req *test_req;

	test_req = find_app_req(req->mpi_tag);

	if (test_req == NULL)
	{
		HASH_ADD_INT(_starpu_mpi_app_req_hashmap, mpi_tag, req);
		_STARPU_MPI_DEBUG(3, "Adding request %p with tag %d in the application request hashmap. \n", req, req->mpi_tag);
	}
	else
	{
		_STARPU_MPI_DEBUG(3, "[Error] request %p with tag %d already in the application request hashmap. \n", req, req->mpi_tag);
		int seq_const = starpu_data_get_sequential_consistency_flag(req->data_handle);
		if (seq_const &&  req->sequential_consistency)
		{
			STARPU_ASSERT_MSG(!test_req, "[Error] request %p with tag %d wanted to be added to the application request hashmap, while another request %p with the same tag is already in it. \n Sequential consistency is activated : this is not supported by StarPU.", req, req->mpi_tag, test_req);
		}
		else
		{
			STARPU_ASSERT_MSG(!test_req, "[Error] request %p with tag %d wanted to be added to the application request hashmap, while another request %p with the same tag is already in it. \n Sequential consistency isn't activated for this handle : you should want to add dependencies between requests for which the sequential consistency is deactivated.", req, req->mpi_tag, test_req);
		}
	}
}

static void delete_app_req(struct _starpu_mpi_req *req)
{
	struct _starpu_mpi_req *test_req;

	test_req = find_app_req(req->mpi_tag);

	if (test_req != NULL)
	{
		HASH_DEL(_starpu_mpi_app_req_hashmap, req);
		_STARPU_MPI_DEBUG(3, "Deleting application request %p with tag %d from the application request hashmap. \n", req, req->mpi_tag);
	}
	else
	{
		_STARPU_MPI_DEBUG(3, "[Warning] request %p with tag %d is NOT in the application request hashmap. \n", req, req->mpi_tag);
	}
}

static struct _starpu_mpi_copy_handle* find_chandle(int mpi_tag)
{
	struct _starpu_mpi_copy_handle* chandle;

	HASH_FIND_INT(_starpu_mpi_copy_handle_hashmap, &mpi_tag, chandle);

	return chandle;
}

static void add_chandle(struct _starpu_mpi_copy_handle *chandle)
{
	struct _starpu_mpi_copy_handle *test_chandle;

	test_chandle = find_chandle(chandle->mpi_tag);

	if (test_chandle == NULL)
	{
		HASH_ADD_INT(_starpu_mpi_copy_handle_hashmap, mpi_tag, chandle);
		_STARPU_MPI_DEBUG(3, "Adding copied handle %p with tag %d in the hashmap. \n", chandle, chandle->mpi_tag);
	}
	else
	{
		_STARPU_MPI_DEBUG(3, "Error add_chandle : copied handle %p with tag %d already in the hashmap. \n", chandle, chandle->mpi_tag);
		STARPU_ASSERT(test_chandle != NULL);
	}
}

static void delete_chandle(struct _starpu_mpi_copy_handle *chandle)
{
	struct _starpu_mpi_copy_handle *test_chandle;

	test_chandle = find_chandle(chandle->mpi_tag);

	if (test_chandle != NULL)
	{
		HASH_DEL(_starpu_mpi_copy_handle_hashmap, chandle);
		_STARPU_MPI_DEBUG(3, "Deleting copied handle %p with tag %d from the hashmap. \n", chandle, chandle->mpi_tag);
	}
	else
	{
		_STARPU_MPI_DEBUG(3, "Warning delete_chandle : copied handle %p with tag %d isn't in the hashmap. \n", chandle, chandle->mpi_tag);
	}
}

static void _starpu_mpi_request_init(struct _starpu_mpi_req *req)
{
	/* Initialize the request structure */
	req->data_handle = NULL;

	req->datatype = NULL;
	req->ptr = NULL;
	req->count = -1;
	req->user_datatype = -1;

	req->srcdst = -1;
	req->mpi_tag = -1;
	req->comm = 0;

	req->func = NULL;

	req->status = NULL;
	req->request = NULL;
	req->flag = NULL;

	req->ret = -1;
	STARPU_PTHREAD_MUTEX_INIT(&req->req_mutex, NULL);
	STARPU_PTHREAD_COND_INIT(&req->req_cond, NULL);
	STARPU_PTHREAD_MUTEX_INIT(&req->posted_mutex, NULL);
	STARPU_PTHREAD_COND_INIT(&req->posted_cond, NULL);

	req->request_type = UNKNOWN_REQ;

	req->submitted = 0;
	req->completed = 0;
	req->posted = 0;

	req->other_request = NULL;

	req->detached = -1;
	req->callback = NULL;
	req->callback_arg = NULL;

	req->size_req = NULL;
	req->internal_req = NULL;
	req->is_internal_req = 0;
	req->envelope = NULL;
	req->sequential_consistency = 1;
}

 /********************************************************/
 /*                                                      */
 /*  Send/Receive functionalities                        */
 /*                                                      */
 /********************************************************/

 static struct _starpu_mpi_req *_starpu_mpi_isend_irecv_common(starpu_data_handle_t data_handle,
							       int srcdst, int mpi_tag, MPI_Comm comm,
							       unsigned detached, void (*callback)(void *), void *arg,
							       enum _starpu_mpi_request_type request_type, void (*func)(struct _starpu_mpi_req *),
							       enum starpu_data_access_mode mode,
							       int sequential_consistency,
							       int is_internal_req,
							       ssize_t psize)
{

	 _STARPU_MPI_LOG_IN();
	 struct _starpu_mpi_req *req = malloc(sizeof(struct _starpu_mpi_req));
	 STARPU_ASSERT_MSG(req, "Invalid request");

	 _STARPU_MPI_INC_POSTED_REQUESTS(1);

	 /* Initialize the request structure */
	 _starpu_mpi_request_init(req);
	 req->request_type = request_type;
	 req->data_handle = data_handle;
	 req->srcdst = srcdst;
	 req->mpi_tag = mpi_tag;
	 req->comm = comm;
	 req->detached = detached;
	 req->callback = callback;
	 req->callback_arg = arg;
	 req->func = func;
	 req->sequential_consistency = sequential_consistency;
	 req->is_internal_req = is_internal_req;
	 req->count = psize;

	 /* Asynchronously request StarPU to fetch the data in main memory: when
	  * it is available in main memory, _starpu_mpi_submit_new_mpi_request(req) is called and
	  * the request is actually submitted */
	 starpu_data_acquire_cb_sequential_consistency(data_handle, mode, _starpu_mpi_submit_new_mpi_request, (void *)req, sequential_consistency);

	 _STARPU_MPI_LOG_OUT();
	 return req;
 }

 /********************************************************/
 /*                                                      */
 /*  Send functionalities                                */
 /*                                                      */
 /********************************************************/

 static void _starpu_mpi_isend_data_func(struct _starpu_mpi_req *req)
 {
	 _STARPU_MPI_LOG_IN();

	 STARPU_ASSERT_MSG(req->ptr, "Pointer containing data to send is invalid");

	 _STARPU_MPI_DEBUG(2, "post MPI isend request %p type %s tag %d src %d data %p datasize %ld ptr %p datatype '%s' count %d user_datatype %d \n", req, _starpu_mpi_request_type(req->request_type), req->mpi_tag, req->srcdst, req->data_handle, starpu_data_get_size(req->data_handle), req->ptr, _starpu_mpi_datatype(req->datatype), (int)req->count, req->user_datatype);

	 _starpu_mpi_comm_amounts_inc(req->comm, req->srcdst, req->datatype, req->count);

	 TRACE_MPI_ISEND_SUBMIT_BEGIN(req->srcdst, req->mpi_tag, 0);

	 req->ret = MPI_Isend(req->ptr, req->count, req->datatype, req->srcdst, _starpu_mpi_tag, req->comm, &req->request);
	 STARPU_ASSERT_MSG(req->ret == MPI_SUCCESS, "MPI_Isend returning %d", req->ret);

	 TRACE_MPI_ISEND_SUBMIT_END(req->srcdst, req->mpi_tag, 0);

	 /* somebody is perhaps waiting for the MPI request to be posted */
	 STARPU_PTHREAD_MUTEX_LOCK(&req->req_mutex);
	 req->submitted = 1;
	 STARPU_PTHREAD_COND_BROADCAST(&req->req_cond);
	 STARPU_PTHREAD_MUTEX_UNLOCK(&req->req_mutex);

	 _starpu_mpi_handle_detached_request(req);

	 _STARPU_MPI_LOG_OUT();
 }

 static void _starpu_mpi_isend_size_func(struct _starpu_mpi_req *req)
 {
	_starpu_mpi_handle_allocate_datatype(req->data_handle, &req->datatype, &req->user_datatype);

	req->envelope = calloc(1,sizeof(struct _starpu_mpi_envelope));
	req->envelope->mpi_tag = req->mpi_tag;

	if (req->user_datatype == 0)
	{
		req->count = 1;
		req->ptr = starpu_data_get_local_ptr(req->data_handle);

		req->envelope->psize = (ssize_t)req->count;

		_STARPU_MPI_DEBUG(1, "Post MPI isend count (%ld) datatype_size %ld request to %d with tag %d\n",req->count,starpu_data_get_size(req->data_handle),req->srcdst, _starpu_mpi_tag);
		MPI_Isend(req->envelope, sizeof(struct _starpu_mpi_envelope), MPI_BYTE, req->srcdst, _starpu_mpi_tag, req->comm, &req->size_req);
	}
	else
	{
		int ret;

 		// Do not pack the data, just try to find out the size
		starpu_data_pack(req->data_handle, NULL, &(req->envelope->psize));

		if (req->envelope->psize != -1)
 		{
 			// We already know the size of the data, let's send it to overlap with the packing of the data
			_STARPU_MPI_DEBUG(1, "Sending size %ld (%ld %s) with tag %d to node %d (first call to pack)\n", req->envelope->psize, sizeof(req->count), _starpu_mpi_datatype(MPI_BYTE), _starpu_mpi_tag, req->srcdst);
			req->count = req->envelope->psize;
			ret = MPI_Isend(req->envelope, sizeof(struct _starpu_mpi_envelope), MPI_BYTE, req->srcdst, _starpu_mpi_tag, req->comm, &req->size_req);
			STARPU_ASSERT_MSG(ret == MPI_SUCCESS, "when sending size, MPI_Isend returning %d", ret);
 		}

 		// Pack the data
 		starpu_data_pack(req->data_handle, &req->ptr, &req->count);
		if (req->envelope->psize == -1)
 		{
 			// We know the size now, let's send it
			_STARPU_MPI_DEBUG(1, "Sending size %ld (%ld %s) with tag %d to node %d (second call to pack)\n", req->envelope->psize, sizeof(req->count), _starpu_mpi_datatype(MPI_BYTE), _starpu_mpi_tag, req->srcdst);
			ret = MPI_Isend(req->envelope, sizeof(struct _starpu_mpi_envelope), MPI_BYTE, req->srcdst, _starpu_mpi_tag, req->comm, &req->size_req);
			STARPU_ASSERT_MSG(ret == MPI_SUCCESS, "when sending size, MPI_Isend returning %d", ret);
 		}
 		else
 		{
 			// We check the size returned with the 2 calls to pack is the same
			STARPU_ASSERT_MSG(req->count == req->envelope->psize, "Calls to pack_data returned different sizes %ld != %ld", req->count, req->envelope->psize);
 		}
		// We can send the data now
	}
	_starpu_mpi_isend_data_func(req);
}

static struct _starpu_mpi_req *_starpu_mpi_isend_common(starpu_data_handle_t data_handle,
							int dest, int mpi_tag, MPI_Comm comm,
							unsigned detached, void (*callback)(void *), void *arg,
							int sequential_consistency)
{
	return _starpu_mpi_isend_irecv_common(data_handle, dest, mpi_tag, comm, detached, callback, arg, SEND_REQ, _starpu_mpi_isend_size_func, STARPU_R, sequential_consistency, 0, 0);
}

int starpu_mpi_isend(starpu_data_handle_t data_handle, starpu_mpi_req *public_req, int dest, int mpi_tag, MPI_Comm comm)
{
	_STARPU_MPI_LOG_IN();
	STARPU_ASSERT_MSG(public_req, "starpu_mpi_isend needs a valid starpu_mpi_req");

	struct _starpu_mpi_req *req;
	req = _starpu_mpi_isend_common(data_handle, dest, mpi_tag, comm, 0, NULL, NULL, 1);

	STARPU_ASSERT_MSG(req, "Invalid return for _starpu_mpi_isend_common");
	*public_req = req;

	_STARPU_MPI_LOG_OUT();
	return 0;
}

int starpu_mpi_isend_detached(starpu_data_handle_t data_handle,
			      int dest, int mpi_tag, MPI_Comm comm, void (*callback)(void *), void *arg)
{
	_STARPU_MPI_LOG_IN();
	_starpu_mpi_isend_common(data_handle, dest, mpi_tag, comm, 1, callback, arg, 1);

	_STARPU_MPI_LOG_OUT();
	return 0;
}

int starpu_mpi_send(starpu_data_handle_t data_handle, int dest, int mpi_tag, MPI_Comm comm)
{
	starpu_mpi_req req;
	MPI_Status status;

	_STARPU_MPI_LOG_IN();
	memset(&status, 0, sizeof(MPI_Status));

	starpu_mpi_isend(data_handle, &req, dest, mpi_tag, comm);
	starpu_mpi_wait(&req, &status);

	_STARPU_MPI_LOG_OUT();
	return 0;
}

/********************************************************/
/*                                                      */
/*  receive functionalities                             */
/*                                                      */
/********************************************************/

static void _starpu_mpi_irecv_data_func(struct _starpu_mpi_req *req)
{
	_STARPU_MPI_LOG_IN();

	STARPU_ASSERT_MSG(req->ptr, "Invalid pointer to receive data");

	_STARPU_MPI_DEBUG(2, "post MPI irecv request %p type %s tag %d src %d data %p ptr %p datatype '%s' count %d user_datatype %d \n", req, _starpu_mpi_request_type(req->request_type), req->mpi_tag, req->srcdst, req->data_handle, req->ptr, _starpu_mpi_datatype(req->datatype), (int)req->count, req->user_datatype);

	TRACE_MPI_IRECV_SUBMIT_BEGIN(req->srcdst, req->mpi_tag);

	req->ret = MPI_Irecv(req->ptr, req->count, req->datatype, req->srcdst, _starpu_mpi_tag, req->comm, &req->request);
	STARPU_ASSERT_MSG(req->ret == MPI_SUCCESS, "MPI_IRecv returning %d", req->ret);

	TRACE_MPI_IRECV_SUBMIT_END(req->srcdst, req->mpi_tag);

	/* somebody is perhaps waiting for the MPI request to be posted */
	STARPU_PTHREAD_MUTEX_LOCK(&req->req_mutex);
	req->submitted = 1;
	STARPU_PTHREAD_COND_BROADCAST(&req->req_cond);
	STARPU_PTHREAD_MUTEX_UNLOCK(&req->req_mutex);

	_starpu_mpi_handle_detached_request(req);

	_STARPU_MPI_LOG_OUT();
}

static struct _starpu_mpi_req *_starpu_mpi_irecv_common(starpu_data_handle_t data_handle, int source, int mpi_tag, MPI_Comm comm, unsigned detached, void (*callback)(void *), void *arg, int sequential_consistency, int is_internal_req, ssize_t psize)
{
	return _starpu_mpi_isend_irecv_common(data_handle, source, mpi_tag, comm, detached, callback, arg, RECV_REQ, _starpu_mpi_irecv_data_func, STARPU_W, sequential_consistency, is_internal_req, psize);
}

int starpu_mpi_irecv(starpu_data_handle_t data_handle, starpu_mpi_req *public_req, int source, int mpi_tag, MPI_Comm comm)
{
	_STARPU_MPI_LOG_IN();
	STARPU_ASSERT_MSG(public_req, "starpu_mpi_irecv needs a valid starpu_mpi_req");

	// We check if a tag is defined for the data handle, if not,
	// we define the one given for the communication.
	// A tag is necessary for the internal mpi engine.
	int tag = starpu_data_get_tag(data_handle);
	if (tag == -1)
		starpu_data_set_tag(data_handle, mpi_tag);

	struct _starpu_mpi_req *req;
	req = _starpu_mpi_irecv_common(data_handle, source, mpi_tag, comm, 0, NULL, NULL, 1, 0, 0);

	STARPU_ASSERT_MSG(req, "Invalid return for _starpu_mpi_irecv_common");
	*public_req = req;

	_STARPU_MPI_LOG_OUT();
	return 0;
}

int starpu_mpi_irecv_detached(starpu_data_handle_t data_handle, int source, int mpi_tag, MPI_Comm comm, void (*callback)(void *), void *arg)
{
	_STARPU_MPI_LOG_IN();

	// We check if a tag is defined for the data handle, if not,
	// we define the one given for the communication.
	// A tag is necessary for the internal mpi engine.
	int tag = starpu_data_get_tag(data_handle);
	if (tag == -1)
		starpu_data_set_tag(data_handle, mpi_tag);

	_starpu_mpi_irecv_common(data_handle, source, mpi_tag, comm, 1, callback, arg, 1, 0, 0);
	_STARPU_MPI_LOG_OUT();
	return 0;
}

int starpu_mpi_irecv_detached_sequential_consistency(starpu_data_handle_t data_handle, int source, int mpi_tag, MPI_Comm comm, void (*callback)(void *), void *arg, int sequential_consistency)
{
	_STARPU_MPI_LOG_IN();

	_starpu_mpi_irecv_common(data_handle, source, mpi_tag, comm, 1, callback, arg, sequential_consistency, 0, 0);

	_STARPU_MPI_LOG_OUT();
	return 0;
}

int starpu_mpi_recv(starpu_data_handle_t data_handle, int source, int mpi_tag, MPI_Comm comm, MPI_Status *status)
{
	starpu_mpi_req req;
	_STARPU_MPI_LOG_IN();

	// We check if a tag is defined for the data handle, if not,
	// we define the one given for the communication.
	// A tag is necessary for the internal mpi engine.
	int tag = starpu_data_get_tag(data_handle);
	if (tag == -1)
		starpu_data_set_tag(data_handle, mpi_tag);

	starpu_mpi_irecv(data_handle, &req, source, mpi_tag, comm);
	starpu_mpi_wait(&req, status);

	_STARPU_MPI_LOG_OUT();
	return 0;
}

/********************************************************/
/*                                                      */
/*  Wait functionalities                                */
/*                                                      */
/********************************************************/

static void _starpu_mpi_wait_func(struct _starpu_mpi_req *waiting_req)
{
	_STARPU_MPI_LOG_IN();
	/* Which is the mpi request we are waiting for ? */
	struct _starpu_mpi_req *req = waiting_req->other_request;

	TRACE_MPI_UWAIT_BEGIN(req->srcdst, req->mpi_tag);

	req->ret = MPI_Wait(&req->request, waiting_req->status);
	STARPU_ASSERT_MSG(req->ret == MPI_SUCCESS, "MPI_Wait returning %d", req->ret);

	TRACE_MPI_UWAIT_END(req->srcdst, req->mpi_tag);

	_starpu_mpi_handle_request_termination(req);
	_STARPU_MPI_LOG_OUT();
}

int starpu_mpi_wait(starpu_mpi_req *public_req, MPI_Status *status)
{
	_STARPU_MPI_LOG_IN();
	int ret;

	struct _starpu_mpi_req *waiting_req = malloc(sizeof(struct _starpu_mpi_req));
	_starpu_mpi_request_init(waiting_req);
	STARPU_ASSERT_MSG(waiting_req, "Allocation failed");

	struct _starpu_mpi_req *req = *public_req;

	_STARPU_MPI_INC_POSTED_REQUESTS(1);

	/* We cannot try to complete a MPI request that was not actually posted
	 * to MPI yet. */
	STARPU_PTHREAD_MUTEX_LOCK(&(req->req_mutex));
	while (!(req->submitted))
		STARPU_PTHREAD_COND_WAIT(&(req->req_cond), &(req->req_mutex));
	STARPU_PTHREAD_MUTEX_UNLOCK(&(req->req_mutex));

	/* Initialize the request structure */
	 _starpu_mpi_request_init(waiting_req);
	waiting_req->status = status;
	waiting_req->other_request = req;
	waiting_req->func = _starpu_mpi_wait_func;
	waiting_req->request_type = WAIT_REQ;

	_starpu_mpi_submit_new_mpi_request(waiting_req);

	/* We wait for the MPI request to finish */
	STARPU_PTHREAD_MUTEX_LOCK(&req->req_mutex);
	while (!req->completed)
		STARPU_PTHREAD_COND_WAIT(&req->req_cond, &req->req_mutex);
	STARPU_PTHREAD_MUTEX_UNLOCK(&req->req_mutex);

	ret = req->ret;

	/* The internal request structure was automatically allocated */
	*public_req = NULL;
	free(req);

	free(waiting_req);
	_STARPU_MPI_LOG_OUT();
	return ret;
}

/********************************************************/
/*                                                      */
/*  Test functionalities                                */
/*                                                      */
/********************************************************/

static void _starpu_mpi_test_func(struct _starpu_mpi_req *testing_req)
{
	_STARPU_MPI_LOG_IN();
	/* Which is the mpi request we are testing for ? */
	struct _starpu_mpi_req *req = testing_req->other_request;

	_STARPU_MPI_DEBUG(2, "Test request %p type %s tag %d src %d data %p ptr %p datatype '%s' count %d user_datatype %d \n",
			  req, _starpu_mpi_request_type(req->request_type), req->mpi_tag, req->srcdst, req->data_handle, req->ptr, _starpu_mpi_datatype(req->datatype), (int)req->count, req->user_datatype);

	TRACE_MPI_UTESTING_BEGIN(req->srcdst, req->mpi_tag);

	req->ret = MPI_Test(&req->request, testing_req->flag, testing_req->status);
	STARPU_ASSERT_MSG(req->ret == MPI_SUCCESS, "MPI_Test returning %d", req->ret);

	TRACE_MPI_UTESTING_END(req->srcdst, req->mpi_tag);

	if (*testing_req->flag)
	{
		testing_req->ret = req->ret;
		_starpu_mpi_handle_request_termination(req);
	}

	STARPU_PTHREAD_MUTEX_LOCK(&testing_req->req_mutex);
	testing_req->completed = 1;
	STARPU_PTHREAD_COND_SIGNAL(&testing_req->req_cond);
	STARPU_PTHREAD_MUTEX_UNLOCK(&testing_req->req_mutex);
	_STARPU_MPI_LOG_OUT();
}

int starpu_mpi_test(starpu_mpi_req *public_req, int *flag, MPI_Status *status)
{
	_STARPU_MPI_LOG_IN();
	int ret = 0;

	STARPU_ASSERT_MSG(public_req, "starpu_mpi_test needs a valid starpu_mpi_req");

	struct _starpu_mpi_req *req = *public_req;

	STARPU_ASSERT_MSG(!req->detached, "MPI_Test cannot be called on a detached request");

	STARPU_PTHREAD_MUTEX_LOCK(&req->req_mutex);
	unsigned submitted = req->submitted;
	STARPU_PTHREAD_MUTEX_UNLOCK(&req->req_mutex);

	if (submitted)
	{
		struct _starpu_mpi_req *testing_req = malloc(sizeof(struct _starpu_mpi_req));
		STARPU_ASSERT_MSG(testing_req, "allocation failed");
		_starpu_mpi_request_init(testing_req);

		/* Initialize the request structure */
		STARPU_PTHREAD_MUTEX_INIT(&(testing_req->req_mutex), NULL);
		STARPU_PTHREAD_COND_INIT(&(testing_req->req_cond), NULL);
		testing_req->flag = flag;
		testing_req->status = status;
		testing_req->other_request = req;
		testing_req->func = _starpu_mpi_test_func;
		testing_req->completed = 0;
		testing_req->request_type = TEST_REQ;

		_STARPU_MPI_INC_POSTED_REQUESTS(1);
		_starpu_mpi_submit_new_mpi_request(testing_req);

		/* We wait for the test request to finish */
		STARPU_PTHREAD_MUTEX_LOCK(&(testing_req->req_mutex));
		while (!(testing_req->completed))
			STARPU_PTHREAD_COND_WAIT(&(testing_req->req_cond), &(testing_req->req_mutex));
		STARPU_PTHREAD_MUTEX_UNLOCK(&(testing_req->req_mutex));

		ret = testing_req->ret;

		if (*(testing_req->flag))
		{
			/* The request was completed so we free the internal
			 * request structure which was automatically allocated
			 * */
			*public_req = NULL;
			free(req);
		}

		free(testing_req);
	}
	else
	{
		*flag = 0;
	}

	_STARPU_MPI_LOG_OUT();
	return ret;
}

/********************************************************/
/*                                                      */
/*  Barrier functionalities                             */
/*                                                      */
/********************************************************/

static void _starpu_mpi_barrier_func(struct _starpu_mpi_req *barrier_req)
{
	_STARPU_MPI_LOG_IN();

	barrier_req->ret = MPI_Barrier(barrier_req->comm);
	STARPU_ASSERT_MSG(barrier_req->ret == MPI_SUCCESS, "MPI_Barrier returning %d", barrier_req->ret);

	_starpu_mpi_handle_request_termination(barrier_req);
	_STARPU_MPI_LOG_OUT();
}

int starpu_mpi_barrier(MPI_Comm comm)
{
	_STARPU_MPI_LOG_IN();
	int ret;
	struct _starpu_mpi_req *barrier_req = malloc(sizeof(struct _starpu_mpi_req));
	STARPU_ASSERT_MSG(barrier_req, "allocation failed");
	_starpu_mpi_request_init(barrier_req);

	/* First wait for *both* all tasks and MPI requests to finish, in case
	 * some tasks generate MPI requests, MPI requests generate tasks, etc.
	 */
	STARPU_PTHREAD_MUTEX_LOCK(&mutex);
	STARPU_ASSERT_MSG(!barrier_running, "Concurrent starpu_mpi_barrier is not implemented, even on different communicators");
	barrier_running = 1;
	do
	{
		while (posted_requests)
			/* Wait for all current MPI requests to finish */
			STARPU_PTHREAD_COND_WAIT(&cond_finished, &mutex);
		/* No current request, clear flag */
		newer_requests = 0;
		STARPU_PTHREAD_MUTEX_UNLOCK(&mutex);
		/* Now wait for all tasks */
		starpu_task_wait_for_all();
		STARPU_PTHREAD_MUTEX_LOCK(&mutex);
		/* Check newer_requests again, in case some MPI requests
		 * triggered by tasks completed and triggered tasks between
		 * wait_for_all finished and we take the lock */
	} while (posted_requests || newer_requests);
	barrier_running = 0;
	STARPU_PTHREAD_MUTEX_UNLOCK(&mutex);

	/* Initialize the request structure */
	STARPU_PTHREAD_MUTEX_INIT(&(barrier_req->req_mutex), NULL);
	STARPU_PTHREAD_COND_INIT(&(barrier_req->req_cond), NULL);
	barrier_req->func = _starpu_mpi_barrier_func;
	barrier_req->request_type = BARRIER_REQ;
	barrier_req->comm = comm;

	_STARPU_MPI_INC_POSTED_REQUESTS(1);
	_starpu_mpi_submit_new_mpi_request(barrier_req);

	/* We wait for the MPI request to finish */
	STARPU_PTHREAD_MUTEX_LOCK(&barrier_req->req_mutex);
	while (!barrier_req->completed)
		STARPU_PTHREAD_COND_WAIT(&barrier_req->req_cond, &barrier_req->req_mutex);
	STARPU_PTHREAD_MUTEX_UNLOCK(&barrier_req->req_mutex);

	ret = barrier_req->ret;

	free(barrier_req);
	_STARPU_MPI_LOG_OUT();
	return ret;
}

/********************************************************/
/*                                                      */
/*  Progression                                         */
/*                                                      */
/********************************************************/

#ifdef STARPU_VERBOSE
static char *_starpu_mpi_request_type(enum _starpu_mpi_request_type request_type)
{
	switch (request_type)
		{
		case SEND_REQ: return "SEND_REQ";
		case RECV_REQ: return "RECV_REQ";
		case WAIT_REQ: return "WAIT_REQ";
		case TEST_REQ: return "TEST_REQ";
		case BARRIER_REQ: return "BARRIER_REQ";
		case UNKNOWN_REQ: return "UNSET_REQ";
		default: return "unknown request type";
		}
}
#endif

static void _starpu_mpi_handle_request_termination(struct _starpu_mpi_req *req)
{
	int ret;

	_STARPU_MPI_LOG_IN();

	_STARPU_MPI_DEBUG(2, "complete MPI request %p type %s tag %d src %d data %p ptr %p datatype '%s' count %d user_datatype %d \n",
			  req, _starpu_mpi_request_type(req->request_type), req->mpi_tag, req->srcdst, req->data_handle, req->ptr, _starpu_mpi_datatype(req->datatype), (int)req->count, req->user_datatype);

	if (req->request_type == RECV_REQ || req->request_type == SEND_REQ)
	{
		if (req->user_datatype == 1)
		{
			if (req->request_type == SEND_REQ)
			{
				// We need to make sure the communication for sending the size
				// has completed, as MPI can re-order messages, let's call
				// MPI_Wait to make sure data have been sent
				ret = MPI_Wait(&req->size_req, MPI_STATUS_IGNORE);
				STARPU_ASSERT_MSG(ret == MPI_SUCCESS, "MPI_Wait returning %d", ret);

			}
			if (req->request_type == RECV_REQ)
				// req->ptr is freed by starpu_data_unpack
				starpu_data_unpack(req->data_handle, req->ptr, req->count);
			else
				free(req->ptr);
		}
		else
		{
			struct _starpu_mpi_copy_handle *chandle = find_chandle(starpu_data_get_tag(req->data_handle));
			if (chandle && (req->data_handle != chandle->handle))
			{
				_STARPU_MPI_DEBUG(3, "Handling deleting of copy_handle structure from the hashmap..\n");
				delete_chandle(chandle);
				free(chandle);
			}
			else
			{
				_STARPU_MPI_DEBUG(3, "NOT deleting chandle %p from hashmap (tag %d %d)\n", chandle, req->mpi_tag, starpu_data_get_tag(req->data_handle));
				_starpu_mpi_handle_free_datatype(req->data_handle, &req->datatype);
			}
		}
		starpu_data_release(req->data_handle);
	}

	if (req->envelope)
	{
		free(req->envelope);
		req->envelope = NULL;
	}

	if (req->internal_req)
	{
		free(req->internal_req);
		req->internal_req = NULL;
	}

	/* Execute the specified callback, if any */
	if (req->callback)
		req->callback(req->callback_arg);

	/* tell anyone potentially waiting on the request that it is
	 * terminated now */
	STARPU_PTHREAD_MUTEX_LOCK(&req->req_mutex);
	req->completed = 1;
	STARPU_PTHREAD_COND_BROADCAST(&req->req_cond);
	STARPU_PTHREAD_MUTEX_UNLOCK(&req->req_mutex);
	_STARPU_MPI_LOG_OUT();
}

struct _starpu_mpi_copy_cb_args
{
	starpu_data_handle_t data_handle;
	starpu_data_handle_t copy_handle;
	struct _starpu_mpi_req *req;
};

static void _starpu_mpi_copy_cb(void* arg)
{
	struct _starpu_mpi_copy_cb_args *args = arg;

	// We store in the application request the internal MPI
	// request so that it can be used by starpu_mpi_wait
	args->req->request = args->req->internal_req->request;
	args->req->submitted = 1;

	struct starpu_data_interface_ops *itf = starpu_data_get_interface_ops(args->copy_handle);
	void* itf_src = starpu_data_get_interface_on_node(args->copy_handle,0);
	void* itf_dst = starpu_data_get_interface_on_node(args->data_handle,0);

	if (!itf->copy_methods->ram_to_ram)
	{
		_STARPU_MPI_DEBUG(3, "Initiating any_to_any copy..\n");
		itf->copy_methods->any_to_any(itf_src, 0, itf_dst, 0, NULL);
	}
	else
	{
		_STARPU_MPI_DEBUG(3, "Initiating ram_to_ram copy..\n");
		itf->copy_methods->ram_to_ram(itf_src, 0, itf_dst, 0);
	}

	_STARPU_MPI_DEBUG(3, "Done, handling release of copy_handle..\n");
	starpu_data_release(args->copy_handle);

	_STARPU_MPI_DEBUG(3, "Done, handling unregister of copy_handle..\n");
	starpu_data_unregister_submit(args->copy_handle);

	_STARPU_MPI_DEBUG(3, "Done, handling request %p termination of the already received request\n",args->req);
	if (args->req->detached)
		_starpu_mpi_handle_request_termination(args->req);
	// else: If the request is not detached its termination will
	// be handled when calling starpu_mpi_wait


	free(args);
}

static void _starpu_mpi_submit_new_mpi_request(void *arg)
{
	_STARPU_MPI_LOG_IN();
	struct _starpu_mpi_req *req = arg;

	_STARPU_MPI_INC_POSTED_REQUESTS(-1);

	_STARPU_MPI_DEBUG(3, "calling _starpu_mpi_submit_new_mpi_request with req %p tag %d and type %s\n", req, req->mpi_tag, _starpu_mpi_request_type(req->request_type));

	STARPU_PTHREAD_MUTEX_LOCK(&mutex);

	if (req->request_type == RECV_REQ)
	{
<<<<<<< HEAD
		/* test whether the receive request has already been submitted internally by StarPU-MPI*/
		struct _starpu_mpi_copy_handle *chandle = find_chandle(req->mpi_tag);

		/* Case : the request has already been submitted internally by StarPU.
		 * We'll asynchronously ask a Read permission over the temporary handle, so as when
		 * the internal receive will be over, the _starpu_mpi_copy_cb function will be called to
		 * bring the data back to the original data handle associated to the request.*/
		if (chandle && (req->data_handle != chandle->handle))
		{
			_STARPU_MPI_DEBUG(3, "The RECV request %p with tag %d has already been received, copying previously received data into handle's pointer..\n", req, req->mpi_tag);

			req->internal_req = chandle->req;

			struct _starpu_mpi_copy_cb_args *cb_args = malloc(sizeof(struct _starpu_mpi_copy_cb_args));
			cb_args->data_handle = req->data_handle;
			cb_args->copy_handle = chandle->handle;
			cb_args->req = req;

			_STARPU_MPI_DEBUG(3, "Calling data_acquire_cb on starpu_mpi_copy_cb..\n");
			starpu_data_acquire_cb(chandle->handle,STARPU_R,_starpu_mpi_copy_cb,(void*) cb_args);
		}
		else
=======
		/* Case : the request is the internal receive request submitted by StarPU-MPI to receive
		 * incoming data without a matching pending receive already submitted by the application.
		 * We immediately allocate the pointer associated to the data_handle, and pushing it into
		 * the list of new_requests, so as the real MPI request can be submitted before the next
		 * submission of the envelope-catching request. */
		if (req->is_internal_req)
>>>>>>> 68f2d18d
		{
			/* Case : the request is the internal receive request submitted by StarPU-MPI to receive
			 * incoming data without a matching pending receive already submitted by the application.
			 * We immediately allocate the pointer associated to the data_handle, and pushing it into
			 * the list of new_requests, so as the real MPI request can be submitted before the next
			 * submission of the envelope-catching request. */
			if (chandle && (req->data_handle == chandle->handle))
			{
				_starpu_mpi_handle_allocate_datatype(req->data_handle, &req->datatype, &req->user_datatype);
				if (req->user_datatype == 0)
				{
					req->count = 1;
					req->ptr = starpu_data_get_local_ptr(req->data_handle);
				}
				else
				{
					req->count = chandle->env->psize;
					req->ptr = malloc(req->count);

					STARPU_ASSERT_MSG(req->ptr, "cannot allocate message of size %ld\n", req->count);
				}

				_STARPU_MPI_DEBUG(3, "Pushing internal starpu_mpi_irecv request %p type %s tag %d src %d data %p ptr %p datatype '%s' count %d user_datatype %d \n", req, _starpu_mpi_request_type(req->request_type), req->mpi_tag, req->srcdst, req->data_handle, req->ptr, _starpu_mpi_datatype(req->datatype), (int)req->count, req->user_datatype);
				_starpu_mpi_req_list_push_front(new_requests, req);

				/* inform the starpu mpi thread that the request has beenbe pushed in the new_requests list */
				STARPU_PTHREAD_MUTEX_UNLOCK(&mutex);
				STARPU_PTHREAD_MUTEX_LOCK(&req->posted_mutex);
				req->posted = 1;
				STARPU_PTHREAD_COND_BROADCAST(&req->posted_cond);
				STARPU_PTHREAD_MUTEX_UNLOCK(&req->posted_mutex);
				STARPU_PTHREAD_MUTEX_LOCK(&mutex);
			}
			/* Case : a classic receive request with no send received earlier than expected.
			 * We just add the pending receive request to the requests' hashmap. */
			else
			{
<<<<<<< HEAD
				add_req(req);
			}

			newer_requests = 1;
			STARPU_PTHREAD_COND_BROADCAST(&cond_progression);
=======
				STARPU_ASSERT(req->count);
				req->ptr = malloc(req->count);
				STARPU_ASSERT_MSG(req->ptr, "cannot allocate message of size %ld\n", req->count);
			}

			_STARPU_MPI_DEBUG(3, "Pushing internal starpu_mpi_irecv request %p type %s tag %d src %d data %p ptr %p datatype '%s' count %d user_datatype %d \n", req, _starpu_mpi_request_type(req->request_type), req->mpi_tag, req->srcdst, req->data_handle, req->ptr, _starpu_mpi_datatype(req->datatype), (int)req->count, req->user_datatype);
			_starpu_mpi_req_list_push_front(new_requests, req);

			/* inform the starpu mpi thread that the request has beenbe pushed in the new_requests list */
			STARPU_PTHREAD_MUTEX_UNLOCK(&mutex);
			STARPU_PTHREAD_MUTEX_LOCK(&req->posted_mutex);
			req->posted = 1;
			STARPU_PTHREAD_COND_BROADCAST(&req->posted_cond);
			STARPU_PTHREAD_MUTEX_UNLOCK(&req->posted_mutex);
			STARPU_PTHREAD_MUTEX_LOCK(&mutex);
		}
		else
		{
			/* test whether the receive request has already been submitted internally by StarPU-MPI*/
			struct _starpu_mpi_copy_handle *chandle = find_chandle(req->mpi_tag);

			/* Case : the request has already been submitted internally by StarPU.
			 * We'll asynchronously ask a Read permission over the temporary handle, so as when
			 * the internal receive will be over, the _starpu_mpi_copy_cb function will be called to
			 * bring the data back to the original data handle associated to the request.*/
			if (chandle)
			{
				_STARPU_MPI_DEBUG(3, "The RECV request %p with tag %d has already been received, copying previously received data into handle's pointer..\n", req, req->mpi_tag);
				STARPU_ASSERT(req->data_handle != chandle->handle);

				req->internal_req = chandle->req;

				struct _starpu_mpi_copy_cb_args *cb_args = malloc(sizeof(struct _starpu_mpi_copy_cb_args));
				cb_args->data_handle = req->data_handle;
				cb_args->copy_handle = chandle->handle;
				cb_args->req = req;

				_STARPU_MPI_DEBUG(3, "Calling data_acquire_cb on starpu_mpi_copy_cb..\n");
				starpu_data_acquire_cb(chandle->handle,STARPU_R,_starpu_mpi_copy_cb,(void*) cb_args);
			}
			/* Case : a classic receive request with no send received earlier than expected.
			 * We just add the pending receive request to the requests' hashmap. */
			else
			{
				add_app_req(req);
			}
>>>>>>> 68f2d18d
		}
	}
	else
	{
		_starpu_mpi_req_list_push_front(new_requests, req);

		newer_requests = 1;
		_STARPU_MPI_DEBUG(3, "Pushing new request %p type %s tag %d src %d data %p ptr %p datatype '%s' count %d user_datatype %d \n",
				  req, _starpu_mpi_request_type(req->request_type), req->mpi_tag, req->srcdst, req->data_handle, req->ptr, _starpu_mpi_datatype(req->datatype), (int)req->count, req->user_datatype);
		STARPU_PTHREAD_COND_BROADCAST(&cond_progression);
	}

	STARPU_PTHREAD_MUTEX_UNLOCK(&mutex);
	_STARPU_MPI_LOG_OUT();
}

#ifdef STARPU_MPI_ACTIVITY
static unsigned _starpu_mpi_progression_hook_func(void *arg STARPU_ATTRIBUTE_UNUSED)
{
	unsigned may_block = 1;

	STARPU_PTHREAD_MUTEX_LOCK(&detached_requests_mutex);
	if (!_starpu_mpi_req_list_empty(detached_requests))
	{
		STARPU_PTHREAD_MUTEX_UNLOCK(&detached_requests_mutex);
		STARPU_PTHREAD_MUTEX_LOCK(&mutex);
		STARPU_PTHREAD_COND_SIGNAL(&cond_progression);
		STARPU_PTHREAD_MUTEX_UNLOCK(&mutex);
		may_block = 0;
	}
	else
		STARPU_PTHREAD_MUTEX_UNLOCK(&detached_requests_mutex);


	return may_block;
}
#endif /* STARPU_MPI_ACTIVITY */

static void _starpu_mpi_test_detached_requests(void)
{
	_STARPU_MPI_LOG_IN();
	int flag;
	MPI_Status status;
	struct _starpu_mpi_req *req, *next_req;

	STARPU_PTHREAD_MUTEX_LOCK(&detached_requests_mutex);

	for (req = _starpu_mpi_req_list_begin(detached_requests);
		req != _starpu_mpi_req_list_end(detached_requests);
		req = next_req)
	{
		next_req = _starpu_mpi_req_list_next(req);

		STARPU_PTHREAD_MUTEX_UNLOCK(&detached_requests_mutex);

		//_STARPU_MPI_DEBUG(3, "Test detached request %p - mpitag %d - TYPE %s %d\n", &req->request, req->mpi_tag, _starpu_mpi_request_type(req->request_type), req->srcdst);
		req->ret = MPI_Test(&req->request, &flag, &status);

		STARPU_ASSERT_MSG(req->ret == MPI_SUCCESS, "MPI_Test returning %d", req->ret);

		if (flag)
		{
			if (req->request_type == RECV_REQ)
			{
				TRACE_MPI_IRECV_COMPLETE_BEGIN(req->srcdst, req->mpi_tag);
			}
			else if (req->request_type == SEND_REQ)
			{
				TRACE_MPI_ISEND_COMPLETE_BEGIN(req->srcdst, req->mpi_tag, 0);
			}

			_starpu_mpi_handle_request_termination(req);

			if (req->request_type == RECV_REQ)
			{
				TRACE_MPI_IRECV_COMPLETE_END(req->srcdst, req->mpi_tag);
			}
			else if (req->request_type == SEND_REQ)
			{
				TRACE_MPI_ISEND_COMPLETE_END(req->srcdst, req->mpi_tag, 0);
			}
		}

		STARPU_PTHREAD_MUTEX_LOCK(&detached_requests_mutex);

		if (flag)
		{
			_starpu_mpi_req_list_erase(detached_requests, req);
			if (!req->is_internal_req)
				free(req);
		}

	}

	STARPU_PTHREAD_MUTEX_UNLOCK(&detached_requests_mutex);
	_STARPU_MPI_LOG_OUT();
}

static void _starpu_mpi_handle_detached_request(struct _starpu_mpi_req *req)
{
	if (req->detached)
	{
		/* put the submitted request into the list of pending requests
		 * so that it can be handled by the progression mechanisms */
		STARPU_PTHREAD_MUTEX_LOCK(&detached_requests_mutex);
		_starpu_mpi_req_list_push_front(detached_requests, req);
		STARPU_PTHREAD_MUTEX_UNLOCK(&detached_requests_mutex);

		starpu_wake_all_blocked_workers();

		STARPU_PTHREAD_MUTEX_LOCK(&mutex);
		STARPU_PTHREAD_COND_SIGNAL(&cond_progression);
		STARPU_PTHREAD_MUTEX_UNLOCK(&mutex);
	}
}

static void _starpu_mpi_handle_new_request(struct _starpu_mpi_req *req)
{
	_STARPU_MPI_LOG_IN();
	STARPU_ASSERT_MSG(req, "Invalid request");

	/* submit the request to MPI */
	_STARPU_MPI_DEBUG(2, "Handling new request %p type %s tag %d src %d data %p ptr %p datatype '%s' count %d user_datatype %d \n",
			  req, _starpu_mpi_request_type(req->request_type), req->mpi_tag, req->srcdst, req->data_handle, req->ptr, _starpu_mpi_datatype(req->datatype), (int)req->count, req->user_datatype);
	req->func(req);

	_STARPU_MPI_LOG_OUT();
}

struct _starpu_mpi_argc_argv
{
	int initialize_mpi;
	int *argc;
	char ***argv;
};

static void _starpu_mpi_print_thread_level_support(int thread_level, char *msg)
{
	switch (thread_level)
	{
	case MPI_THREAD_SERIALIZED:
	{
		_STARPU_DISP("MPI%s MPI_THREAD_SERIALIZED; Multiple threads may make MPI calls, but only one at a time.\n", msg);
		break;
	}
	case MPI_THREAD_FUNNELED:
	{
		_STARPU_DISP("MPI%s MPI_THREAD_FUNNELED; The application can safely make calls to StarPU-MPI functions, but should not call directly MPI communication functions.\n", msg);
		break;
	}
	case MPI_THREAD_SINGLE:
	{
		_STARPU_DISP("MPI%s MPI_THREAD_SINGLE; MPI does not have multi-thread support, this might cause problems. The application can make calls to StarPU-MPI functions, but not call directly MPI Communication functions.\n", msg);
		break;
	}
	}
}

static void *_starpu_mpi_progress_thread_func(void *arg)
{
	struct _starpu_mpi_argc_argv *argc_argv = (struct _starpu_mpi_argc_argv *) arg;

	if (argc_argv->initialize_mpi)
	{
		int thread_support;
		_STARPU_DEBUG("Calling MPI_Init_thread\n");
		if (MPI_Init_thread(argc_argv->argc, argc_argv->argv, MPI_THREAD_SERIALIZED, &thread_support) != MPI_SUCCESS)
		{
			_STARPU_ERROR("MPI_Init_thread failed\n");
		}
		_starpu_mpi_print_thread_level_support(thread_support, "_Init_thread level =");
	}
	else
	{
		int provided;
		MPI_Query_thread(&provided);
		_starpu_mpi_print_thread_level_support(provided, " has been initialized with");
	}

	{
	     int rank, worldsize;
	     MPI_Comm_rank(MPI_COMM_WORLD, &rank);
	     MPI_Comm_size(MPI_COMM_WORLD, &worldsize);
	     TRACE_MPI_START(rank, worldsize);
#ifdef STARPU_USE_FXT
	     starpu_profiling_set_id(rank);
#endif //STARPU_USE_FXT
	}

	/* notify the main thread that the progression thread is ready */
	STARPU_PTHREAD_MUTEX_LOCK(&mutex);
	running = 1;
	STARPU_PTHREAD_COND_SIGNAL(&cond_progression);
	STARPU_PTHREAD_MUTEX_UNLOCK(&mutex);

	STARPU_PTHREAD_MUTEX_LOCK(&mutex);

 	struct _starpu_mpi_envelope *recv_env = calloc(1,sizeof(struct _starpu_mpi_envelope));

 	int header_req_submitted = 0;

	while (running || posted_requests || !(_starpu_mpi_req_list_empty(new_requests)) || !(_starpu_mpi_req_list_empty(detached_requests)))
	{
		/* shall we block ? */
		unsigned block = _starpu_mpi_req_list_empty(new_requests) && (HASH_COUNT(_starpu_mpi_app_req_hashmap) == 0);

#ifndef STARPU_MPI_ACTIVITY
		STARPU_PTHREAD_MUTEX_LOCK(&detached_requests_mutex);
		block = block && _starpu_mpi_req_list_empty(detached_requests);
		STARPU_PTHREAD_MUTEX_UNLOCK(&detached_requests_mutex);
#endif /* STARPU_MPI_ACTIVITY */

		if (block)
		{
			_STARPU_MPI_DEBUG(3, "NO MORE REQUESTS TO HANDLE\n");

			TRACE_MPI_SLEEP_BEGIN();

			if (barrier_running)
				/* Tell mpi_barrier */
				STARPU_PTHREAD_COND_SIGNAL(&cond_finished);
			STARPU_PTHREAD_COND_WAIT(&cond_progression, &mutex);

			TRACE_MPI_SLEEP_END();
		}

		/* get one request */
		struct _starpu_mpi_req *req;
		while (!_starpu_mpi_req_list_empty(new_requests))
		{
			req = _starpu_mpi_req_list_pop_back(new_requests);

			/* handling a request is likely to block for a while
			 * (on a sync_data_with_mem call), we want to let the
			 * application submit requests in the meantime, so we
			 * release the lock. */
			STARPU_PTHREAD_MUTEX_UNLOCK(&mutex);
			_starpu_mpi_handle_new_request(req);
			STARPU_PTHREAD_MUTEX_LOCK(&mutex);
		}

		/* If there is no currently submitted header_req submitted to catch envelopes from senders, and there is some pending receive
		 * requests in our side, we resubmit a header request. */
		MPI_Request header_req;
		if ((HASH_COUNT(_starpu_mpi_app_req_hashmap) > 0) && (header_req_submitted == 0))// && (HASH_COUNT(_starpu_mpi_copy_handle_hashmap) == 0))
		{
			_STARPU_MPI_DEBUG(3, "Posting a receive to get a data envelop\n");
			MPI_Irecv(recv_env, sizeof(struct _starpu_mpi_envelope), MPI_BYTE, MPI_ANY_SOURCE, _starpu_mpi_tag, MPI_COMM_WORLD, &header_req);
			header_req_submitted = 1;
		}

		/* test whether there are some terminated "detached request" */
		STARPU_PTHREAD_MUTEX_UNLOCK(&mutex);
		_starpu_mpi_test_detached_requests();
		STARPU_PTHREAD_MUTEX_LOCK(&mutex);

		if (header_req_submitted == 1)
		{
			int flag,res;
			MPI_Status status;
			_STARPU_MPI_DEBUG(4, "Test of header_req\n");

			/* test whether an envelope has arrived. */
			res = MPI_Test(&header_req, &flag, &status);
			STARPU_ASSERT(res == MPI_SUCCESS);

			if (flag)
			{
				_STARPU_MPI_DEBUG(3, "Searching for application request with tag %d (size %ld)\n", recv_env->mpi_tag, recv_env->psize);

				struct _starpu_mpi_req *found_req = find_app_req(recv_env->mpi_tag);

				/* Case : a data will arrive before the matching receive has been submitted in our side of the application.
				 * We will allow a temporary handle to store the incoming data, by submitting a starpu_mpi_irecv_detached
				 * on this handle, and register this so as the StarPU-MPI layer can remember it.*/
				if (!found_req)
				{
					_STARPU_MPI_DEBUG(3, "Request with tag %d not found, creating a copy_handle to receive incoming data..\n",recv_env->mpi_tag);

					starpu_data_handle_t data_handle = NULL;

					while(!(data_handle))
					{
						STARPU_PTHREAD_MUTEX_UNLOCK(&mutex);
						data_handle = starpu_data_get_data_handle_from_tag(recv_env->mpi_tag);
						STARPU_PTHREAD_MUTEX_LOCK(&mutex);
					}
					STARPU_ASSERT(data_handle);

					struct _starpu_mpi_copy_handle* chandle = malloc(sizeof(struct _starpu_mpi_copy_handle));
					STARPU_ASSERT(chandle);

					chandle->mpi_tag = recv_env->mpi_tag;
					chandle->env = recv_env;
					starpu_data_register_same(&chandle->handle, data_handle);
					add_chandle(chandle);

					_STARPU_MPI_DEBUG(3, "Posting internal detached irecv on copy_handle with tag %d from src %d ..\n", chandle->mpi_tag, status.MPI_SOURCE);
					chandle->req = _starpu_mpi_irecv_common(chandle->handle, status.MPI_SOURCE, chandle->mpi_tag, MPI_COMM_WORLD, 1, NULL, NULL, 1, 1, recv_env->psize);

					// We wait until the request is pushed in the
					// new_request list, that ensures that the next loop
					// will call _starpu_mpi_handle_new_request
					// on the request and post the corresponding mpi_irecv,
					// otherwise, it may lead to read data as envelop
					STARPU_PTHREAD_MUTEX_UNLOCK(&mutex);
					STARPU_PTHREAD_MUTEX_LOCK(&(chandle->req->posted_mutex));
					while (!(chandle->req->posted))
					     STARPU_PTHREAD_COND_WAIT(&(chandle->req->posted_cond), &(chandle->req->posted_mutex));
					STARPU_PTHREAD_MUTEX_UNLOCK(&(chandle->req->posted_mutex));
					STARPU_PTHREAD_MUTEX_LOCK(&mutex);
				}
				/* Case : a matching receive has been found for the incoming data, we handle the correct allocation of the pointer associated to
				 * the data handle, then submit the corresponding receive with _starpu_mpi_handle_new_request. */
				else
				{
					_STARPU_MPI_DEBUG(3, "Found !\n");

					delete_app_req(found_req);

					_starpu_mpi_handle_allocate_datatype(found_req->data_handle, &found_req->datatype, &found_req->user_datatype);
					if (found_req->user_datatype == 0)
					{
						found_req->count = 1;
						found_req->ptr = starpu_data_get_local_ptr(found_req->data_handle);
					}
					else
					{
						found_req->count = recv_env->psize;
						found_req->ptr = malloc(found_req->count);

						STARPU_ASSERT_MSG(found_req->ptr, "cannot allocate message of size %ld\n", found_req->count);
					}

					_STARPU_MPI_DEBUG(3, "Handling new request... \n");
					/* handling a request is likely to block for a while
					 * (on a sync_data_with_mem call), we want to let the
					 * application submit requests in the meantime, so we
					 * release the lock. */
					STARPU_PTHREAD_MUTEX_UNLOCK(&mutex);
					_starpu_mpi_handle_new_request(found_req);
					STARPU_PTHREAD_MUTEX_LOCK(&mutex);
				}
				header_req_submitted = 0;
			}
			else
			{
				_STARPU_MPI_DEBUG(4, "Nothing received, continue ..\n");
			}
		}
	}

	STARPU_ASSERT_MSG(_starpu_mpi_req_list_empty(detached_requests), "List of detached requests not empty");
	STARPU_ASSERT_MSG(_starpu_mpi_req_list_empty(new_requests), "List of new requests not empty");
	STARPU_ASSERT_MSG(posted_requests == 0, "Number of posted request is not zero");
<<<<<<< HEAD
	STARPU_ASSERT_MSG(HASH_COUNT(_starpu_mpi_req_hashmap) == 0, "Number of receive requests left is not zero");

=======
	STARPU_ASSERT_MSG(HASH_COUNT(_starpu_mpi_app_req_hashmap) == 0, "Number of receive requests left is not zero");
	STARPU_ASSERT_MSG(HASH_COUNT(_starpu_mpi_copy_handle_hashmap) == 0, "Number of copy requests left is not zero");
>>>>>>> 68f2d18d
	if (argc_argv->initialize_mpi)
	{
		_STARPU_MPI_DEBUG(3, "Calling MPI_Finalize()\n");
		MPI_Finalize();
	}

	STARPU_PTHREAD_MUTEX_UNLOCK(&mutex);

	free(argc_argv);
	free(recv_env);

	return NULL;
}

/********************************************************/
/*                                                      */
/*  (De)Initialization methods                          */
/*                                                      */
/********************************************************/

#ifdef STARPU_MPI_ACTIVITY
static int hookid = - 1;
#endif /* STARPU_MPI_ACTIVITY */

static void _starpu_mpi_add_sync_point_in_fxt(void)
{
#ifdef STARPU_USE_FXT
	int rank;
	int worldsize;
	int ret;

	MPI_Comm_rank(MPI_COMM_WORLD, &rank);
	MPI_Comm_size(MPI_COMM_WORLD, &worldsize);

	ret = MPI_Barrier(MPI_COMM_WORLD);
	STARPU_ASSERT_MSG(ret == MPI_SUCCESS, "MPI_Barrier returning %d", ret);

	/* We generate a "unique" key so that we can make sure that different
	 * FxT traces come from the same MPI run. */
	int random_number;

	/* XXX perhaps we don't want to generate a new seed if the application
	 * specified some reproductible behaviour ? */
	if (rank == 0)
	{
		srand(time(NULL));
		random_number = rand();
	}

	ret = MPI_Bcast(&random_number, 1, MPI_INT, 0, MPI_COMM_WORLD);
	STARPU_ASSERT_MSG(ret == MPI_SUCCESS, "MPI_Bcast returning %d", ret);

	TRACE_MPI_BARRIER(rank, worldsize, random_number);

	_STARPU_MPI_DEBUG(3, "unique key %x\n", random_number);
#endif
}

static
int _starpu_mpi_initialize(int *argc, char ***argv, int initialize_mpi)
{
	STARPU_PTHREAD_MUTEX_INIT(&mutex, NULL);
	STARPU_PTHREAD_COND_INIT(&cond_progression, NULL);
	STARPU_PTHREAD_COND_INIT(&cond_finished, NULL);
	new_requests = _starpu_mpi_req_list_new();

	STARPU_PTHREAD_MUTEX_INIT(&detached_requests_mutex, NULL);
	detached_requests = _starpu_mpi_req_list_new();

	STARPU_PTHREAD_MUTEX_INIT(&mutex_posted_requests, NULL);

	struct _starpu_mpi_argc_argv *argc_argv = malloc(sizeof(struct _starpu_mpi_argc_argv));
	argc_argv->initialize_mpi = initialize_mpi;
	argc_argv->argc = argc;
	argc_argv->argv = argv;

	STARPU_PTHREAD_CREATE(&progress_thread, NULL, _starpu_mpi_progress_thread_func, argc_argv);

	STARPU_PTHREAD_MUTEX_LOCK(&mutex);
	while (!running)
		STARPU_PTHREAD_COND_WAIT(&cond_progression, &mutex);
	STARPU_PTHREAD_MUTEX_UNLOCK(&mutex);

#ifdef STARPU_MPI_ACTIVITY
	hookid = starpu_progression_hook_register(progression_hook_func, NULL);
	STARPU_ASSERT_MSG(hookid >= 0, "starpu_progression_hook_register failed");
#endif /* STARPU_MPI_ACTIVITY */

	_starpu_mpi_add_sync_point_in_fxt();
	_starpu_mpi_comm_amounts_init(MPI_COMM_WORLD);
	_starpu_mpi_cache_init(MPI_COMM_WORLD);
	return 0;
}

int starpu_mpi_init(int *argc, char ***argv, int initialize_mpi)
{
	return _starpu_mpi_initialize(argc, argv, initialize_mpi);
}

int starpu_mpi_initialize(void)
{
	return _starpu_mpi_initialize(NULL, NULL, 0);
}

int starpu_mpi_initialize_extended(int *rank, int *world_size)
{
	int ret;

	ret = _starpu_mpi_initialize(NULL, NULL, 1);
	if (ret == 0)
	{
		_STARPU_DEBUG("Calling MPI_Comm_rank\n");
		MPI_Comm_rank(MPI_COMM_WORLD, rank);
		MPI_Comm_size(MPI_COMM_WORLD, world_size);
	}
	return ret;
}

int starpu_mpi_shutdown(void)
{
	void *value;
	int rank, world_size;

	/* We need to get the rank before calling MPI_Finalize to pass to _starpu_mpi_comm_amounts_display() */
	MPI_Comm_rank(MPI_COMM_WORLD, &rank);
	MPI_Comm_size(MPI_COMM_WORLD, &world_size);

	/* kill the progression thread */
	STARPU_PTHREAD_MUTEX_LOCK(&mutex);
	running = 0;
	STARPU_PTHREAD_COND_BROADCAST(&cond_progression);
	STARPU_PTHREAD_MUTEX_UNLOCK(&mutex);

	starpu_pthread_join(progress_thread, &value);

#ifdef STARPU_MPI_ACTIVITY
	starpu_progression_hook_deregister(hookid);
#endif /* STARPU_MPI_ACTIVITY */

	TRACE_MPI_STOP(rank, world_size);

	/* free the request queues */
	_starpu_mpi_req_list_delete(detached_requests);
	_starpu_mpi_req_list_delete(new_requests);

	_starpu_mpi_comm_amounts_display(rank);
	_starpu_mpi_comm_amounts_free();
	_starpu_mpi_cache_free(world_size);

	return 0;
}<|MERGE_RESOLUTION|>--- conflicted
+++ resolved
@@ -773,56 +773,52 @@
 
 	_STARPU_MPI_LOG_IN();
 
-	_STARPU_MPI_DEBUG(2, "complete MPI request %p type %s tag %d src %d data %p ptr %p datatype '%s' count %d user_datatype %d \n",
-			  req, _starpu_mpi_request_type(req->request_type), req->mpi_tag, req->srcdst, req->data_handle, req->ptr, _starpu_mpi_datatype(req->datatype), (int)req->count, req->user_datatype);
-
-	if (req->request_type == RECV_REQ || req->request_type == SEND_REQ)
-	{
-		if (req->user_datatype == 1)
+	_STARPU_MPI_DEBUG(2, "complete MPI request %p type %s tag %d src %d data %p ptr %p datatype '%s' count %d user_datatype %d internal_req %p\n",
+			  req, _starpu_mpi_request_type(req->request_type), req->mpi_tag, req->srcdst, req->data_handle, req->ptr,
+			  _starpu_mpi_datatype(req->datatype), (int)req->count, req->user_datatype, req->internal_req);
+
+	if (req->internal_req)
+	{
+		struct _starpu_mpi_copy_handle *chandle = find_chandle(starpu_data_get_tag(req->data_handle));
+		_STARPU_MPI_DEBUG(3, "Handling deleting of copy_handle structure from the hashmap..\n");
+		delete_chandle(chandle);
+		free(chandle);
+	}
+	else
+	{
+		if (req->request_type == RECV_REQ || req->request_type == SEND_REQ)
 		{
-			if (req->request_type == SEND_REQ)
+			if (req->user_datatype == 1)
 			{
-				// We need to make sure the communication for sending the size
-				// has completed, as MPI can re-order messages, let's call
-				// MPI_Wait to make sure data have been sent
-				ret = MPI_Wait(&req->size_req, MPI_STATUS_IGNORE);
-				STARPU_ASSERT_MSG(ret == MPI_SUCCESS, "MPI_Wait returning %d", ret);
-
-			}
-			if (req->request_type == RECV_REQ)
-				// req->ptr is freed by starpu_data_unpack
-				starpu_data_unpack(req->data_handle, req->ptr, req->count);
-			else
-				free(req->ptr);
-		}
-		else
-		{
-			struct _starpu_mpi_copy_handle *chandle = find_chandle(starpu_data_get_tag(req->data_handle));
-			if (chandle && (req->data_handle != chandle->handle))
-			{
-				_STARPU_MPI_DEBUG(3, "Handling deleting of copy_handle structure from the hashmap..\n");
-				delete_chandle(chandle);
-				free(chandle);
+				if (req->request_type == SEND_REQ)
+				{
+					// We need to make sure the communication for sending the size
+					// has completed, as MPI can re-order messages, let's call
+					// MPI_Wait to make sure data have been sent
+					ret = MPI_Wait(&req->size_req, MPI_STATUS_IGNORE);
+					STARPU_ASSERT_MSG(ret == MPI_SUCCESS, "MPI_Wait returning %d", ret);
+					free(req->ptr);
+				}
+				if (req->request_type == RECV_REQ)
+				{
+					// req->ptr is freed by starpu_data_unpack
+					starpu_data_unpack(req->data_handle, req->ptr, req->count);
+				}
 			}
 			else
 			{
-				_STARPU_MPI_DEBUG(3, "NOT deleting chandle %p from hashmap (tag %d %d)\n", chandle, req->mpi_tag, starpu_data_get_tag(req->data_handle));
 				_starpu_mpi_handle_free_datatype(req->data_handle, &req->datatype);
 			}
 		}
+	}
+
+	if (req->data_handle)
 		starpu_data_release(req->data_handle);
-	}
 
 	if (req->envelope)
 	{
 		free(req->envelope);
 		req->envelope = NULL;
-	}
-
-	if (req->internal_req)
-	{
-		free(req->internal_req);
-		req->internal_req = NULL;
 	}
 
 	/* Execute the specified callback, if any */
@@ -876,12 +872,13 @@
 	starpu_data_unregister_submit(args->copy_handle);
 
 	_STARPU_MPI_DEBUG(3, "Done, handling request %p termination of the already received request\n",args->req);
+	// If the request is detached, we need to call _starpu_mpi_handle_request_termination
+	// as it will not be called automatically as the request is not in the list detached_requests
 	if (args->req->detached)
 		_starpu_mpi_handle_request_termination(args->req);
 	// else: If the request is not detached its termination will
 	// be handled when calling starpu_mpi_wait
 
-
 	free(args);
 }
 
@@ -898,81 +895,21 @@
 
 	if (req->request_type == RECV_REQ)
 	{
-<<<<<<< HEAD
-		/* test whether the receive request has already been submitted internally by StarPU-MPI*/
-		struct _starpu_mpi_copy_handle *chandle = find_chandle(req->mpi_tag);
-
-		/* Case : the request has already been submitted internally by StarPU.
-		 * We'll asynchronously ask a Read permission over the temporary handle, so as when
-		 * the internal receive will be over, the _starpu_mpi_copy_cb function will be called to
-		 * bring the data back to the original data handle associated to the request.*/
-		if (chandle && (req->data_handle != chandle->handle))
-		{
-			_STARPU_MPI_DEBUG(3, "The RECV request %p with tag %d has already been received, copying previously received data into handle's pointer..\n", req, req->mpi_tag);
-
-			req->internal_req = chandle->req;
-
-			struct _starpu_mpi_copy_cb_args *cb_args = malloc(sizeof(struct _starpu_mpi_copy_cb_args));
-			cb_args->data_handle = req->data_handle;
-			cb_args->copy_handle = chandle->handle;
-			cb_args->req = req;
-
-			_STARPU_MPI_DEBUG(3, "Calling data_acquire_cb on starpu_mpi_copy_cb..\n");
-			starpu_data_acquire_cb(chandle->handle,STARPU_R,_starpu_mpi_copy_cb,(void*) cb_args);
-		}
-		else
-=======
 		/* Case : the request is the internal receive request submitted by StarPU-MPI to receive
 		 * incoming data without a matching pending receive already submitted by the application.
 		 * We immediately allocate the pointer associated to the data_handle, and pushing it into
 		 * the list of new_requests, so as the real MPI request can be submitted before the next
 		 * submission of the envelope-catching request. */
 		if (req->is_internal_req)
->>>>>>> 68f2d18d
 		{
-			/* Case : the request is the internal receive request submitted by StarPU-MPI to receive
-			 * incoming data without a matching pending receive already submitted by the application.
-			 * We immediately allocate the pointer associated to the data_handle, and pushing it into
-			 * the list of new_requests, so as the real MPI request can be submitted before the next
-			 * submission of the envelope-catching request. */
-			if (chandle && (req->data_handle == chandle->handle))
+			_starpu_mpi_handle_allocate_datatype(req->data_handle, &req->datatype, &req->user_datatype);
+			if (req->user_datatype == 0)
 			{
-				_starpu_mpi_handle_allocate_datatype(req->data_handle, &req->datatype, &req->user_datatype);
-				if (req->user_datatype == 0)
-				{
-					req->count = 1;
-					req->ptr = starpu_data_get_local_ptr(req->data_handle);
-				}
-				else
-				{
-					req->count = chandle->env->psize;
-					req->ptr = malloc(req->count);
-
-					STARPU_ASSERT_MSG(req->ptr, "cannot allocate message of size %ld\n", req->count);
-				}
-
-				_STARPU_MPI_DEBUG(3, "Pushing internal starpu_mpi_irecv request %p type %s tag %d src %d data %p ptr %p datatype '%s' count %d user_datatype %d \n", req, _starpu_mpi_request_type(req->request_type), req->mpi_tag, req->srcdst, req->data_handle, req->ptr, _starpu_mpi_datatype(req->datatype), (int)req->count, req->user_datatype);
-				_starpu_mpi_req_list_push_front(new_requests, req);
-
-				/* inform the starpu mpi thread that the request has beenbe pushed in the new_requests list */
-				STARPU_PTHREAD_MUTEX_UNLOCK(&mutex);
-				STARPU_PTHREAD_MUTEX_LOCK(&req->posted_mutex);
-				req->posted = 1;
-				STARPU_PTHREAD_COND_BROADCAST(&req->posted_cond);
-				STARPU_PTHREAD_MUTEX_UNLOCK(&req->posted_mutex);
-				STARPU_PTHREAD_MUTEX_LOCK(&mutex);
+				req->count = 1;
+				req->ptr = starpu_data_get_local_ptr(req->data_handle);
 			}
-			/* Case : a classic receive request with no send received earlier than expected.
-			 * We just add the pending receive request to the requests' hashmap. */
 			else
 			{
-<<<<<<< HEAD
-				add_req(req);
-			}
-
-			newer_requests = 1;
-			STARPU_PTHREAD_COND_BROADCAST(&cond_progression);
-=======
 				STARPU_ASSERT(req->count);
 				req->ptr = malloc(req->count);
 				STARPU_ASSERT_MSG(req->ptr, "cannot allocate message of size %ld\n", req->count);
@@ -1019,19 +956,17 @@
 			{
 				add_app_req(req);
 			}
->>>>>>> 68f2d18d
 		}
 	}
 	else
 	{
 		_starpu_mpi_req_list_push_front(new_requests, req);
-
-		newer_requests = 1;
 		_STARPU_MPI_DEBUG(3, "Pushing new request %p type %s tag %d src %d data %p ptr %p datatype '%s' count %d user_datatype %d \n",
 				  req, _starpu_mpi_request_type(req->request_type), req->mpi_tag, req->srcdst, req->data_handle, req->ptr, _starpu_mpi_datatype(req->datatype), (int)req->count, req->user_datatype);
-		STARPU_PTHREAD_COND_BROADCAST(&cond_progression);
-	}
-
+	}
+
+	newer_requests = 1;
+	STARPU_PTHREAD_COND_BROADCAST(&cond_progression);
 	STARPU_PTHREAD_MUTEX_UNLOCK(&mutex);
 	_STARPU_MPI_LOG_OUT();
 }
@@ -1108,6 +1043,9 @@
 		if (flag)
 		{
 			_starpu_mpi_req_list_erase(detached_requests, req);
+#ifdef STARPU_DEVEL
+#warning FIXME: when do we free internal requests
+#endif
 			if (!req->is_internal_req)
 				free(req);
 		}
@@ -1200,12 +1138,12 @@
 	}
 
 	{
-	     int rank, worldsize;
-	     MPI_Comm_rank(MPI_COMM_WORLD, &rank);
-	     MPI_Comm_size(MPI_COMM_WORLD, &worldsize);
-	     TRACE_MPI_START(rank, worldsize);
+		int rank, worldsize;
+		MPI_Comm_rank(MPI_COMM_WORLD, &rank);
+		MPI_Comm_size(MPI_COMM_WORLD, &worldsize);
+		TRACE_MPI_START(rank, worldsize);
 #ifdef STARPU_USE_FXT
-	     starpu_profiling_set_id(rank);
+		starpu_profiling_set_id(rank);
 #endif //STARPU_USE_FXT
 	}
 
@@ -1336,7 +1274,7 @@
 				 * the data handle, then submit the corresponding receive with _starpu_mpi_handle_new_request. */
 				else
 				{
-					_STARPU_MPI_DEBUG(3, "Found !\n");
+					_STARPU_MPI_DEBUG(3, "A matching receive has been found for the incoming data with tag %d\n", recv_env->mpi_tag);
 
 					delete_app_req(found_req);
 
@@ -1375,13 +1313,8 @@
 	STARPU_ASSERT_MSG(_starpu_mpi_req_list_empty(detached_requests), "List of detached requests not empty");
 	STARPU_ASSERT_MSG(_starpu_mpi_req_list_empty(new_requests), "List of new requests not empty");
 	STARPU_ASSERT_MSG(posted_requests == 0, "Number of posted request is not zero");
-<<<<<<< HEAD
-	STARPU_ASSERT_MSG(HASH_COUNT(_starpu_mpi_req_hashmap) == 0, "Number of receive requests left is not zero");
-
-=======
 	STARPU_ASSERT_MSG(HASH_COUNT(_starpu_mpi_app_req_hashmap) == 0, "Number of receive requests left is not zero");
 	STARPU_ASSERT_MSG(HASH_COUNT(_starpu_mpi_copy_handle_hashmap) == 0, "Number of copy requests left is not zero");
->>>>>>> 68f2d18d
 	if (argc_argv->initialize_mpi)
 	{
 		_STARPU_MPI_DEBUG(3, "Calling MPI_Finalize()\n");
