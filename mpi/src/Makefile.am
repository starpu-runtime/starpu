# StarPU --- Runtime system for heterogeneous multicore architectures.
#
# Copyright (C) 2009-2012  Université de Bordeaux
# Copyright (C) 2010, 2011, 2012, 2013, 2014, 2015, 2016, 2017  CNRS
#
# StarPU is free software; you can redistribute it and/or modify
# it under the terms of the GNU Lesser General Public License as published by
# the Free Software Foundation; either version 2.1 of the License, or (at
# your option) any later version.
#
# StarPU is distributed in the hope that it will be useful, but
# WITHOUT ANY WARRANTY; without even the implied warranty of
# MERCHANTABILITY or FITNESS FOR A PARTICULAR PURPOSE.
#
# See the GNU Lesser General Public License in COPYING.LGPL for more details.

CC=$(MPICC)
CCLD=$(MPICC)

BUILT_SOURCES =

CLEANFILES = *.gcno *.gcda *.linkinfo

AM_CFLAGS = -Wall $(STARPU_CUDA_CPPFLAGS) $(STARPU_OPENCL_CPPFLAGS) $(FXT_CFLAGS) $(MAGMA_CFLAGS) $(HWLOC_CFLAGS) $(GLOBAL_AM_CFLAGS)
LIBS = $(top_builddir)/src/@LIBSTARPU_LINK@ @LIBS@ $(FXT_LIBS) $(MAGMA_LIBS)
AM_CPPFLAGS = -I$(top_srcdir)/include/ -I$(top_srcdir)/src/ -I$(top_builddir)/src -I$(top_builddir)/include -I$(top_srcdir)/mpi/include -I$(top_srcdir)/mpi/src
AM_LDFLAGS = $(STARPU_OPENCL_LDFLAGS) $(STARPU_CUDA_LDFLAGS) $(STARPU_COI_LDFLAGS) $(STARPU_SCIF_LDFLAGS)

ldflags =

if STARPU_HAVE_WINDOWS

LC_MESSAGES=C
export LC_MESSAGES

ldflags += -Xlinker --output-def -Xlinker .libs/libstarpumpi-@STARPU_EFFECTIVE_VERSION@.def

if STARPU_HAVE_MS_LIB
.libs/libstarpumpi-@STARPU_EFFECTIVE_VERSION@.lib: libstarpumpi-@STARPU_EFFECTIVE_VERSION@.la dolib
	./dolib "$(STARPU_MS_LIB)" $(STARPU_MS_LIB_ARCH) .libs/libstarpumpi-@STARPU_EFFECTIVE_VERSION@.def @STARPU_EFFECTIVE_VERSION@ $(libstarpumpi_so_version) .libs/libstarpumpi-@STARPU_EFFECTIVE_VERSION@.lib
all-local: .libs/libstarpumpi-@STARPU_EFFECTIVE_VERSION@.lib
endif STARPU_HAVE_MS_LIB

install-exec-hook:
	$(INSTALL) .libs/libstarpumpi-@STARPU_EFFECTIVE_VERSION@.def $(DESTDIR)$(libdir)
if STARPU_HAVE_MS_LIB
	$(INSTALL) .libs/libstarpumpi-@STARPU_EFFECTIVE_VERSION@.lib $(DESTDIR)$(libdir)
	$(INSTALL) .libs/libstarpumpi-@STARPU_EFFECTIVE_VERSION@.exp $(DESTDIR)$(libdir)
endif STARPU_HAVE_MS_LIB

endif STARPU_HAVE_WINDOWS

lib_LTLIBRARIES = libstarpumpi-@STARPU_EFFECTIVE_VERSION@.la

libstarpumpi_@STARPU_EFFECTIVE_VERSION@_la_LIBADD = $(top_builddir)/src/libstarpu-@STARPU_EFFECTIVE_VERSION@.la
libstarpumpi_@STARPU_EFFECTIVE_VERSION@_la_LDFLAGS = $(ldflags) -no-undefined					\
  -version-info $(LIBSTARPUMPI_INTERFACE_CURRENT):$(LIBSTARPUMPI_INTERFACE_REVISION):$(LIBSTARPUMPI_INTERFACE_AGE) \
  $(MPICC_LDFLAGS) $(FXT_LDFLAGS)
noinst_HEADERS =					\
	starpu_mpi_private.h				\
	starpu_mpi_fxt.h				\
	starpu_mpi_stats.h				\
	starpu_mpi_datatype.h				\
	starpu_mpi_cache.h				\
	starpu_mpi_select_node.h			\
	starpu_mpi_cache_stats.h			\
	starpu_mpi_early_data.h				\
	starpu_mpi_early_request.h			\
	starpu_mpi_sync_data.h				\
	starpu_mpi_comm.h				\
	starpu_mpi_tag.h				\
	starpu_mpi_task_insert.h			\
<<<<<<< HEAD
	load_balancer/policy/data_movements_interface.h	\
	load_balancer/policy/load_data_interface.h	\
	load_balancer/policy/load_balancer_policy.h
=======
	starpu_mpi_init.h
>>>>>>> bf8927e1

libstarpumpi_@STARPU_EFFECTIVE_VERSION@_la_SOURCES =	\
	starpu_mpi.c					\
	starpu_mpi_helper.c				\
	starpu_mpi_datatype.c				\
	starpu_mpi_task_insert.c			\
	starpu_mpi_collective.c				\
	starpu_mpi_stats.c				\
	starpu_mpi_private.c				\
	starpu_mpi_cache.c				\
	starpu_mpi_select_node.c			\
	starpu_mpi_cache_stats.c			\
	starpu_mpi_early_data.c				\
	starpu_mpi_early_request.c			\
	starpu_mpi_sync_data.c				\
	starpu_mpi_comm.c				\
	starpu_mpi_tag.c				\
	starpu_mpi_fortran.c				\
	starpu_mpi_task_insert_fortran.c		\
<<<<<<< HEAD
	load_balancer/policy/data_movements_interface.c	\
	load_balancer/policy/load_data_interface.c	\
	load_balancer/policy/load_heat_propagation.c	\
	load_balancer/load_balancer.c

=======
	starpu_mpi_init.c
>>>>>>> bf8927e1

showcheck:
	-cat /dev/null<|MERGE_RESOLUTION|>--- conflicted
+++ resolved
@@ -70,13 +70,10 @@
 	starpu_mpi_comm.h				\
 	starpu_mpi_tag.h				\
 	starpu_mpi_task_insert.h			\
-<<<<<<< HEAD
+	starpu_mpi_init.h				\
 	load_balancer/policy/data_movements_interface.h	\
 	load_balancer/policy/load_data_interface.h	\
 	load_balancer/policy/load_balancer_policy.h
-=======
-	starpu_mpi_init.h
->>>>>>> bf8927e1
 
 libstarpumpi_@STARPU_EFFECTIVE_VERSION@_la_SOURCES =	\
 	starpu_mpi.c					\
@@ -96,15 +93,11 @@
 	starpu_mpi_tag.c				\
 	starpu_mpi_fortran.c				\
 	starpu_mpi_task_insert_fortran.c		\
-<<<<<<< HEAD
+	starpu_mpi_init.c				\
 	load_balancer/policy/data_movements_interface.c	\
 	load_balancer/policy/load_data_interface.c	\
 	load_balancer/policy/load_heat_propagation.c	\
 	load_balancer/load_balancer.c
 
-=======
-	starpu_mpi_init.c
->>>>>>> bf8927e1
-
 showcheck:
 	-cat /dev/null