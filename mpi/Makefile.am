--- conflicted
+++ resolved
@@ -1,7 +1,7 @@
 # StarPU --- Runtime system for heterogeneous multicore architectures.
 #
 # Copyright (C) 2009-2013, 2015  Université de Bordeaux
-# Copyright (C) 2010, 2011, 2012, 2013  CNRS
+# Copyright (C) 2010, 2011, 2012, 2013, 2017  CNRS
 # Copyright (C) 2016  Inria
 #
 # StarPU is free software; you can redistribute it and/or modify
@@ -22,13 +22,10 @@
 
 versincludedir = $(includedir)/starpu/$(STARPU_EFFECTIVE_VERSION)
 versinclude_HEADERS = 					\
-<<<<<<< HEAD
 	include/starpu_mpi.h				\
-	include/starpu_mpi_lb.h
-=======
-	include/fstarpu_mpi_mod.f90			\
-	include/starpu_mpi.h
->>>>>>> b2e91883
+	include/starpu_mpi_lb.h				\
+	include/starpu_mpi.h				\
+	include/fstarpu_mpi_mod.f90
 
 showcheck:
 	RET=0 ; \
