# StarPU --- Runtime system for heterogeneous multicore architectures.
#
# Copyright (C) 2009-2020  Université de Bordeaux, CNRS (LaBRI UMR 5800), Inria
# Copyright (C) 2011       Télécom-SudParis
# Copyright (C) 2013       Thibaut Lambert
# Copyright (C) 2017       Guillaume Beauchamp
# Copyright (C) 2018,2020  Federal University of Rio Grande do Sul (UFRGS)
# Copyright (C) 2018       Umeà University
#
# StarPU is free software; you can redistribute it and/or modify
# it under the terms of the GNU Lesser General Public License as published by
# the Free Software Foundation; either version 2.1 of the License, or (at
# your option) any later version.
#
# StarPU is distributed in the hope that it will be useful, but
# WITHOUT ANY WARRANTY; without even the implied warranty of
# MERCHANTABILITY or FITNESS FOR A PARTICULAR PURPOSE.
#
# See the GNU Lesser General Public License in COPYING.LGPL for more details.
#
AC_INIT([StarPU], [1.3.99], [starpu-devel@lists.gforge.inria.fr], [starpu], [http://starpu.gforge.inria.fr/])
AC_CONFIG_SRCDIR(include/starpu.h)
AC_CONFIG_AUX_DIR([build-aux])

# libtool doesn't actually properly manage a space in the workdir
case `pwd` in
  *[[\\\"\#\$\&\'\`$am_lf\ \	]]*)
    AC_MSG_ERROR([unsafe absolute working directory name]);;
esac

dnl Versioning.

STARPU_MAJOR_VERSION="`echo $PACKAGE_VERSION | cut -d . -f 1`"
STARPU_MINOR_VERSION="`echo $PACKAGE_VERSION | cut -d . -f 2`"
STARPU_RELEASE_VERSION="`echo $PACKAGE_VERSION | cut -d . -f 3`"
STARPU_RELEASE_VERSION="`echo $PACKAGE_VERSION | cut -d . -f 3| sed 's/rc.*//'`"
dnl we do not want the rcXX in the release version. we would like to use sed -r 's/[a-z]+.*//' to remove any string but the -r option is not portable
AC_SUBST([STARPU_MAJOR_VERSION])
AC_SUBST([STARPU_MINOR_VERSION])
AC_SUBST([STARPU_RELEASE_VERSION])
AC_SUBST([STARPU_EFFECTIVE_VERSION])
AC_DEFINE_UNQUOTED([STARPU_MAJOR_VERSION], [$STARPU_MAJOR_VERSION], [Major version number of StarPU.])
AC_DEFINE_UNQUOTED([STARPU_MINOR_VERSION], [$STARPU_MINOR_VERSION], [Minor version number of StarPU.])
AC_DEFINE_UNQUOTED([STARPU_RELEASE_VERSION], [$STARPU_RELEASE_VERSION], [Release version number of StarPU.])

. "$srcdir/STARPU-VERSION"
AC_SUBST([LIBSTARPU_INTERFACE_CURRENT])
AC_SUBST([LIBSTARPU_INTERFACE_REVISION])
AC_SUBST([LIBSTARPU_INTERFACE_AGE])
AC_SUBST([LIBSTARPUMPI_INTERFACE_CURRENT])
AC_SUBST([LIBSTARPUMPI_INTERFACE_REVISION])
AC_SUBST([LIBSTARPUMPI_INTERFACE_AGE])
AC_SUBST([LIBSTARPUFFT_INTERFACE_CURRENT])
AC_SUBST([LIBSTARPUFFT_INTERFACE_REVISION])
AC_SUBST([LIBSTARPUFFT_INTERFACE_AGE])
AC_SUBST([LIBSTARPURM_INTERFACE_CURRENT])
AC_SUBST([LIBSTARPURM_INTERFACE_REVISION])
AC_SUBST([LIBSTARPURM_INTERFACE_AGE])
AC_SUBST([LIBSOCL_INTERFACE_CURRENT])
AC_SUBST([LIBSOCL_INTERFACE_REVISION])
AC_SUBST([LIBSOCL_INTERFACE_AGE])

AC_CANONICAL_SYSTEM

AM_INIT_AUTOMAKE([1.11 -Wall -Wno-portability foreign silent-rules color-tests parallel-tests subdir-objects])

m4_ifdef([AM_SILENT_RULES],
  [AM_SILENT_RULES(yes)])

AC_PREREQ(2.64)

m4_ifdef([AM_PROG_AR], [AM_PROG_AR])
AC_PROG_CC
AM_PROG_CC_C_O
AC_PROG_CXX
AC_PROG_CPP
AC_PROG_SED
AC_PROG_LN_S
AC_PROG_F77
AC_PROG_FC
AC_PROG_GREP
AC_PROG_EGREP
AC_PROG_INSTALL
AC_PROG_MKDIR_P
AC_CHECK_PROGS(PROG_STAT,gstat stat)
AC_CHECK_PROGS(PROG_DATE,gdate date)

dnl locate pkg-config
PKG_PROG_PKG_CONFIG

AC_ARG_ENABLE(simgrid, [AS_HELP_STRING([--enable-simgrid],
			[Enable simulating execution in simgrid])],
			enable_simgrid=$enableval, enable_simgrid=no)

if test x$enable_perf_debug = xyes; then
    enable_shared=no
fi

default_enable_mpi_check=maybe

if test x$enable_simgrid = xyes ; then
	default_enable_mpi=no
else
	default_enable_mpi=maybe
fi

###############################################################################
#                                                                             #
#                                 Drivers                                     #
#                                                                             #
###############################################################################

AC_ARG_ENABLE(opencl-simulator, [AS_HELP_STRING([--enable-opencl-simulator],
				[Enable the use of an OpenCL simulator])],
				enable_opencl_simulator=$enableval, enable_opencl_simulator=no)
if test x$enable_opencl_simulator = xyes; then
	enable_simgrid=yes
	AC_DEFINE(STARPU_OPENCL_SIMULATOR, [1], [Define this to enable using an OpenCL simulator])
fi

AC_ARG_WITH(simgrid-dir,
	[AS_HELP_STRING([--with-simgrid-dir=<path>],
	[specify SimGrid installation directory])],
	[
		simgrid_dir="$withval"
		# in case this was not explicit yet
		enable_simgrid=yes
	], simgrid_dir=no)

AC_ARG_WITH(simgrid-include-dir,
	[AS_HELP_STRING([--with-simgrid-include-dir=<path>],
	[specify where SimGrid headers are installed])],
	[
		simgrid_include_dir="$withval"
		# in case this was not explicit yet
		enable_simgrid=yes
	], [simgrid_include_dir=no])

AC_ARG_WITH(simgrid-lib-dir,
	[AS_HELP_STRING([--with-simgrid-lib-dir=<path>],
	[specify where SimGrid libraries are installed])],
	[
		simgrid_lib_dir="$withval"
		# in case this was not explicit yet
		enable_simgrid=yes
	], [simgrid_lib_dir=no])

if test x$enable_simgrid = xyes ; then
   	if test -n "$SIMGRID_CFLAGS" ; then
	   	CFLAGS="$SIMGRID_CFLAGS $CFLAGS"
	   	CXXFLAGS="$SIMGRID_CFLAGS $CXXFLAGS"
	   	NVCCFLAGS="$SIMGRID_CFLAGS $NVCCFLAGS"
	fi
	if test -n "$SIMGRID_LIBS" ; then
		LDFLAGS="$SIMGRID_LIBS $LDFLAGS"
	fi
	if test "$simgrid_dir" != "no" ; then
	   	CFLAGS="-I$simgrid_dir/include $CFLAGS"
	   	CXXFLAGS="-I$simgrid_dir/include $CXXFLAGS"
	   	NVCCFLAGS="-I$simgrid_dir/include $NVCCFLAGS"
	   	LDFLAGS="-L$simgrid_dir/lib $LDFLAGS"
	fi
	if test "$simgrid_include_dir" != "no" ; then
	   	CFLAGS="-I$simgrid_include_dir $CFLAGS"
	   	CXXFLAGS="-I$simgrid_include_dir $CXXFLAGS"
	   	NVCCFLAGS="-I$simgrid_include_dir $NVCCFLAGS"
	fi
	if test "$simgrid_lib_dir" != "no" ; then
	   	LDFLAGS="-L$simgrid_lib_dir $LDFLAGS"
	fi
	AC_HAVE_LIBRARY([simgrid], [],
		[
			AC_MSG_ERROR(Simgrid support needs simgrid installed)
		]
	)
	AC_CHECK_HEADERS([simgrid/msg.h], [AC_DEFINE([STARPU_HAVE_SIMGRID_MSG_H], [1], [Define to 1 if you have msg.h in simgrid/.])])
	AC_CHECK_HEADERS([msg/msg.h], [AC_DEFINE([STARPU_HAVE_MSG_MSG_H], [1], [Define to 1 if you have msg.h in msg/.])])
	AC_CHECK_HEADERS([simgrid/host.h], [AC_DEFINE([STARPU_HAVE_SIMGRID_HOST_H], [1], [Define to 1 if you have host.h in simgrid/.])])
	AC_CHECK_HEADERS([xbt/base.h], [AC_DEFINE([STARPU_HAVE_XBT_BASE_H], [1], [Define to 1 if you have base.h in xbt/.])])
	AC_CHECK_HEADERS([simgrid/version.h], [AC_DEFINE([STARPU_HAVE_SIMGRID_VERSION_H], [1], [Define to 1 if you have version.h in simgrid/.])], [], [[
			  #ifdef STARPU_HAVE_XBT_BASE_H
			  #include <xbt/base.h>
			  #endif
			  ]])
	AC_CHECK_HEADERS([simgrid/simdag.h], [AC_DEFINE([STARPU_HAVE_SIMGRID_SIMDAG_H], [1], [Define to 1 if you have simdag.h in simgrid/.])])
	AC_CHECK_HEADERS([xbt/synchro.h], [AC_DEFINE([STARPU_HAVE_XBT_SYNCHRO_H], [1], [Define to 1 if you have synchro.h in xbt/.])])
	AC_CHECK_HEADERS([xbt/config.h], [AC_DEFINE([STARPU_HAVE_XBT_CONFIG_H], [1], [Define to 1 if you have config.h in xbt/.])])
	AC_CHECK_HEADERS([simgrid/actor.h], [AC_DEFINE([STARPU_HAVE_SIMGRID_ACTOR_H], [1], [Define to 1 if you have actor.h in simgrid/.])])
	AC_CHECK_HEADERS([simgrid/engine.h], [AC_DEFINE([STARPU_HAVE_SIMGRID_ENGINE_H], [1], [Define to 1 if you have engine.h in simgrid/.])])
	AC_CHECK_HEADERS([simgrid/semaphore.h], [AC_DEFINE([STARPU_HAVE_SIMGRID_SEMAPHORE_H], [1], [Define to 1 if you have semaphore.h in simgrid/.])])
	AC_CHECK_HEADERS([simgrid/mutex.h], [AC_DEFINE([STARPU_HAVE_SIMGRID_MUTEX_H], [1], [Define to 1 if you have mutex.h in simgrid/.])])
	AC_CHECK_HEADERS([simgrid/cond.h], [AC_DEFINE([STARPU_HAVE_SIMGRID_COND_H], [1], [Define to 1 if you have cond.h in simgrid/.])])
	AC_CHECK_HEADERS([simgrid/barrier.h], [AC_DEFINE([STARPU_HAVE_SIMGRID_BARRIER_H], [1], [Define to 1 if you have barrier.h in simgrid/.])])
	AC_CHECK_HEADERS([simgrid/engine.h])
	AC_CHECK_HEADERS([simgrid/zone.h], [AC_DEFINE([STARPU_HAVE_SIMGRID_ZONE_H], [1], [Define to 1 if you have zone.h in simgrid/.])])
	AC_CHECK_TYPES([smx_actor_t], [AC_DEFINE([STARPU_HAVE_SMX_ACTOR_T], [1], [Define to 1 if you have the smx_actor_t type.])], [], [[#include <simgrid/simix.h>]])

	# Latest functions
	AC_CHECK_FUNCS([MSG_process_attach sg_actor_attach sg_actor_init sg_actor_set_stacksize MSG_zone_get_hosts sg_zone_get_hosts MSG_process_self_name MSG_process_userdata_init sg_actor_data])
	AC_CHECK_FUNCS([xbt_mutex_try_acquire smpi_process_set_user_data SMPI_thread_create sg_zone_get_by_name sg_link_name sg_link_bandwidth_set sg_host_route sg_host_self sg_host_list sg_host_speed simcall_process_create sg_config_continue_after_help])
	AC_CHECK_FUNCS([simgrid_init], [AC_DEFINE([STARPU_SIMGRID_HAVE_SIMGRID_INIT], [1], [Define to 1 if you have the `simgrid_init' function.])])
	AC_CHECK_FUNCS([xbt_barrier_init], [AC_DEFINE([STARPU_SIMGRID_HAVE_XBT_BARRIER_INIT], [1], [Define to 1 if you have the `xbt_barrier_init' function.])])
	AC_CHECK_FUNCS([sg_actor_sleep_for sg_actor_self sg_actor_ref sg_host_get_properties sg_host_send_to sg_host_sendto sg_cfg_set_int sg_actor_self_execute sg_actor_execute simgrid_get_clock])
	AC_CHECK_DECLS([smpi_process_set_user_data], [], [], [[#include <smpi/smpi.h>]])

	# Oldies for compatibility with older simgrid
	AC_CHECK_FUNCS([MSG_get_as_by_name MSG_zone_get_by_name MSG_environment_get_routing_root MSG_host_get_speed])

	AC_DEFINE(STARPU_SIMGRID, [1], [Define this to enable simgrid execution])
	# We won't bind or detect anything
	with_hwloc=no

        # disable mpi checks by default, they require static linking, we don't
        # want that by default
	default_enable_mpi_check=no

	# disable MPI support by default
	default_enable_mpi=no

	# Simgrid 3.12 & 3.13 need -std=c++11 to be able to build anything in C++...
	AC_LANG_PUSH([C++])
	if test x$enable_shared = xno ; then
		# When linking statically, libtool does not realize we need libstdc++ for simgrid_cpp.cpp
		SIMGRID_LIBS="$SIMGRID_LIBS -lstdc++"
		LIBS="$LIBS -lstdc++"
	fi

	case \ $CXXFLAGS\  in 
	*\ -std=*\ *) ;;
	*) 
		AC_COMPILE_IFELSE([AC_LANG_PROGRAM([[
				  #ifdef STARPU_HAVE_SIMGRID_MSG_H
				  #include <simgrid/msg.h>
				  #include <simgrid/host.h>
				  #else
				  #include <msg/msg.h>
				  #endif
				  ]])],,
				  CXXFLAGS="-std=c++11 $CXXFLAGS")
		;;
	esac
	AC_LANG_POP([C++])
	AC_ARG_ENABLE(simgrid-mc, [AS_HELP_STRING([--enable-simgrid-mc],
				[Enable using Model Checker of simgrid])],
				enable_simgrid_mc=$enableval, enable_simgrid_mc=no)
	if test x$enable_simgrid_mc = xyes ; then
		AC_DEFINE(STARPU_SIMGRID_MC, [1], [Define this to enable Model Checker in simgrid execution])
		AC_PATH_PROG([SIMGRID_MC], [simgrid-mc], [no], [$simgrid_dir/bin:$PATH])
		LDFLAGS="$LDFLAGS -Wl,-znorelro -Wl,-znoseparate-code"
	fi
fi
AM_CONDITIONAL(STARPU_SIMGRID_MC, test x$enable_simgrid_mc = xyes)
AM_CONDITIONAL(STARPU_SIMGRID, test x$enable_simgrid = xyes)
AC_SUBST(SIMGRID_CFLAGS)
AC_SUBST(SIMGRID_LIBS)
AC_MSG_CHECKING(whether SimGrid is enabled)
AC_MSG_RESULT($enable_simgrid)

AC_MSG_CHECKING(whether blocking drivers should be enabled)
AC_ARG_ENABLE(blocking-drivers, [AS_HELP_STRING([--enable-blocking-drivers], [enable blocking drivers])],
				enable_blocking=$enableval, enable_blocking=$enable_simgrid)
AC_MSG_RESULT($enable_blocking)

if test x$enable_blocking = xno ; then
	AC_DEFINE(STARPU_NON_BLOCKING_DRIVERS, [1], [drivers must progress])
fi

if test x$enable_blocking = xyes ; then
	AC_MSG_CHECKING(whether worker callbacks should be enabled)
	AC_ARG_ENABLE(worker-callbacks, [AS_HELP_STRING([--enable-worker-callbacks], [enable worker callbacks])],
				enable_worker_cb=$enableval, enable_worker_cb=no)
	AC_MSG_RESULT($enable_worker_cb)
else
	# worker sleep/wake-up callbacks only make sense if blocking drivers are enabled
	enable_worker_cb=no
fi

if test x$enable_worker_cb = xyes ; then
	AC_DEFINE(STARPU_WORKER_CALLBACKS, [1], [workers must call callbacks on sleep/wake-up])
fi

###############################################################################
#                                                                             #
#                                LIBTOOLS                                     #
#                                                                             #
###############################################################################

#c++11 detection
AX_CXX_COMPILE_STDCXX(11,noext,optional)

AC_SUBST([STARPU_HAVE_CXX11], $HAVE_CXX11)
AM_CONDITIONAL([STARPU_HAVE_CXX11], [test "$HAVE_CXX11" -eq 1])
if test $HAVE_CXX11 -eq 1; then
  AC_DEFINE(STARPU_HAVE_CXX11, [1], [compiler supports cxx11])
fi

LT_PREREQ([2.2])
LT_INIT([win32-dll])

AC_HEADER_STDC

AC_C_RESTRICT

# Check if bash is available
AC_PATH_PROG([REALBASH], [bash], , [/bin:$PATH])

# Record git version
AC_PATH_PROG(gitcommand, git)
if test "$gitcommand" = "" ; then
   if test -f $srcdir/STARPU-REVISION ; then
      cp $srcdir/STARPU-REVISION .
   else
      echo "unknown" > ./STARPU-REVISION
   fi
else
   git log -n 1 --pretty="%H" $srcdir > ./STARPU-REVISION
fi

AM_CONDITIONAL([STARPU_CROSS_COMPILING], [test "x$cross_compiling" = "xyes"])

###############################################################################
#                                                                             #
#                           MPI compilers                                     #
#                                                                             #
###############################################################################

#Check MPICC
if test x$enable_simgrid = xyes ; then
    DEFAULT_MPICC=smpicc
else
    DEFAULT_MPICC=mpicc
fi
AC_ARG_WITH(mpicc, [AS_HELP_STRING([--with-mpicc=<mpicc name or path to mpicc>], [Name or path of the mpicc compiler])], [DEFAULT_MPICC=$withval])
case $DEFAULT_MPICC in
	/*) mpicc_path="$DEFAULT_MPICC" ;;
	*)  AC_PATH_PROG(mpicc_path, $DEFAULT_MPICC, [no], [$simgrid_dir/bin:$PATH]) ;;
esac
# We test if the MPICC compiler exists
if test ! -x $mpicc_path; then
    AC_MSG_RESULT(The mpicc compiler '$mpicc_path' does not have the execute permission)
    mpicc_path=no
fi

AC_MSG_CHECKING(whether mpicc is available)
AC_MSG_RESULT($mpicc_path)
AC_SUBST(MPICC, $mpicc_path)

if test x$mpicc_path != xno ; then
    MPIPATH=$(dirname $mpicc_path):$PATH
else
    MPIPATH=$PATH
fi

#Check MPICXX/MPIC++
if test x$enable_simgrid = xyes ; then
    DEFAULT_MPICXX=smpicxx
else
    DEFAULT_MPICXX=mpicxx
fi
AC_ARG_WITH(mpicxx, [AS_HELP_STRING([--with-mpicxx=<mpicxx name or path to mpicxx>], [Name or path of the mpicxx/mpic++ compiler])], [DEFAULT_MPICXX=$withval])
case $DEFAULT_MPICXX in
	/*) mpicxx_path="$DEFAULT_MPICXX" ;;
	*)  AC_PATH_PROG(mpicxx_path, $DEFAULT_MPICXX, [no], [$MPIPATH]) ;;
esac

# try with mpic++ if mpicxx was not found
if test x$mpicxx_path = xno ; then
    DEFAULT_MPICXX=mpic++
    AC_PATH_PROG(mpicxx_path, $DEFAULT_MPICXX, [no], [$MPIPATH])
fi

# We test if the MPICXX/MPIC++ compiler exists
if test ! -x $mpicxx_path; then
    AC_MSG_RESULT(The mpicxx compiler '$mpicxx_path' does not have the execute permission)
    mpicxx_path=no
fi

AC_MSG_CHECKING(whether mpicxx is available)
AC_MSG_RESULT($mpicxx_path)
AC_SUBST(MPICXX, $mpicxx_path)

# Check if mpiexec is available
if test x$enable_simgrid = xyes ; then
    DEFAULT_MPIEXEC=smpirun
    AC_ARG_WITH(smpirun, [AS_HELP_STRING([--with-smpirun[=<name of smpirun or path to smpirun>]], [Name or path of the smpirun helper])], [DEFAULT_MPIEXEC=$withval])
else
    DEFAULT_MPIEXEC=mpiexec
    AC_ARG_WITH(mpiexec, [AS_HELP_STRING([--with-mpiexec=<name of mpiexec or path to mpiexec>], [Name or path of mpiexec])], [DEFAULT_MPIEXEC=$withval])
fi

case $DEFAULT_MPIEXEC in
    /*) mpiexec_path="$DEFAULT_MPIEXEC" ;;
    *)  AC_PATH_PROG(mpiexec_path, $DEFAULT_MPIEXEC, [no], [$MPIPATH])
esac
AC_MSG_CHECKING(whether mpiexec is available)
AC_MSG_RESULT($mpiexec_path)

# We test if MPIEXEC exists
if test ! -x $mpiexec_path; then
    AC_MSG_RESULT(The mpiexec script '$mpiexec_path' is not valid)
    default_enable_mpi_check=no
    mpiexec_path=""
fi
AC_SUBST(MPIEXEC,$mpiexec_path)

###############################################################################
#                                                                             #
#                                    MPI                                      #
#                                                                             #
###############################################################################

AC_ARG_ENABLE(mpi, [AS_HELP_STRING([--disable-mpi],
                              [Disable StarPU MPI library generation])],
            [enable_mpi=$enableval],
            [enable_mpi=$default_enable_mpi])

if test x$enable_mpi = xmaybe ; then
    if test -x "$mpicc_path"; then
	enable_mpi=yes
    else
	enable_mpi=no
    fi
fi

# in case MPI was explicitely required, but mpicc is not available, this is an error
if test x$enable_mpi = xyes -a ! -x "$mpicc_path"; then
   AC_MSG_ERROR([Compiler MPI '$mpicc_path' not valid])
fi

build_mpi_lib=$enable_mpi

###############################################################################
#                                                                             #
#                                NEW MADELEINE                                #
#                                                                             #
###############################################################################

AC_ARG_ENABLE(nmad, [AS_HELP_STRING([--enable-nmad],
		                    [Enable StarPU MPI library generation using the new madeleine backend])],
            [enable_nmad=$enableval],
            [enable_nmad=no])

build_nmad_lib=no
AC_SUBST(CC_OR_MPICC, $cc_or_mpicc)
#We can only build StarPU MPI Library if User wants it and MPI is available
if test x$enable_mpi = xyes -a x$enable_nmad = xyes ; then
    build_nmad_lib=yes
    build_mpi_lib=no
    PKG_CHECK_MODULES([NMAD],[nmad])
else
    build_nmad_lib=no
fi

###############################################################################
#                                                                             #
#                             MPI Master Slave                                #
#                                                                             #
###############################################################################

AC_ARG_ENABLE(mpi-master-slave, [AS_HELP_STRING([--enable-mpi-master-slave],
                              [Enable StarPU to run with the master-slave mode])],
              use_mpi_master_slave=$enableval,
              use_mpi_master_slave=no)
#We can only build MPI Master Slave if User wants it and MPI compiler are available
if test x$use_mpi_master_slave = xyes -a x$mpicc_path != xno -a x${mpicxx_path} != xno ; then
    build_mpi_master_slave=yes
else
    build_mpi_master_slave=no
fi

#users cannot use both at the same time
if test x$build_mpi_master_slave = xyes -a x$enable_mpi = xyes; then
    AC_MSG_WARN(StarPU-MPI and MPI Master-Slave cannot be used at the same time ! Disabling StarPU-MPI...)
    build_mpi_lib=no
    build_nmad_lib=no
    enable_mpi=no
fi

if test x$build_mpi_master_slave = xyes; then
    AC_DEFINE(STARPU_USE_MPI_MASTER_SLAVE, [1], [MPI Master Slave support is enabled])
    CC=$mpicc_path
    CCLD=$mpicc_path
    CXX=$mpicxx_path
    CXXLD=mpicxx_path
fi

AC_ARG_WITH(mpi-master-slave-multiple-thread, [AS_HELP_STRING([--with-mpi-master-slave-multiple-thread])],
	[AC_DEFINE([STARPU_MPI_MASTER_SLAVE_MULTIPLE_THREAD], [1], [Use multiple threads to communicate with slaves])])

AC_MSG_CHECKING(whether the master-slave mode should be enabled)
AC_MSG_RESULT($build_mpi_master_slave)
AM_CONDITIONAL([STARPU_USE_MPI_MASTER_SLAVE], [test x$build_mpi_master_slave = xyes])

AC_MSG_CHECKING(maximum number of MPI master-slave devices)
AC_ARG_ENABLE(maxmpidev, [AS_HELP_STRING([--enable-maxmpidev=<number>],
			[maximum number of MPI master-slave devices])],
			nmaxmpidev=$enableval,
            [
             if test x$build_mpi_master_slave = xyes; then
                 nmaxmpidev=4
             else
                 nmaxmpidev=0
             fi
            ])
AC_MSG_RESULT($nmaxmpidev)
AC_DEFINE_UNQUOTED(STARPU_MAXMPIDEVS, [$nmaxmpidev], [maximum number of MPI devices])

###############################################################################
#                                                                             #
#                       Miscellaneous things for MPI                          #
#                                                                             #
###############################################################################

AC_ARG_ENABLE(mpi-pedantic-isend, [AS_HELP_STRING([--enable-mpi-pedantic-isend],
				   [Prevent StarPU MPI from reading buffers while being sent over MPI])],
				   enable_mpi_pedantic_isend=$enableval, enable_mpi_pedantic_isend=no)
if test x$enable_mpi_pedantic_isend = xyes; then
	AC_DEFINE(STARPU_MPI_PEDANTIC_ISEND, [1], [enable StarPU MPI pedantic isend])
fi

# If the user specifically asks for it, or if we are in a developer checkout, we enable mpi check
AC_ARG_ENABLE(mpi-check, AC_HELP_STRING([--enable-mpi-check], [Enable execution of MPI testcases]),
	      [enable_mpi_check=$enableval], [enable_mpi_check=$default_enable_mpi_check])
running_mpi_check=no
if test -d "$srcdir/.git" -o -f "$srcdir/.git"; then
    running_mpi_check=yes
fi
if test x$enable_mpi_check = xyes ; then
    running_mpi_check=yes
fi
if test x$enable_mpi_check = xno ; then
    running_mpi_check=no
fi
if test x$enable_mpi = xno ; then
    running_mpi_check=no
fi

AM_CONDITIONAL(STARPU_MPI_CHECK, test x$running_mpi_check = xyes)
AC_MSG_CHECKING(whether MPI tests should be run)
AC_MSG_RESULT($running_mpi_check)

AC_MSG_CHECKING(whether the StarPU MPI library should be generated)
AC_MSG_RESULT($build_mpi_lib)
AC_MSG_CHECKING(whether the StarPU MPI nmad library should be generated)
AC_MSG_RESULT($build_nmad_lib)

AM_CONDITIONAL(USE_MPI, test x$build_mpi_lib = xyes -o x$build_nmad_lib = xyes)
if test x$build_mpi_lib = xyes -o x$build_nmad_lib = xyes ; then
	AC_DEFINE(STARPU_USE_MPI,[1],[whether the StarPU MPI library is available])
	if test x$build_mpi_lib = xyes ; then
		AC_DEFINE(STARPU_USE_MPI_MPI,[1],[whether the StarPU MPI library (with a native MPI implementation) is available])
	else
		AC_DEFINE(STARPU_USE_MPI_NMAD,[1],[whether the StarPU MPI library (with a NewMadeleine implementation) is available])
	fi
fi

if test x$enable_mpi = xyes ; then
    if test x$enable_simgrid = xyes ; then
        if test x$enable_shared = xyes ; then
<<<<<<< HEAD
	    AC_MSG_ERROR([MPI with simgrid can not work with shared libraries, disable MPI with --disable-mpi, or use --disable-shared to fix this])
=======
	    AC_MSG_ERROR([MPI with simgrid can not work with shared libraries, if you need the MPI support, theb use --disable-shared to fix this, else disable MPI with --disable-mpi])
>>>>>>> 9f2e4531
        else
	    CFLAGS="$CFLAGS -fPIC"
	    CXXFLAGS="$CXXFLAGS -fPIC"
	    NVCCFLAGS="$NVCCFLAGS --compiler-options -fPIC"
	    FFLAGS="$FFLAGS -fPIC"
        fi
    fi
fi

AM_CONDITIONAL(STARPU_USE_MPI_MPI, test x$build_mpi_lib = xyes)
AM_CONDITIONAL(STARPU_USE_MPI_NMAD, test x$build_nmad_lib = xyes)
AM_CONDITIONAL(STARPU_USE_MPI, test x$build_nmad_lib = xyes -o x$build_mpi_lib = xyes)

AC_ARG_WITH(mpiexec-args, [AS_HELP_STRING([--with-mpiexec-args[=<arguments to give when running mpiexec>]],
					  [Arguments for mpiexec])],
	    [
		mpiexec_args=$withval
	    ])
AC_SUBST(MPIEXEC_ARGS,$mpiexec_args)

AC_MSG_CHECKING(whether MPI debug messages should be displayed)
AC_ARG_ENABLE(mpi-verbose, [AS_HELP_STRING([--enable-mpi-verbose],
					   [display MPI verbose debug messages (--enable-mpi-verbose=extra increase the verbosity)])],
	      enable_mpi_verbose=$enableval, enable_mpi_verbose=no)
AC_MSG_RESULT($enable_mpi_verbose)
if test x$enable_mpi_verbose = xyes; then
	AC_DEFINE(STARPU_MPI_VERBOSE, [1], [display MPI verbose debug messages])
fi
if test x$enable_mpi_verbose = xextra; then
	AC_DEFINE(STARPU_MPI_VERBOSE, [1], [display MPI verbose debug messages])
	AC_DEFINE(STARPU_MPI_EXTRA_VERBOSE, [1], [display MPI verbose debug messages])
fi

if test x$enable_mpi = xyes -o x$build_mpi_master_slave = xyes ; then
    cc_or_mpicc=$mpicc_path
    # For some reason, libtool uses gcc instead of mpicc when linking
    # libstarpumpi.
    # On Darwin (and maybe other systems ?) the linker will fail (undefined
    # references to MPI_*). We manually add the required flags to fix this
    # issue.
    AC_SUBST(MPICC_LDFLAGS, `$mpicc_path --showme:link`)
else
    cc_or_mpicc=$CC
fi
AC_SUBST(CC_OR_MPICC, $cc_or_mpicc)

###############################################################################
#                                                                             #
#                           MIC device compilation                            #
#   (Must be done in beginning to change prefix in the whole configuration)   #
#                                                                             #
###############################################################################

AC_ARG_ENABLE(mic, [AS_HELP_STRING([--enable-mic],
	      [use MIC device(s)])], [enable_mic=$enableval], [enable_mic=no])
AC_ARG_ENABLE(mic-rma, [AS_HELP_STRING([--disable-mic-rma],
	      [disable MIC RMA transfer])], [enable_mic_rma=$enableval], [enable_mic_rma=yes])

if test x$enable_mic = xyes ; then
	AC_DEFINE(STARPU_USE_MIC, [1], [MIC workers support is enabled])
fi
if test x$enable_mic_rma = xyes ; then
	AC_DEFINE([STARPU_MIC_USE_RMA], [1], [MIC RMA transfer is enable])
fi

AM_CONDITIONAL([STARPU_USE_MIC], [test "x$enable_mic" = "xyes"])

###############################################################################

###############################################################################
#                                                                             #
#                           NUMA memory nodes                                 #
#                                                                             #
###############################################################################

AC_MSG_CHECKING(maximum number of NUMA nodes)
AC_ARG_ENABLE(maxnumanodes, [AS_HELP_STRING([--enable-maxnumanodes=<number>],
			[maximum number of NUMA nodes])],
			nmaxnumanodes=$enableval, nmaxnumanodes=2)
AC_MSG_RESULT($nmaxnumanodes)
AC_DEFINE_UNQUOTED(STARPU_MAXNUMANODES, [$nmaxnumanodes],
		[maximum number of NUMA nodes])


###############################################################################

AC_PATH_PROGS([STARPU_MS_LIB], [lib])
AC_ARG_VAR([STARPU_MS_LIB], [Path to Microsoft's Visual Studio `lib' tool])
AM_CONDITIONAL([STARPU_HAVE_MS_LIB], [test "x$STARPU_MS_LIB" != "x"])
case "$target" in
*-*-mingw*|*-*-cygwin*)
  starpu_windows=yes
  libext=a
  AC_DEFINE(STARPU_HAVE_WINDOWS, [1], [Define this on windows.])
  ;;
*-*-linux*)
  starpu_linux=yes
  AC_DEFINE(STARPU_LINUX_SYS, [1], [Define to 1 on Linux])
  ;;
*-*-openbsd*)
  starpu_openbsd=yes
  AC_DEFINE(STARPU_OPENBSD_SYS, [1], [Define to 1 on OpenBSD systems])
  ;;
*-*darwin*)
  starpu_darwin=yes
  AC_DEFINE(STARPU_HAVE_DARWIN, [1], [Define this on darwin.])
  ;;
esac
AM_CONDITIONAL([STARPU_HAVE_WINDOWS], [test "x$starpu_windows" = "xyes"])
AM_CONDITIONAL([STARPU_LINUX_SYS], [test "x$starpu_linux" = "xyes"])
AM_CONDITIONAL([STARPU_HAVE_DARWIN], [test "x$starpu_darwin" = "xyes"])
AM_CONDITIONAL([STARPU_OPENBSD_SYS], [test "x$starpu_openbsd" = "xyes"])

# on Darwin, GCC targets i386 by default, so we don't have atomic ops
AC_CHECK_SIZEOF([void *])
SIZEOF_VOID_P=$ac_cv_sizeof_void_p
case $SIZEOF_VOID_P in
	4)
		case "$target" in
		i386-*darwin*) CFLAGS+=" -march=i686 " ;;
		esac
		STARPU_MS_LIB_ARCH=X86
		;;
	8)
		STARPU_MS_LIB_ARCH=X64
		;;
esac
AC_SUBST(STARPU_MS_LIB_ARCH)

# This will be useful for program which use CUDA (and .cubin files) which need
# some path to the CUDA code at runtime.
AC_DEFINE_UNQUOTED(STARPU_BUILD_DIR, "$PWD", [location of StarPU build directory])
AC_SUBST(STARPU_BUILD_DIR, $PWD)
case "${srcdir}" in
/*)  AC_DEFINE_UNQUOTED(STARPU_SRC_DIR, "$(eval echo ${srcdir})", [location of StarPU sources])
     AC_SUBST(STARPU_SRC_DIR, "$(eval echo ${srcdir})") ;;
*)   AC_DEFINE_UNQUOTED(STARPU_SRC_DIR, "$(eval echo $PWD/${srcdir})", [location of StarPU sources])
     AC_SUBST(STARPU_SRC_DIR, "$(eval echo $PWD/${srcdir})") ;;
esac

case "$target" in
*-*-mingw*|*-*-cygwin*)
    AC_ARG_ENABLE(native-winthreads, [AS_HELP_STRING([--enable-native-winthreads],
    				   [Use native windows threads instead of pthread])],
    				   enable_native_winthreads=$enableval, enable_native_winthreads=no)
    ;;
esac
if test x"$enable_native_winthreads" != xyes ; then
    INCLUDE_PTHREAD_H='#include <pthread.h>'
fi

AC_CHECK_HEADERS([unistd.h], [AC_DEFINE([STARPU_HAVE_UNISTD_H], [1], [Define to 1 if you have the <unistd.h> header file.])])

AC_CHECK_TYPE([struct timespec],
	       AC_DEFINE(STARPU_HAVE_STRUCT_TIMESPEC,[1],[struct timespec is defined]),
	       [], [
#include <sys/types.h>
#include <sys/stat.h>
#ifdef HAVE_UNISTD_H
#include <unistd.h>
#endif
#include <time.h>
$INCLUDE_PTHREAD_H
])

if test x"$enable_native_winthreads" = xyes ; then
    CPPFLAGS+=" -I$STARPU_SRC_DIR/include/pthread_win32 "
    AC_COMPILE_IFELSE(
          [AC_LANG_PROGRAM([[
	        #define STARPU_CONFIGURE
		#include <pthread.h>
		]],
		[[ pthread_t t; pthread_create(&t, NULL, NULL, NULL); ]])],
		AC_DEFINE(STARPU_NATIVE_WINTHREADS,[1],[Using native windows threads]),
		AC_MSG_ERROR([pthread_create unavailable]))
else
    AC_CHECK_LIB([pthread], [pthread_create])
fi

AC_SEARCH_LIBS([sqrt],[m],,AC_MSG_ERROR([math library unavailable]))
AC_HAVE_LIBRARY([ws2_32])
AC_CHECK_FUNCS([sysconf])
AC_CHECK_FUNCS([getrlimit])
AC_CHECK_FUNCS([scandir])

AC_CHECK_FUNC([pthread_spin_lock], have_pthread_spin_lock=yes, have_pthread_spin_lock=no)
if test x$have_pthread_spin_lock = xyes; then
	AC_DEFINE(HAVE_PTHREAD_SPIN_LOCK,[1],[pthread_spin_lock is available])
	AC_DEFINE(STARPU_HAVE_PTHREAD_SPIN_LOCK,[1],[pthread_spin_lock is available])
fi

AC_CHECK_FUNC([pthread_barrier_init], have_pthread_barrier=yes, have_pthread_barrier=no)
if test x$have_pthread_barrier = xyes; then
	AC_DEFINE(STARPU_HAVE_PTHREAD_BARRIER,[1],[pthread_barrier is available])
fi

# yes, that's non portable, but it's still better than sched_setaffinity
AC_CHECK_FUNCS(pthread_setaffinity_np)

AC_CHECK_FUNC([pthread_setname_np], have_pthread_setname_np=yes, have_pthread_setname_np=no)
if test x$have_pthread_setname_np = xyes; then
	AC_DEFINE(STARPU_HAVE_PTHREAD_SETNAME_NP,[1],[pthread_setname_np is available])
fi

if test "x$cross_compiling" = "xno"; then
	STARPU_INIT_ZERO([[#include <pthread.h>]], pthread_mutex_t, PTHREAD_MUTEX_INITIALIZER)
	STARPU_INIT_ZERO([[#include <pthread.h>]], pthread_cond_t, PTHREAD_COND_INITIALIZER)
	STARPU_INIT_ZERO([[#include <pthread.h>]], pthread_rwlock_t, PTHREAD_RWLOCK_INITIALIZER)
fi

# There is no posix_memalign on Mac OS X, only memalign
AC_CHECK_FUNCS([posix_memalign], [AC_DEFINE([STARPU_HAVE_POSIX_MEMALIGN], [1], [Define to 1 if you have the `posix_memalign' function.])])
AC_CHECK_FUNCS([memalign], [AC_DEFINE([STARPU_HAVE_MEMALIGN], [1], [Define to 1 if you have the `memalign' function.])])

# Some systems don't have drand48
AC_CHECK_FUNC([drand48], have_drand48=yes, have_drand48=no)
AC_CHECK_FUNC([erand48_r], have_erand48_r=yes, have_erand48_r=no)
# Maybe the user still does not want to use the provided drand48
AC_ARG_ENABLE(default-drand48, [AS_HELP_STRING([--disable-default-drand48],
				   [Do not use the default version of drand48])],
				   enable_default_drand48=$enableval, enable_default_drand48=yes)
if test x$have_drand48 = xyes -a x$enable_default_drand48 = xyes ; then
   AC_DEFINE([STARPU_USE_DRAND48], [1], [Define to 1 if drandr48 is available and should be used])
fi
if test x$have_erand48_r = xyes ; then
   AC_DEFINE([STARPU_USE_ERAND48_R], [1], [Define to 1 if erandr48_r is available])
fi

# Some systems do not define strerror_r
AC_CHECK_FUNC([strerror_r], [AC_DEFINE([STARPU_HAVE_STRERROR_R], [1], [Define to 1 if the function strerro_r is available.])])

# Some systems may not define setenv
AC_CHECK_FUNC([setenv], [AC_DEFINE([STARPU_HAVE_SETENV], [1], [Define to 1 if the function setenv is available.])])

# Some systems do not define unsetenv
AC_CHECK_FUNC([unsetenv], [AC_DEFINE([STARPU_HAVE_UNSETENV], [1], [Define to 1 if the function unsetenv is available.])])

# Some systems do not define nearbyintf...
AC_CHECK_FUNC([nearbyintf], [AC_DEFINE([STARPU_HAVE_NEARBYINTF], [1], [Define to 1 if the function nearbyintf is available.])])

# ... but they may define rintf.
AC_CHECK_FUNC([rintf], [AC_DEFINE([STARPU_HAVE_RINTF], [1], [Define to 1 if the function rintf is available.])])

# Define quick check
AC_ARG_ENABLE(quick-check, [AS_HELP_STRING([--enable-quick-check],
				   [Lower default values for the testcases run by make check to allow a faster execution])],
				   enable_quick_check=$enableval, enable_quick_check=no)
if  test x$enable_quick_check = xyes; then
	AC_DEFINE(STARPU_QUICK_CHECK, [1], [enable quick check])
fi
AM_CONDITIONAL([STARPU_QUICK_CHECK], [test "x$enable_quick_check" = "xyes"])

# Define long check
AC_ARG_ENABLE(long-check, [AS_HELP_STRING([--enable-long-check],
				   [Enable some exhaustive checks which take a really long time])],
				   enable_long_check=$enableval, enable_long_check=no)
if  test x$enable_long_check = xyes; then
	AC_DEFINE(STARPU_LONG_CHECK, [1], [enable long check])
fi
AM_CONDITIONAL([STARPU_LONG_CHECK], [test "x$enable_long_check" = "xyes"])

# Define new check
AC_ARG_ENABLE(new-check, [AS_HELP_STRING([--enable-new-check],
				   [Enable new and known-to-fail testcases])],
				   enable_new_check=$enableval, enable_new_check=no)
if  test x$enable_new_check = xyes; then
	AC_DEFINE(STARPU_NEW_CHECK, [1], [enable new check])
fi
AM_CONDITIONAL([STARPU_NEW_CHECK], [test "x$enable_new_check" = "xyes"])

AC_CHECK_HEADERS([malloc.h], [AC_DEFINE([STARPU_HAVE_MALLOC_H], [1], [Define to 1 if you have the <malloc.h> header file.])])

AC_ARG_ENABLE(valgrind, [AS_HELP_STRING([--disable-valgrind],
				   [Do not check the availability of valgrind.h and helgrind.h])],
				   enable_valgrind=$enableval, enable_valgrind=yes)
if test "$enable_valgrind" != "no" ; then
   AC_CHECK_HEADERS([valgrind/valgrind.h], [AC_DEFINE([STARPU_HAVE_VALGRIND_H], [1], [Define to 1 if you have the <valgrind/valgrind.h> header file.])])
   AC_CHECK_HEADERS([valgrind/memcheck.h], [AC_DEFINE([STARPU_HAVE_MEMCHECK_H], [1], [Define to 1 if you have the <valgrind/memcheck.h> header file.])])
   AC_CHECK_HEADERS([valgrind/helgrind.h], [AC_DEFINE([STARPU_HAVE_HELGRIND_H], [1], [Define to 1 if you have the <valgrind/helgrind.h> header file.])])
fi
if test "$enable_valgrind" = "full" ; then
   AC_DEFINE([STARPU_VALGRIND_FULL], [1], [Define to 1 to disable STARPU_SKIP_IF_VALGRIND when running tests.])
fi

AC_CHECK_FUNC([sched_yield], [AC_DEFINE([STARPU_HAVE_SCHED_YIELD], [1], [Define to 1 if the function sched_yield is available.])])

AC_CHECK_HEADERS([aio.h])
AC_CHECK_LIB([rt], [aio_read])
#AC_CHECK_HEADERS([libaio.h])
#AC_CHECK_LIB([aio], [io_setup])
AC_CHECK_FUNCS([copy_file_range])

AC_CHECK_FUNCS([mkostemp])
AC_CHECK_FUNCS([mkdtemp])

AC_CHECK_FUNCS([pread pwrite])

AC_ARG_ENABLE(hdf5, [AS_HELP_STRING([--disable-hdf5], [disable HDF5 support])],
                    enable_hdf5=$enableval, enable_hdf5=maybe)

if test "x$enable_hdf5" != xno ; then
	AC_ARG_WITH(hdf5-include-dir,
		[AS_HELP_STRING([--with-hdf5-include-dir=<path>],
		[specify where HDF5 headers are installed])],
		[
			hdf5_include_dir="$withval"
		], [hdf5_include_dir=""])

	hdf5_inc_dir="/usr/include/hdf5 /usr/include/hdf5/serial ${hdf5_include_dir}"

	enable_include_hdf5=no
	for f in $hdf5_inc_dir; do
		if test -n "$f" ; then
			SAVED_CPPFLAGS="${CPPFLAGS}"
			CPPFLAGS="$CPPFLAGS -I$f"
			AC_CHECK_HEADERS([hdf5.h])
			if test "$ac_cv_header_hdf5_h" = "yes" ; then
				CPPFLAGS="-I${f} ${SAVED_CFLAGS}"
				enable_include_hdf5=yes
				break
			else
				CPPFLAGS=${SAVED_CPPFLAGS}
			fi
			unset ac_cv_header_hdf5_h
		fi
	done


	AC_ARG_WITH(hdf5-lib-dir,
		[AS_HELP_STRING([--with-hdf5-lib-dir=<path>],
		[specify where HDF5 libraries are installed])],
		[
			hdf5_libraries_dir="$withval"
		], [hdf5_libraries_dir=""])

	hdf5_lib_dir="/usr/lib/x86_64-linux-gnu/hdf5 /usr/lib/x86_64-linux-gnu/hdf5/serial ${hdf5_libraries_dir}"

	enable_libraries_hdf5=no
	for f in $hdf5_lib_dir; do
		if test -n "$f" ; then
			SAVED_LDFLAGS="${LDFLAGS}"
			LDFLAGS=-L${f}
			STARPU_HAVE_LIBRARY(HDF5, [hdf5])
			if test "$ac_cv_lib_hdf5_main" = "yes" ; then
				LDFLAGS="-L${f} ${SAVED_LDFLAGS} ${STARPU_HDF5_LDFLAGS}"
				enable_libraries_hdf5=yes
				break
			else
				LDFLAGS=${SAVED_LDFLAGS}
			fi
			unset ac_cv_lib_hdf5_main
		fi
	done
fi

if test  "x$enable_libraries_hdf5" = "xyes" -a "x$enable_include_hdf5" = "xyes" -a "x$enable_hdf5" != "xno"; then
        AC_DEFINE([STARPU_HAVE_HDF5], [1], [Define to 1 if you have the <hdf5.h> header file.])
fi
AM_CONDITIONAL(STARPU_HAVE_HDF5, test  "x$enable_libraries_hdf5" = "xyes" -a "x$enable_include_hdf5" = "xyes" -a "x$enable_hdf5" != "xno")


# This defines HAVE_SYNC_VAL_COMPARE_AND_SWAP
STARPU_CHECK_SYNC_VAL_COMPARE_AND_SWAP

# This defines HAVE_SYNC_BOOL_COMPARE_AND_SWAP
STARPU_CHECK_SYNC_BOOL_COMPARE_AND_SWAP

# This defines HAVE_SYNC_FETCH_AND_ADD
STARPU_CHECK_SYNC_FETCH_AND_ADD

# This defines HAVE_SYNC_FETCH_AND_OR
STARPU_CHECK_SYNC_FETCH_AND_OR

# This defines HAVE_SYNC_LOCK_TEST_AND_SET
STARPU_CHECK_SYNC_LOCK_TEST_AND_SET

# This defines HAVE_ATOMIC_COMPARE_EXCHANGE_N
STARPU_CHECK_ATOMIC_COMPARE_EXCHANGE_N

# This defines HAVE_ATOMIC_EXCHANGE_N
STARPU_CHECK_ATOMIC_EXCHANGE_N

# This defines HAVE_ATOMIC_FETCH_ADD
STARPU_CHECK_ATOMIC_FETCH_ADD

# This defines HAVE_ATOMIC_FETCH_OR
STARPU_CHECK_ATOMIC_FETCH_OR

# This defines HAVE_ATOMIC_TEST_AND_SET
STARPU_CHECK_ATOMIC_TEST_AND_SET

# This defines HAVE_SYNC_SYNCHRONIZE
STARPU_CHECK_SYNC_SYNCHRONIZE

CPPFLAGS="${CPPFLAGS} -D_GNU_SOURCE "

STARPU_SEARCH_LIBS([LIBNUMA],[set_mempolicy],[numa],[enable_libnuma=yes],[enable_libnuma=no])
AC_MSG_CHECKING(whether libnuma is available)
AC_MSG_RESULT($enable_libnuma)
if test x$enable_libnuma = xyes; then
	AC_DEFINE(STARPU_HAVE_LIBNUMA,[1],[libnuma is available])
fi

AC_MSG_CHECKING(whether statement expressions are available)
AC_COMPILE_IFELSE([AC_LANG_PROGRAM([[
#define maxint(a,b) ({int _a = (a), _b = (b); _a > _b ? _a : _b; })
]],
		[[ int x=maxint(12,42); ]])],
		[statement_expressions="yes"],
		[statement_expressions="no"])
AC_MSG_RESULT($statement_expressions)
if test x$statement_expressions = xyes; then
	AC_DEFINE(STARPU_HAVE_STATEMENT_EXPRESSIONS,[1],[statement expressions are available])
fi

###############################################################################
#									      #
#				SCHED_CTX settings			      #
#									      #
###############################################################################
AC_MSG_CHECKING(maximum number of sched_ctxs)
AC_ARG_ENABLE(max_sched_ctxs, [AS_HELP_STRING([--enable-max-sched-ctxs=<number>],
			[maximum number of sched_ctxs])],
			max_sched_ctxs=$enableval, max_sched_ctxs=10)
AC_MSG_RESULT($max_sched_ctxs)
AC_DEFINE_UNQUOTED(STARPU_NMAX_SCHED_CTXS, [$max_sched_ctxs], [Maximum number of sched_ctxs supported])

AC_ARG_ENABLE([sc_hypervisor],
  [AS_HELP_STRING([--enable-sc-hypervisor],
    [enable resizing contexts (experimental)])],
  [enable_sc_hypervisor="yes"],
  [enable_sc_hypervisor="no"])

#for pkgconfig
AC_SUBST(STARPU_SC_HYPERVISOR)
if test "x$enable_sc_hypervisor" = "xyes"; then
  AC_DEFINE(STARPU_USE_SC_HYPERVISOR, [1], [enable sc_hypervisor lib])
#   PKG_CHECK_MODULES([SC_HYPERVISOR], [libsc_hypervisor], [], build_sc_hypervisor="yes")
   STARPU_SC_HYPERVISOR="-lsc_hypervisor"
   build_sc_hypervisor="yes"
else
   build_sc_hypervisor="no"
fi

AM_CONDITIONAL([STARPU_BUILD_SC_HYPERVISOR], [test "x$build_sc_hypervisor" = "xyes"])
AM_CONDITIONAL([STARPU_USE_SC_HYPERVISOR], [test "x$build_sc_hypervisor" = "xyes"])

AC_ARG_ENABLE([sc_hypervisor_debug],
  [AS_HELP_STRING([--enable-sc-hypervisor-debug],
    [enable debug for resizing contexts (experimental)])],
  [enable_sc_hypervisor_debug="yes"],
  [enable_sc_hypervisor_debug="no"])


AC_SUBST(STARPU_SC_HYPERVISOR_DEBUG, $enable_sc_hypervisor_debug)
AM_CONDITIONAL([STARPU_SC_HYPERVISOR_DEBUG], [test "x$enable_sc_hypervisor_debug" = "xyes"])

if test "x$enable_sc_hypervisor_debug" = "xyes"; then
  AC_DEFINE(STARPU_SC_HYPERVISOR_DEBUG, [1], [enable debug sc_hypervisor])
fi

###############################################################################
#                                                                             #
#                                 CPUs settings                               #
#                                                                             #
###############################################################################

AC_MSG_CHECKING(maximum number of CPUs)
AC_ARG_ENABLE(maxcpus, [AS_HELP_STRING([--enable-maxcpus=<number>],
			[maximum number of CPUs])],
			maxcpus=$enableval, maxcpus=64)
AC_MSG_RESULT($maxcpus)
AC_DEFINE_UNQUOTED(STARPU_MAXCPUS, [$maxcpus], [Maximum number of CPUs supported])

AC_MSG_CHECKING(whether CPUs should be used)
AC_ARG_ENABLE(cpu, [AS_HELP_STRING([--disable-cpu],
			[do not use the CPU(s)])],
			enable_cpu=$enableval, enable_cpu=yes)
AC_MSG_RESULT($enable_cpu)
AC_SUBST(STARPU_USE_CPU, $enable_cpu)
AM_CONDITIONAL(STARPU_USE_CPU, test x$enable_cpu = xyes)

if test x$enable_cpu = xyes; then
	AC_DEFINE(STARPU_USE_CPU, [1], [CPU driver is activated])
fi

###############################################################################
#                                                                             #
#                                 CUDA settings                               #
#                                                                             #
###############################################################################

AC_MSG_CHECKING(maximum number of CUDA devices)
AC_ARG_ENABLE(maxcudadev, [AS_HELP_STRING([--enable-maxcudadev=<number>],
			[maximum number of CUDA devices])],
			nmaxcudadev=$enableval, nmaxcudadev=4)
AC_MSG_RESULT($nmaxcudadev)
AC_DEFINE_UNQUOTED(STARPU_MAXCUDADEVS, [$nmaxcudadev],
		[maximum number of CUDA devices])

AC_ARG_ENABLE(cuda, [AS_HELP_STRING([--disable-cuda],
		[do not use CUDA device(s)])],, [enable_cuda=maybe])

#AC_MSG_CHECKING(whether CUDA is available)
AC_ARG_WITH(cuda-dir,
	[AS_HELP_STRING([--with-cuda-dir=<path>],
	[specify CUDA installation directory])],
	[
		cuda_dir="$withval"
		# in case this was not explicit yet
		enable_cuda=yes
	], cuda_dir=no)

AC_ARG_WITH(cuda-include-dir,
	[AS_HELP_STRING([--with-cuda-include-dir=<path>],
	[specify where CUDA headers are installed])],
	[
		cuda_include_dir="$withval"
		# in case this was not explicit yet
		enable_cuda=yes
	], [cuda_include_dir=no])

AC_ARG_WITH(cuda-lib-dir,
	[AS_HELP_STRING([--with-cuda-lib-dir=<path>],
	[specify where CUDA libraries are installed])],
	[
		cuda_lib_dir="$withval"
		# in case this was not explicit yet
		enable_cuda=yes
	], [cuda_lib_dir=no])

AC_DEFUN([STARPU_CHECK_CUDA_L],
[
    __cuda_L=$1
    SAVED_LDFLAGS="${LDFLAGS}"
    STARPU_CUDA_LDFLAGS="${__cuda_L}"
    AC_MSG_CHECKING(whether CUDA library is available in $__cuda_L)
    AC_MSG_RESULT()
    LDFLAGS="${SAVED_LDFLAGS} ${__cuda_L}"
    AC_HAVE_LIBRARY([cudart],[have_valid_cuda=yes],[have_valid_cuda=no])
    unset ac_cv_lib_cudart_main
    if test "$have_valid_cuda" = yes ; then
	STARPU_CUDA_LDFLAGS="$STARPU_CUDA_LDFLAGS -lcudart"
	LDFLAGS="${SAVED_LDFLAGS} ${STARPU_CUDA_LDFLAGS}"
	# we also check that CUBLAS is available
	AC_HAVE_LIBRARY([cublas],[have_valid_cuda=yes],[have_valid_cuda=no])
	unset ac_cv_lib_cublas_main
	if test "$have_valid_cuda" = "yes" ; then
	   STARPU_CUDA_LDFLAGS="$STARPU_CUDA_LDFLAGS -lcublas"
	fi
    fi
    LDFLAGS="${SAVED_LDFLAGS}"
])
AC_DEFUN([STARPU_CHECK_CUDA],
[
    __cuda_dir=$1
    __cuda_include_dir=$2
    __cuda_lib_dir=$3

    if test -z "$__cuda_lib_dir" ; then
	__cuda_lib_dir=no
    fi
    if test -z "$__cuda_include_dir" ; then
	__cuda_include_dir=no
    fi
    if test -z "$__cuda_dir" ; then
	__cuda_dir=no
    fi

    if test "$__cuda_dir" != "no" ; then
	AC_MSG_CHECKING(whether CUDA is available in $__cuda_dir, $__cuda_include_dir and $__cuda_lib_dir)
    else
	AC_MSG_CHECKING(whether CUDA is available)
    fi
    AC_MSG_RESULT()

    if test "$__cuda_include_dir" = "no" -a "$__cuda_dir" != "no" ; then
        __cuda_include_dir="$__cuda_dir/include"
    fi

    SAVED_CPPFLAGS="$CPPFLAGS"
    have_valid_cuda=no

    if test "$__cuda_include_dir" != "no" ; then
        CPPFLAGS="${CPPFLAGS} -I$__cuda_include_dir"
    fi

    AC_CHECK_HEADER([cuda.h],[have_valid_cuda=yes],[have_valid_cuda=no])
    unset ac_cv_header_cuda_h

    if test "$have_valid_cuda" = "yes" ; then
	if test "$__cuda_lib_dir" != "no" ; then
	    STARPU_CHECK_CUDA_L("-L${__cuda_lib_dir}")
	else
	    if test "$__cuda_dir" != "no" ; then
		for __cuda_libdir in lib64 lib lib/x64 lib/Win32 ; do
		    STARPU_CHECK_CUDA_L("-L${__cuda_dir}/${__cuda_libdir}")
		    if test "$have_valid_cuda" = yes ; then
			break
		    fi
		done
	    else
		STARPU_CHECK_CUDA_L("")
	    fi
	fi
    fi

    if test "$have_valid_cuda" = "no" ; then
	CPPFLAGS="${SAVED_CPPFLAGS}"
	unset STARPU_CUDA_LDFLAGS
    else
   	if test "$NVCC" = "" ; then
            AC_PATH_PROG([NVCC], [nvcc], [not-found],
	   	[$cuda_dir/bin:$PATH:/usr/local/cuda/bin:/usr/bin:/bin])
	fi
	if test "x$NVCC" = "xnot-found"; then
	    AC_MSG_WARN(['nvcc' not found, disabling CUDA])
	    have_valid_cuda=no
	else
	    # This is for very old cuda, to enable the use of double etc.
	    AC_MSG_CHECKING(whether nvcc supports sm_13 architecture)
	    OLD_NVCCFLAGS="$NVCCFLAGS"
	    NVCCFLAGS="$NVCCFLAGS -arch sm_13"
	    echo "int main(int argc, char **argv) { return 0;}" > cuda_test.cu
	    $NVCC $NVCCFLAGS -c cuda_test.cu >/dev/null 2>&1
	    if test $? -eq 0
	    then
		AC_MSG_RESULT(yes)
	    else
		AC_MSG_RESULT(no)
		NVCCFLAGS="$OLD_NVCCFLAGS"
	    fi

	    # This is for recent cuda, which complains if we don't actually set an arch!?
	    AC_MSG_CHECKING(whether nvcc supports -Wno-deprecated-gpu-targets)
	    OLD_NVCCFLAGS="$NVCCFLAGS"
	    NVCCFLAGS="$NVCCFLAGS -Wno-deprecated-gpu-targets"
	    echo "int main(int argc, char **argv) { return 0;}" > cuda_test.cu
	    $NVCC $NVCCFLAGS -c cuda_test.cu >/dev/null 2>&1
	    if test $? -eq 0
	    then
		AC_MSG_RESULT(yes)
	    else
		AC_MSG_RESULT(no)
		NVCCFLAGS="$OLD_NVCCFLAGS"
	    fi

	    rm -f cuda_test*
	fi

	if test -n "$NVCC_CC"; then
	    NVCCFLAGS="${NVCCFLAGS} -ccbin \${NVCC_CC}"
	fi
	if test "$__cuda_include_dir" != "no"; then
	    STARPU_CUDA_CPPFLAGS="-I$__cuda_include_dir"
	    NVCCFLAGS="${NVCCFLAGS} -I$__cuda_include_dir"
	fi
    fi
])

if test x$enable_cuda = xyes -o x$enable_cuda = xmaybe; then
    STARPU_CHECK_CUDA("$cuda_dir", "$cuda_include_dir", "$cuda_lib_dir")
    if test "$have_valid_cuda" = "no" ; then
	STARPU_CHECK_CUDA("$CUDA_ROOT", "$CUDA_PATH", "$CUDA_INC_PATH", "$CUDA_LIB_PATH")
    fi
    if test "$have_valid_cuda" = "no" ; then
	for f in "/usr/local/cuda" "/c/cuda" "/cygdrive/c/cuda" "/opt/cuda" "$CUDA_ROOT" "$CUDA_PATH" "$CUDA_INC_PATH/.." "$CUDA_INC/.." "$CUDA_BIN/.." "$CUDA_SDK/.." "$CUDA_INSTALL_PATH" "$CUDA_TOOLKIT"; do
	    if test -n "$f" ; then
		STARPU_CHECK_CUDA("$f", "no", "no")
		if test "$have_valid_cuda" = "yes" ; then
		    break
		fi
	    fi
	done
    fi

    # Check cuda is compatible with the C compiler
    AC_MSG_CHECKING(whether CUDA is working)
    if test "$have_valid_cuda" = "yes" ; then
        SAVED_CPPFLAGS="${CPPFLAGS}"
        CPPFLAGS="${CPPFLAGS} ${STARPU_CUDA_CPPFLAGS}"
	SAVED_LDFLAGS="${LDFLAGS}"
	LDFLAGS="${LDFLAGS} ${STARPU_CUDA_LDFLAGS} -lcudart"
	AC_COMPILE_IFELSE([AC_LANG_PROGRAM(
		[[#include <cuda.h>]],
		[[]]
		)],
	    [
	      AC_RUN_IFELSE([AC_LANG_PROGRAM(
	        [[#include <cuda.h>]],
		[[]]
		)],
		[have_valid_cuda="yes"],
		[
	          AC_MSG_RESULT([CUDA found and can be compiled, but compiled application can not be run, is the CUDA path missing in LD_LIBRARY_PATH?])
	          have_valid_cuda="no"
		])
	    ],
	    [
	    AC_MSG_ERROR([CUDA found, but cuda.h could not be compiled])
	    have_valid_cuda="no"
	    ]
	)
        CPPFLAGS="${SAVED_CPPFLAGS}"
	LDFLAGS="${SAVED_LDFLAGS}"
    fi
    AC_MSG_RESULT($have_valid_cuda)

    # in case CUDA was explicitely required, but is not available, this is an error
    if test x$enable_cuda = xyes -a x$have_valid_cuda = xno; then
	AC_MSG_ERROR([cannot find CUDA])
    fi
    # now we enable CUDA if and only if a proper setup is available
    enable_cuda=$have_valid_cuda
fi

AC_MSG_CHECKING(whether CUDA should be used)
AC_MSG_RESULT($enable_cuda)
AC_SUBST(STARPU_USE_CUDA, $enable_cuda)
AM_CONDITIONAL(STARPU_USE_CUDA, test x$enable_cuda = xyes)
if test x$enable_cuda = xyes; then
	AC_DEFINE(STARPU_USE_CUDA, [1], [CUDA support is activated])

	# On Darwin, the libstdc++ dependency is not automatically added by nvcc
#	case "$target" in
#		*-*darwin*) AC_HAVE_LIBRARY([stdc++], []) ;;
#		#*-*darwin*) AC_HAVE_LIBRARY([stdc++], [STARPU_CUDA_LDFLAGS="$STARPU_CUDA_LDFLAGS -lstdc++"]) ;;
#	esac
	STARPU_CUDA_LDFLAGS="$STARPU_CUDA_LDFLAGS -lcudart"
	STARPU_CUFFT_LDFLAGS="-lcufft"

	AC_LANG_PUSH([C++])
	case \ $NVCCFLAGS\  in 
	*\ -std=*\ *) ;;
	*) 
		SAVED_CXX="$CXX"
		CXX="$NVCC"
		AC_COMPILE_IFELSE([AC_LANG_PROGRAM([[
				  #ifdef STARPU_HAVE_SIMGRID_MSG_H
				  #include <simgrid/msg.h>
				  #include <simgrid/host.h>
				  #else
				  #include <msg/msg.h>
				  #endif
				  ]])],,
				  NVCCFLAGS="-std=c++11 $NVCCFLAGS")
		CXX="$SAVED_CXX"
	esac
	AC_LANG_POP([C++])

        if test "$F77" = "gfortran" -o "$FC" = "gfortran" ; then
            STARPU_CUDA_FORTRAN_LDFLAGS="-lgfortran"
            AC_SUBST(STARPU_CUDA_FORTRAN_LDFLAGS)
        fi

	#in case this is a 64bit setup, we tell nvcc to use a -m64 flag, if missing from existing flags
	if test x$SIZEOF_VOID_P = x8; then
		case \ $NVCCFLAGS\  in 
			*\ -m64\ *) ;;
			*) NVCCFLAGS="${NVCCFLAGS} -m64" ;;
		esac
	fi

	SAVED_CPPFLAGS="${CPPFLAGS}"
	CPPFLAGS="${CPPFLAGS} ${STARPU_CUDA_CPPFLAGS}"
	SAVED_LDFLAGS="${LDFLAGS}"
	LDFLAGS="${LDFLAGS} ${STARPU_CUDA_LDFLAGS}"
	SAVED_LIBS="${LIBS}"
	AC_CHECK_HEADERS([cuda_gl_interop.h])

	AC_CHECK_LIB([cusparse], [cusparseCreate],
		     [AC_DEFINE([HAVE_LIBCUSPARSE], [1], [Define to 1 if you have the cusparse library])
		      STARPU_CUDA_LDFLAGS="$STARPU_CUDA_LDFLAGS -lcusparse"])
	AC_CHECK_DECLS([cusparseSetStream], [], [], [[#include <cusparse.h>]])

	LDFLAGS="${LDFLAGS} -lnvidia-ml"
	AC_COMPILE_IFELSE([AC_LANG_PROGRAM(
		[[#include <nvml.h>]],
		[[nvmlInit();]]
		)],
	    [
	      AC_RUN_IFELSE([AC_LANG_PROGRAM(
	        [[#include <nvml.h>]],
		[[nvmlInit();]]
		)],
		[have_valid_nvml="yes"],
		[
	          AC_MSG_RESULT([NVML found and can be compiled, but compiled application can not be run, you are probably on a machine without the CUDA driver])
	          have_valid_nvml="no"
		])
	    ],
	    [
	    AC_MSG_WARN([NVML found, but nvml.h could not be compiled])
	    have_valid_nvml="no"
	    ]
	)
	if test x$have_valid_nvml = xyes ; then
		AC_DEFINE([HAVE_LIBNVIDIA_ML], [1], [Define to 1 if you have the nvidia-ml library])
		STARPU_CUDA_LDFLAGS="$STARPU_CUDA_LDFLAGS -lnvidia-ml"
	fi
	AC_MSG_CHECKING(whether nvidia-ml should be used)
	AC_MSG_RESULT($have_valid_nvml)

	CPPFLAGS="${SAVED_CPPFLAGS}"
	LDFLAGS="${SAVED_LDFLAGS}"
	LIBS="${SAVED_LIBS}"
fi

have_magma=no
if test x$enable_cuda = xyes; then
	PKG_CHECK_MODULES([MAGMA],  [magma], [
	AC_DEFINE([STARPU_HAVE_MAGMA], [1], [Define to 1 if you have the MAGMA library.])
	AC_SUBST([STARPU_HAVE_MAGMA], [1])
	have_magma=yes
], [:])
fi
AM_CONDITIONAL(STARPU_HAVE_MAGMA, [test x$have_magma = xyes])
AC_MSG_CHECKING(whether MAGMA should be used)
AC_MSG_RESULT($have_magma)

# cufftDoubleComplex may not be available on an old CUDA setup
AC_CHECK_TYPE(cufftDoubleComplex,
	[have_cufftdoublecomplex=yes],
	[have_cufftdoublecomplex=no], [#include <cufft.h>])
AM_CONDITIONAL(STARPU_HAVE_CUFFTDOUBLECOMPLEX, test x$have_cufftdoublecomplex = xyes)
if test x$have_cufftdoublecomplex = xyes; then
	AC_DEFINE(STARPU_HAVE_CUFFTDOUBLECOMPLEX, [1], [cufftDoubleComplex is available])
fi

# The CURAND library is only available since CUDA 3.2
have_curand=$enable_cuda
if test x$enable_cuda = xyes; then
        SAVED_LDFLAGS="${LDFLAGS}"
        LDFLAGS="${LDFLAGS} ${STARPU_CUDA_LDFLAGS}"
	AC_HAVE_LIBRARY([curand],[have_curand=yes],[have_curand=no])
        LDFLAGS="${SAVED_LDFLAGS}"
fi
AC_MSG_CHECKING(whether CURAND is available)
AC_MSG_RESULT($have_curand)
if test x$have_curand = xyes; then
    AC_DEFINE(STARPU_HAVE_CURAND,[1], [CURAND is available])
    STARPU_CURAND_LDFLAGS="$STARPU_CURAND_LDFLAGS -lcurand"
    AC_SUBST(STARPU_CURAND_LDFLAGS)
fi

# Peer transfers are only supported since CUDA 4.0
# Disable them if user explicity wants to disable them
AC_ARG_ENABLE(cuda_memcpy_peer, [AS_HELP_STRING([--disable-cuda-memcpy-peer], [do not allow peer transfers when using CUDA 4.0])],, [enable_cuda_memcpy_peer=$enable_cuda])
if test x$enable_cuda_memcpy_peer = xyes; then
    AC_DEFINE(STARPU_HAVE_CUDA_MEMCPY_PEER,[1],[Peer transfers are supported in CUDA])
fi

if test x$enable_cuda = xyes; then
    if test x$starpu_windows != xyes ; then
	STARPU_CUDA_LDFLAGS="$STARPU_CUDA_LDFLAGS -lstdc++"
    fi
    AC_SUBST(STARPU_CUDA_LDFLAGS)
    AC_SUBST(STARPU_CUFFT_LDFLAGS)
    AC_SUBST(STARPU_CUDA_CPPFLAGS)
fi

AC_ARG_VAR([NVCC], [CUDA compiler])
AC_ARG_VAR([NVCC_CC], [C compiler for CUDA compiler])
AC_ARG_VAR([NVCCFLAGS], [CUDA compiler flags])

###############################################################################
#                                                                             #
#                                 OpenCL settings                             #
#                                                                             #
###############################################################################

AC_MSG_CHECKING(maximum number of OpenCL devices)
AC_ARG_ENABLE(maxopencldev, [AS_HELP_STRING([--enable-maxopencldev=<number>],
			[maximum number of OPENCL devices])],
			nmaxopencldev=$enableval, nmaxopencldev=8)
AC_MSG_RESULT($nmaxopencldev)
AC_DEFINE_UNQUOTED(STARPU_MAXOPENCLDEVS, [$nmaxopencldev],
		[maximum number of OPENCL devices])
AC_ARG_ENABLE(opencl, [AS_HELP_STRING([--disable-opencl],
		[do not use OpenCL device(s)])],, [enable_opencl=maybe])

have_valid_opencl=no
AC_DEFUN([STARPU_CHECK_OPENCL],
[
    __opencl_dir=$1
    __opencl_include_dir=$2
    __opencl_lib_dir=$3

    if test "$__opencl_dir" != "no" ; then
	AC_MSG_CHECKING(whether OpenCL is available in $__opencl_dir $__opencl_include_dir and $__opencl_lib_dir)
    else
	AC_MSG_CHECKING(whether OpenCL is available)
    fi
    AC_MSG_RESULT()

    if test "$__opencl_include_dir" = "no" -a "$__opencl_dir" != "no" ; then
        __opencl_include_dir="$__opencl_dir/include"
    fi

    SAVED_CPPFLAGS="$CPPFLAGS"
    SAVED_LDFLAGS="${LDFLAGS}"

    if test "$__opencl_include_dir" != "no" ; then
        CPPFLAGS="${CPPFLAGS} -I$__opencl_include_dir"
    fi
    AC_CHECK_HEADER([CL/cl.h],[have_valid_opencl=yes],[have_valid_opencl=no])
    unset ac_cv_header_CL_cl_h

    if test "$have_valid_opencl" = "yes" ; then
	if test "$__opencl_lib_dir" != "no"; then
	    LDFLAGS="${SAVED_LDFLAGS} -L$__opencl_lib_dir"
	    AC_HAVE_LIBRARY([OpenCL],[have_valid_opencl=yes],[have_valid_opencl=no])
	    unset ac_cv_lib_OpenCL_main
	else
	    AC_MSG_CHECKING(whether OpenCL is available in $__opencl_dir)
	    AC_MSG_RESULT()
	    AC_HAVE_LIBRARY([OpenCL],[have_valid_opencl=yes],[have_valid_opencl=no])
	    unset ac_cv_lib_OpenCL_main
	    if test "$have_valid_opencl" = "no" -a "$__opencl_dir" != "no" ; then
		for __cuda_libdir in lib64 lib lib/x86 lib/Win32 ; do
		    __opencl_lib_dir="$__opencl_dir/$__cuda_libdir"
		    AC_MSG_CHECKING(whether OpenCL is available in $__opencl_dir and $__opencl_lib_dir)
		    AC_MSG_RESULT()
		    LDFLAGS="${SAVED_LDFLAGS} -L$__opencl_lib_dir"
		    AC_HAVE_LIBRARY([OpenCL],[have_valid_opencl=yes],[have_valid_opencl=no])
		    unset ac_cv_lib_OpenCL_main
		    if test "$have_valid_opencl" = yes ; then
			break
		    fi
		done
	    else
		LDFLAGS="${SAVED_LDFLAGS}"
		AC_HAVE_LIBRARY([OpenCL],[have_valid_opencl=yes],[have_valid_opencl=no])
		unset ac_cv_lib_OpenCL_main
	    fi
        fi
    fi

    if test "$have_valid_opencl" = "yes" -a "$__opencl_include_dir" != "no"; then
        STARPU_OPENCL_CPPFLAGS="-I$__opencl_include_dir"
	AC_CHECK_HEADERS([CL/cl_ext.h])
    fi

    CPPFLAGS="${SAVED_CPPFLAGS}"
    LDFLAGS="${SAVED_LDFLAGS}"

    if test "$have_valid_opencl" = "yes" ; then
        if test "$__opencl_lib_dir" != "no"; then
            STARPU_OPENCL_LDFLAGS="-L$__opencl_lib_dir"
        fi
        STARPU_OPENCL_LDFLAGS="${STARPU_OPENCL_LDFLAGS} -lOpenCL"
    fi

])

#AC_MSG_CHECKING(whether OpenCL is available)
AC_ARG_WITH(opencl-dir,
	[AS_HELP_STRING([--with-opencl-dir=<path>],
	[specify OpenCL installation directory])],
	[
		opencl_dir="$withval"
		# in case this was not explicit yet
		enable_opencl=yes
	], opencl_dir=no)

AC_ARG_WITH(opencl-include-dir,
	[AS_HELP_STRING([--with-opencl-include-dir=<path>],
	[specify where OpenCL headers are installed])],
	[
		opencl_include_dir="$withval"
		# in case this was not explicit yet
		enable_opencl=yes
	], [opencl_include_dir=no])

AC_ARG_WITH(opencl-lib-dir,
	[AS_HELP_STRING([--with-opencl-lib-dir=<path>],
	[specify where OpenCL libraries are installed])],
	[
		opencl_lib_dir="$withval"
		# in case this was not explicit yet
		enable_opencl=yes
	], [opencl_lib_dir=no])

AC_DEFUN([STARPU_LOOK_FOR_OPENCL],
[
    	if test "x$has_opencl_being_checked" != "xyes" ; then
    	    STARPU_CHECK_OPENCL("$opencl_dir", "$opencl_include_dir", "$opencl_lib_dir")
	    if test "$have_valid_opencl" = "no" ; then
            	for f in "/usr/local/cuda" "/c/cuda" "/cygdrive/c/cuda" "/opt/cuda" "$CUDA_ROOT" "$CUDA_PATH" "$CUDA_INC_PATH/.." "$CUDA_INSTALL_PATH" "$CUDA_TOOLKIT"; do
		    if test -n "$f" ; then
    			STARPU_CHECK_OPENCL("$f", "no", "no")
			if test "$have_valid_opencl" = "yes" ; then
			    break
			fi
		    fi
		done
	    fi
	    has_opencl_being_checked=yes
	fi
])

if test x$enable_opencl = xyes -o x$enable_opencl = xmaybe; then
   case $target in
        *-*-darwin*)
          AC_MSG_CHECKING(whether OpenCL is available)

          SAVED_LIBS=$LIBS
          LIBS="$LIBS -framework OpenCL"
          AC_LINK_IFELSE(
          [AC_LANG_PROGRAM([[
          #ifdef __APPLE_CC__
          #include <OpenCL/opencl.h>
          #else
          #include <CL/cl.h>
          #endif
          ]],
            [[return clSetKernelArg(0, 0, 0, 0); ]])],
          [AC_MSG_RESULT(yes)
            enable_opencl=yes
            have_valid_opencl=yes
            STARPU_OPENCL_CPPFLAGS=
            STARPU_OPENCL_LDFLAGS="-framework OpenCL"],
          [AC_MSG_RESULT(no)
             enable_opencl=no])
          LIBS=$SAVED_LIBS
          ;;
        *)
	  STARPU_LOOK_FOR_OPENCL()
	  # in case OpenCL was explicitely required, but is not available, this is an error
	  if test x$enable_opencl = xyes -a x$have_valid_opencl = xno; then
	    AC_MSG_ERROR([cannot find OpenCL])
	  fi
	  # now we enable OpenCL if and only if a proper setup is available
	  enable_opencl=$have_valid_opencl
          ;;
   esac
   save_LIBS="$LIBS"
   LIBS="$LIBS $STARPU_OPENCL_LDFLAGS"
   AC_CHECK_FUNCS([clEnqueueMarkerWithWaitList])
   LIBS="$save_LIBS"
fi

AC_MSG_CHECKING(whether OpenCL should be used)
AC_MSG_RESULT($enable_opencl)
AC_SUBST(STARPU_USE_OPENCL, $enable_opencl)
AM_CONDITIONAL(STARPU_USE_OPENCL, test x$enable_opencl = xyes)
if test x$enable_opencl = xyes ; then
	AC_DEFINE(STARPU_USE_OPENCL, [1], [OpenCL support is activated])
	STARPU_OPENCL_CPPFLAGS="${STARPU_OPENCL_CPPFLAGS} -DSTARPU_OPENCL_DATADIR=${datarootdir}/starpu/opencl -DCL_USE_DEPRECATED_OPENCL_1_1_APIS"
        AC_SUBST(STARPU_OPENCL_DATAdir, "$(eval echo ${datarootdir}/starpu/opencl/examples)")
        AC_SUBST(STARPU_OPENCL_CPPFLAGS)
        AC_SUBST(STARPU_OPENCL_LDFLAGS)
fi

###############################################################################
#                                                                             #
# General GPU settings                                                        #
#                                                                             #
###############################################################################
AC_MSG_CHECKING(whether asynchronous copy should be disabled)
AC_ARG_ENABLE(asynchronous-copy, [AS_HELP_STRING([--disable-asynchronous-copy],
			[disable asynchronous copy between CPU and GPU])],
			enable_asynchronous_copy=$enableval, enable_asynchronous_copy=yes)
disable_asynchronous_copy=no
if test x$enable_asynchronous_copy = xno ; then
   disable_asynchronous_copy=yes
fi
AC_MSG_RESULT($disable_asynchronous_copy)
if test x$disable_asynchronous_copy = xyes ; then
   AC_DEFINE([STARPU_DISABLE_ASYNCHRONOUS_COPY], [1], [Define to 1 to disable asynchronous copy between CPU and GPU devices])
fi

AC_MSG_CHECKING(whether asynchronous CUDA copy should be disabled)
AC_ARG_ENABLE(asynchronous-cuda-copy, [AS_HELP_STRING([--disable-asynchronous-cuda-copy],
			[disable asynchronous copy between CPU and CUDA devices])],
			enable_asynchronous_cuda_copy=$enableval, enable_asynchronous_cuda_copy=yes)
disable_asynchronous_cuda_copy=no
if test x$enable_asynchronous_cuda_copy = xno ; then
   disable_asynchronous_cuda_copy=yes
fi
AC_MSG_RESULT($disable_asynchronous_cuda_copy)
if test x$disable_asynchronous_cuda_copy = xyes ; then
   AC_DEFINE([STARPU_DISABLE_ASYNCHRONOUS_CUDA_COPY], [1], [Define to 1 to disable asynchronous copy between CPU and CUDA devices])
fi

AC_MSG_CHECKING(whether asynchronous OpenCL copy should be disabled)
AC_ARG_ENABLE(asynchronous-opencl-copy, [AS_HELP_STRING([--disable-asynchronous-opencl-copy],
			[disable asynchronous copy between CPU and OPENCL devices])],
			enable_asynchronous_opencl_copy=$enableval, enable_asynchronous_opencl_copy=yes)
disable_asynchronous_opencl_copy=no
if test x$enable_asynchronous_opencl_copy = xno ; then
   disable_asynchronous_opencl_copy=yes
fi
AC_MSG_RESULT($disable_asynchronous_opencl_copy)
if test x$disable_asynchronous_opencl_copy = xyes ; then
   AC_DEFINE([STARPU_DISABLE_ASYNCHRONOUS_OPENCL_COPY], [1], [Define to 1 to disable asynchronous copy between CPU and OpenCL devices])
fi

AC_MSG_CHECKING(whether asynchronous MIC copy should be disabled)
AC_ARG_ENABLE(asynchronous-mic-copy, [AS_HELP_STRING([--disable-asynchronous-mic-copy],
			[disable asynchronous copy between CPU and MIC devices])],
			enable_asynchronous_mic_copy=$enableval, enable_asynchronous_mic_copy=yes)
disable_asynchronous_mic_copy=no
if test x$enable_asynchronous_mic_copy = xno ; then
   disable_asynchronous_mic_copy=yes
fi
AC_MSG_RESULT($disable_asynchronous_mic_copy)
if test x$disable_asynchronous_mic_copy = xyes ; then
   AC_DEFINE([STARPU_DISABLE_ASYNCHRONOUS_MIC_COPY], [1], [Define to 1 to disable asynchronous copy between CPU and MIC devices])
fi

AC_MSG_CHECKING(whether asynchronous MPI Master Slave copy should be disabled)
AC_ARG_ENABLE(asynchronous-mpi-master-slave-copy, [AS_HELP_STRING([--disable-asynchronous-mpi-master-slave-copy],
			[disable asynchronous copy between MPI Master and MPI Slave devices])],
			enable_asynchronous_mpi_master_slave_copy=$enableval, enable_asynchronous_mpi_master_slave_copy=yes)
disable_asynchronous_mpi_master_slave_copy=no
if test x$enable_asynchronous_mpi_master_slave_copy = xno ; then
   disable_asynchronous_mpi_master_slave_copy=yes
fi
AC_MSG_RESULT($disable_asynchronous_mpi_master_slave_copy)
if test x$disable_asynchronous_mpi_master_slave_copy = xyes ; then
   AC_DEFINE([STARPU_DISABLE_ASYNCHRONOUS_MPI_MS_COPY], [1], [Define to 1 to disable asynchronous copy between MPI Master and MPI Slave devices])
fi

###############################################################################
#                                                                             #
#                                 MIC settings                                #
#                                                                             #
###############################################################################

# ignore these otions, only meant for mic-configure, but also passed here.
AC_ARG_ENABLE(native-mic)
AC_ARG_WITH(compiler)
AC_ARG_WITH(mic-param)
AC_ARG_WITH(host-param)

AC_MSG_CHECKING(maximum number of MIC devices)
AC_ARG_ENABLE(maxmicdev, [AS_HELP_STRING([--enable-maxmicdev=<number>],
			[maximum number of MIC devices])],
			nmaxmicdev=$enableval,
            [
             if test x$enable_mic = xyes; then
                 nmaxmicdev=4
             else
                 nmaxmicdev=0
             fi
            ])
AC_MSG_RESULT($nmaxmicdev)

AC_DEFINE_UNQUOTED(STARPU_MAXMICDEVS, [$nmaxmicdev],
	[maximum number of MIC devices])

AC_MSG_CHECKING(maximum number of MIC threads)
AC_ARG_ENABLE(maxmicthreads, [AS_HELP_STRING([--enable-maxmicthreads=<number>],
			[maximum number of MIC threads])],
			nmaxmicthreads=$enableval, nmaxmicthreads=120)
AC_MSG_RESULT($nmaxmicthread)

AC_DEFINE_UNQUOTED(STARPU_MAXMICCORES, [$nmaxmicthreads],
	[maximum number of MIC cores])

AC_ARG_WITH(coi-dir,
	[AS_HELP_STRING([--with-coi-dir=<path>],
	[specify the MIC's COI installation directory])],
	[coi_dir="$withval"],
	[coi_dir=no])

AC_ARG_WITH(coi-include-dir,
	[AS_HELP_STRING([--with-coi-include-dir=<path>],
	[specify where the MIC's COI headers are installed])],
	[coi_include_dir="$withval"],
	[coi_include_dir=no])

AC_ARG_WITH(coi-lib-dir,
	[AS_HELP_STRING([--with-coi-lib-dir=<path>],
	[specify where the MIC's COI libraries are installed])],
	[coi_lib_dir="$withval"],
	[coi_lib_dir=no])

AC_DEFUN([STARPU_CHECK_COI_RUNTIME],
[
    __coi_dir=$1
    __coi_include_dir=$2
    __coi_lib_dir=$3

    if test "$__coi_dir" != "no" -a "$__coi_dir" != "" ; then
	AC_MSG_CHECKING(whether MIC's COI runtime is available in $__coi_dir)
    else
	AC_MSG_CHECKING(whether MIC's COI runtime is available)
    fi
    AC_MSG_RESULT()

    if test "$__coi_include_dir" = "no" -a "$__coi_dir" != "no" ; then
        __coi_include_dir="${__coi_dir}/include"
    fi
    if test "$__coi_lib_dir" = "no" -a "$__coi_dir" != "no" ; then
        __coi_lib_dir="${__coi_dir}/lib"
    fi

    SAVED_CPPFLAGS="$CPPFLAGS"
    SAVED_LDFLAGS="$LDFLAGS"

    if test "$__coi_include_dir" != "no" ; then
        CPPFLAGS="${CPPFLAGS} -I$__coi_include_dir"
    fi
    if test "$__coi_lib_dir" != "no" ; then
	LDFLAGS="${LDFLAGS} -L$__coi_lib_dir ${STARPU_SCIF_LDFLAGS}"
    fi

    AC_CHECK_HEADER([source/COIEngine_source.h],[have_valid_coi=yes],[have_valid_coi=no])

    if test "$have_valid_coi" = "yes" ; then
	AC_HAVE_LIBRARY([$4],[have_valid_coi=yes],[have_valid_coi=no])

        if test "$have_valid_coi" = "no" ; then
            if test "$3" = "no" -a "$__coi_dir" != "no" ; then
		# ${__coi_dir}/lib didn't work, let's try with lib64
                __coi_lib_dir="$__coi_dir/lib64"
		LDFLAGS="${SAVED_LDFLAGS} -L$__coi_lib_dir"
	        AC_HAVE_LIBRARY([$4],[have_valid_coi=yes],[have_valid_coi=no])
            fi
        fi
    fi

    if test "$have_valid_coi" = "yes" -a "$__coi_include_dir" != "no"; then
        STARPU_COI_CPPFLAGS="-I$__coi_include_dir"
    fi

    if test "$have_valid_coi" = "yes" ; then
        if test "$__coi_lib_dir" != "no"; then
	    STARPU_COI_LDFLAGS="-L$__coi_lib_dir"
        fi
	STARPU_COI_LDFLAGS="${STARPU_COI_LDFLAGS} -l$4"
    fi

    CPPFLAGS="${SAVED_CPPFLAGS}"
    LDFLAGS="${SAVED_LDFLAGS}"
])

AC_ARG_WITH(scif-dir,
	[AS_HELP_STRING([--with-scif-dir=<path>],
	[specify the MIC's SCIF installation directory])],
	[scif_dir="$withval"],
	[scif_dir=no])

AC_ARG_WITH(scif-include-dir,
	[AS_HELP_STRING([--with-scif-include-dir=<path>],
	[specify where the MIC's SCIF headers are installed])],
	[scif_include_dir="$withval"],
	[scif_include_dir=no])

AC_ARG_WITH(scif-lib-dir,
	[AS_HELP_STRING([--with-scif-lib-dir=<path>],
	[specify where the MIC's SCIF libraries are installed])],
	[scif_lib_dir="$withval"],
	[scif_lib_dir=no])

AC_DEFUN([STARPU_CHECK_SCIF_RUNTIME],
[
    __scif_dir=$1
    __scif_include_dir=$2
    __scif_lib_dir=$3

    if test "$__scif_dir" != "no" -a "$__scif_dir" != "" ; then
	AC_MSG_CHECKING(whether MIC's SCIF runtime is available in $__scif_dir)
    else
	AC_MSG_CHECKING(whether MIC's SCIF runtime is available)
    fi
    AC_MSG_RESULT()

    if test "$__scif_include_dir" = "no" -a "$__scif_dir" != "no" ; then
        __scif_include_dir="${__scif_dir}/include"
    fi
    if test "$__scif_lib_dir" = "no" -a "$__scif_dir" != "no" ; then
        __scif_lib_dir="${__scif_dir}/lib"
    fi

    SAVED_CPPFLAGS="$CPPFLAGS"
    SAVED_LDFLAGS="$LDFLAGS"

    if test "$__scif_include_dir" != "no" ; then
        CPPFLAGS="${CPPFLAGS} -I$__scif_include_dir"
    fi
    if test "$__scif_lib_dir" != "no" ; then
	LDFLAGS="${LDFLAGS} -L$__scif_lib_dir"
    fi

#    AC_CHECK_HEADER([source/SCIFEngine_source.h],[have_valid_scif=yes],[have_valid_scif=no])

#    if test "$have_valid_scif" = "yes" ; then
	AC_HAVE_LIBRARY([scif],[have_valid_scif=yes],[have_valid_scif=no])

        if test "$have_valid_scif" = "no" ; then
            if test "$3" = "no" -a "$__scif_dir" != "no" ; then
		# ${__scif_dir}/lib didn't work, let's try with lib64
                __scif_lib_dir="$__scif_dir/lib64"
		LDFLAGS="${SAVED_LDFLAGS} -L$__scif_lib_dir"
	        AC_HAVE_LIBRARY([scif],[have_valid_scif=yes],[have_valid_scif=no])
            fi
        fi
#    fi

    if test "$have_valid_scif" = "yes" -a "$__scif_include_dir" != "no"; then
        STARPU_SCIF_CPPFLAGS="-I$__scif_include_dir"
    fi

    if test "$have_valid_scif" = "yes" ; then
        if test "$__scif_lib_dir" != "no"; then
	    STARPU_SCIF_LDFLAGS="-L$__scif_lib_dir"
        fi
	STARPU_SCIF_LDFLAGS="${STARPU_SCIF_LDFLAGS} -lscif"
    fi

    CPPFLAGS="${SAVED_CPPFLAGS}"
    LDFLAGS="${SAVED_LDFLAGS}"
])

if test x$enable_mic = xyes ; then

    STARPU_CHECK_SCIF_RUNTIME($scif_dir, $scif_include_dir, $scif_lib_dir)
    if test "$have_valid_scif" = "no" ; then
	AC_MSG_ERROR([cannot find MIC's SCIF runtime])
    fi

    case $host_vendor in
	*1om)
	    # We are cross-compiling.
	    # Let's have a look for the device runtime which lib has a different name
	    STARPU_CHECK_COI_RUNTIME($coi_dir, $coi_include_dir, $coi_lib_dir, coi_device)
	    ;;
	*)
	    STARPU_CHECK_COI_RUNTIME($coi_dir, $coi_include_dir, $coi_lib_dir, coi_host)
	    ;;
    esac

    if test "$have_valid_coi" = "no" ; then
	AC_MSG_ERROR([cannot find MIC's COI runtime])
    fi

    AC_SUBST(STARPU_COI_CPPFLAGS)
    AC_SUBST(STARPU_COI_LDFLAGS)
    AC_SUBST(STARPU_SCIF_CPPFLAGS)
    AC_SUBST(STARPU_SCIF_LDFLAGS)
fi

###############################################################################
#                                                                             #
#                   Debug and Performance analysis tools                      #
#                                                                             #
###############################################################################

AC_MSG_CHECKING(whether debug mode should be enabled)
AC_ARG_ENABLE(debug, [AS_HELP_STRING([--enable-debug], [enable debug mode])],
			enable_debug=$enableval, enable_debug=no)
AC_MSG_RESULT($enable_debug)

AC_ARG_ENABLE(spinlock_check, [AS_HELP_STRING([--enable-spinlock-check], [enable spinlock check])], enable_spinlock_check=$enableval, enable_spinlock_check=no)
AC_ARG_ENABLE(fstack-protector-all, [AS_HELP_STRING([--disable-fstack-protector-all], [disable GCC option -fstack-protector-all])], enable_fstack_protector_all=$enableval, enable_fstack_protector_all=yes)

if test x$enable_debug = xyes; then
	AC_DEFINE(STARPU_DEBUG, [1], [enable debugging statements])
	CFLAGS="$CFLAGS -O0"
	CXXFLAGS="$CXXFLAGS -O0"
	FFLAGS="$FFLAGS -O0"
	FCFLAGS="$FCFLAGS -O0"
	enable_spinlock_check=yes
	if test x$GCC = xyes; then
		if test x$starpu_windows != xyes ; then
			if test x$enable_fstack_protector_all = xyes ; then
			   CFLAGS="$CFLAGS -fstack-protector-all"
			   CXXFLAGS="$CXXFLAGS -fstack-protector-all"
			   FFLAGS="$FFLAGS -fstack-protector-all"
			   FCFLAGS="$FCFLAGS -fstack-protector-all"
			fi
		fi
	fi
else
	CFLAGS="-O3 $CFLAGS"
	CXXFLAGS="-O3 $CXXFLAGS"
	FFLAGS="-O3 $FFLAGS"
	FCFLAGS="-O3 $FCFLAGS"
fi

AC_MSG_CHECKING(whether full gdb information should be enabled)
AC_ARG_ENABLE(full-gdb-information, [AS_HELP_STRING([--disable-full-gdb-information], [disable full gdb information])],
			enable_full_gdb_information=$enableval, enable_full_gdb_information=yes)
AC_MSG_RESULT($enable_full_gdb_information)
if test x$enable_full_gdb_information = xyes -a x$GCC = xyes; then
	CFLAGS+=" -gdwarf-2 -g3"
	CXXFLAGS+=" -gdwarf-2 -g3"
	FFLAGS+=" -gdwarf-2 -g3"
	FCFLAGS+=" -gdwarf-2 -g3"
	LDFLAGS+=" -gdwarf-2 -g3"
fi
CFLAGS+=" -g "
CXXFLAGS+=" -g "
FFLAGS+=" -g "
FCFLAGS+=" -g "
LDFLAGS+=" -g "

if test x$enable_spinlock_check = xyes; then
	AC_DEFINE(STARPU_SPINLOCK_CHECK, [1], [check spinlock use])
fi

AC_MSG_CHECKING(whether extra checks should be performed)
AC_ARG_ENABLE(fast, [AS_HELP_STRING([--enable-fast],
			[do not enforce assertions])],
			enable_fast=$enableval, enable_fast=no)
AC_MSG_RESULT($enable_fast)
if test x$enable_fast = xyes; then
	AC_DEFINE(STARPU_NO_ASSERT, [1], [disable assertions])
else
        # fortify gets really enabled only with optimizations, avoid enabling it
        # when they optimizations are not enabled, because with some glibc it
        # spews a lot of warnings.
	if test x$enable_debug != xyes; then
		if test x$GCC = xyes; then
			CPPFLAGS="$CPPFLAGS -D_FORTIFY_SOURCE=1"
		fi
	fi
fi

AC_MSG_CHECKING(whether debug messages should be displayed)
AC_ARG_ENABLE(verbose, [AS_HELP_STRING([--enable-verbose],
			[display verbose debug messages (--enable-verbose=extra increase the verbosity)])],
			enable_verbose=$enableval, enable_verbose=no)
AC_MSG_RESULT($enable_verbose)
if test x$enable_verbose = xyes; then
	AC_DEFINE(STARPU_VERBOSE, [1], [display verbose debug messages])
fi
if test x$enable_verbose = xextra; then
	AC_DEFINE(STARPU_VERBOSE, [1], [display verbose debug messages])
	AC_DEFINE(STARPU_EXTRA_VERBOSE, [1], [display verbose debug messages])
fi

AC_MSG_CHECKING(whether coverage testing should be enabled)
AC_ARG_ENABLE(coverage, [AS_HELP_STRING([--enable-coverage],
			[enable coverage checking])],
			enable_coverage=$enableval, enable_coverage=no)
AC_MSG_RESULT($enable_coverage)
AC_SUBST(COVERAGE, $enable_coverage)
AM_CONDITIONAL(STARPU_COVERAGE_ENABLED, [test "x$enable_coverage" = "xyes"])
if test x$enable_coverage = xyes; then
	CFLAGS="${CFLAGS} --coverage"
	CXXFLAGS="${CXXFLAGS} --coverage"
	FFLAGS="${FFLAGS} --coverage"
	FCFLAGS="${FCFLAGS} --coverage"
	LDFLAGS="${LDFLAGS} --coverage"
	LIBS="${LIBS} -lgcov"
fi

AC_MSG_CHECKING(whether coverity mode should be enabled)
AC_ARG_ENABLE(coverity, [AS_HELP_STRING([--enable-coverity], [enable coverity mode])],
			enable_coverity=$enableval, enable_coverity=no)
AC_MSG_RESULT($enable_coverity)
AM_CONDITIONAL(STARPU_COVERITY, test x$enable_coverity = xyes)

# shall we use FxT to generate trace of the execution ?
AC_MSG_CHECKING(whether FxT traces should be generated)
AC_ARG_WITH(fxt, [AS_HELP_STRING([--with-fxt[[=<dir>]]], [generate fxt traces])],
	[
		if test x$withval != xno; then
			use_fxt=yes
			if test x$withval = xyes; then
				AC_MSG_RESULT(yes)
				use_fxt_from_system=yes
			else
				# use specified path
				# TODO check if the dir is actually containing FxT
				use_fxt_from_system=no
				fxtdir=$withval
				AC_MSG_RESULT(yes using $fxtdir)
				AC_SUBST(FXTDIR, $fxtdir)
			fi
		else
			use_fxt=no
			AC_MSG_RESULT(no)
		fi
	],
	[
		use_fxt=no
		AC_MSG_RESULT(no)
	])
AC_SUBST(STARPU_USE_FXT, $use_fxt)
AM_CONDITIONAL(STARPU_USE_FXT, test x$use_fxt = xyes)

if test x$use_fxt = xyes; then
	AC_DEFINE(STARPU_USE_FXT, [1], [enable FxT traces])
	AC_DEFINE(CONFIG_FUT, [1], [enable FUT traces])

	if test x$use_fxt_from_system = xno; then
	    save_PKG_CONFIG_PATH="$PKG_CONFIG_PATH"
	    PKG_CONFIG_PATH="$fxtdir/lib/pkgconfig:$PKG_CONFIG_PATH"
	    PKG_CHECK_MODULES([FXT],  [fxt], , [
		AC_MSG_WARN([Old FxT without fxt.pc file, hoping link will succeed])
		FXT_CFLAGS="-I$fxtdir/include/ "
		FXT_LDFLAGS="-L$fxtdir/lib/"
		AC_ARG_VAR(FXT_LDFLAGS)
		FXT_LIBS="-lfxt"
	    ])
	    PKG_CONFIG_PATH="$save_PKG_CONFIG_PATH"
	else
	    PKG_CHECK_MODULES([FXT],  [fxt])
	fi
	save_LIBS="$LIBS"
	LIBS="$LIBS $FXT_LIBS"
	save_LDFLAGS="$LDFLAGS"
	LDFLAGS="$LDFLAGS $FXT_LDFLAGS"
   	AC_CHECK_FUNCS([enable_fut_flush])
   	AC_CHECK_FUNCS([fut_set_filename])
	AC_CHECK_FUNCS([fut_setup_flush_callback])
	LDFLAGS="$save_LDFLAGS"
	LIBS="$save_LIBS"
	save_CFLAGS="$CFLAGS"
	CFLAGS="$CFLAGS $FXT_CFLAGS"
	AC_CHECK_DECLS([enable_fut_flush], [], [], [[#include <fut.h>]])
	AC_CHECK_DECLS([fut_set_filename], [], [], [[#include <fut.h>]])
	AC_CHECK_DECLS([fut_setup_flush_callback], [], [], [[#include <fut.h>]])
	CFLAGS="$save_CFLAGS"

	if test x$enable_simgrid = xyes -a x$enable_shared = xno ; then
                # simgrid's SMPI needs fxt to be linked in statically for
                # variable privatization to work
		FXT_LIBS="$(pkg-config --variable=libdir fxt)/libfxt.a -Wl,--as-needed $(pkg-config --libs --static fxt) -Wl,--no-as-needed"
	fi

	AC_CHECK_LIB([papi], [PAPI_library_init],
		     [AC_DEFINE([STARPU_PAPI], [1], [Define to 1 if you have the libpapi library])
		      PAPI_LIBS=-lpapi])

	##########################################
	# Poti is a library to generate paje trace files
	##########################################
	PKG_CHECK_MODULES([POTI], [poti], [have_valid_poti=yes], [have_valid_poti=no])
	AC_ARG_ENABLE(poti, [AS_HELP_STRING([--enable-poti],
				[Enable the use of the POTI library to generate Paje traces])],
				enable_poti=$enableval, enable_poti=no)
	if test x$enable_poti = xyes -a x$have_valid_poti = xyes ; then
		AC_DEFINE(STARPU_HAVE_POTI, [1], [Define to 1 if you have libpoti and it is meant to be used])
		save_LIBS="$LIBS"
		LIBS="$LIBS $POTI_LIBS"
		AC_CHECK_FUNCS([poti_init_custom poti_user_NewEvent])
		LIBS="$save_LIBS"
		FXT_CFLAGS="$FXT_CFLAGS $POTI_CFLAGS"
		FXT_LIBS="$FXT_LIBS $POTI_LIBS"
	fi
fi

AC_MSG_CHECKING(whether additional locking systems FxT traces should be enabled)
AC_ARG_ENABLE(fxt-lock, [AS_HELP_STRING([--enable-fxt-lock],
			[enable additional locking systems FxT traces])],
			enable_fxt_lock=$enableval, enable_fxt_lock=no)
AC_MSG_RESULT($enable_fxt_lock)
if  test x$enable_fxt_lock = xyes; then
	AC_DEFINE(STARPU_FXT_LOCK_TRACES, [1], [enable additional locking systems FxT traces])
fi

AC_MSG_CHECKING(whether performance debugging should be enabled)
AC_ARG_ENABLE(perf-debug, [AS_HELP_STRING([--enable-perf-debug],
			[enable performance debugging through gprof])],
			enable_perf_debug=$enableval, enable_perf_debug=no)
AC_MSG_RESULT($enable_perf_debug)
AC_SUBST(STARPU_PERF_DEBUG, $enable_perf_debug)
if test x$enable_perf_debug = xyes; then
	AC_DEFINE(STARPU_PERF_DEBUG, [1], [enable performance debug])
	CPPFLAGS="${CPPFLAGS} -pg "
	LDFLAGS="${LDFLAGS} -pg "
fi

AC_MSG_CHECKING(whether performance model debugging should be enabled)
AC_ARG_ENABLE(model-debug, [AS_HELP_STRING([--enable-model-debug],
			[enable performance model debugging])],
			enable_model_debug=$enableval, enable_model_debug=no)
AC_MSG_RESULT($enable_model_debug)
if  test x$enable_model_debug = xyes; then
	AC_DEFINE(STARPU_MODEL_DEBUG, [1], [enable performance model debug])
fi

AC_MSG_CHECKING(whether memory stats should be displayed)
AC_ARG_ENABLE(memory-stats, [AS_HELP_STRING([--enable-memory-stats],
			     [enable memory stats])],
			     enable_memory_stats=$enableval, enable_memory_stats=no)
AC_MSG_RESULT($enable_memory_stats)
if test x$enable_memory_stats = xyes; then
        AC_DEFINE(STARPU_MEMORY_STATS, [1], [enable memory stats])
fi

AC_ARG_ENABLE(glpk, [AS_HELP_STRING([--disable-glpk],
			     [disable using glpk for bound computation])],
			     enable_glpk=$enableval, enable_glpk=yes)
if test x$enable_glpk = xyes; then
	AC_CHECK_HEADERS([glpk.h], [AC_DEFINE([STARPU_HAVE_GLPK_H], [1], [Define to 1 if you have the <glpk.h> header file.])])
	STARPU_HAVE_LIBRARY(GLPK, [glpk])
fi

AC_ARG_WITH(ayudame1-include-dir,
	[AS_HELP_STRING([--with-ayudame1-include-dir=<path>],
	[specify where Ayudame version 1 headers are installed])],
	[
		ayudame1_include_dir="$withval"
		if test -n "$ayudame1_include_dir"; then
			CPPFLAGS="-I$ayudame1_include_dir $CPPFLAGS"
		fi
	], [ayudame1_include_dir=no])
AC_ARG_WITH(ayudame2-include-dir,
	[AS_HELP_STRING([--with-ayudame2-include-dir=<path>],
	[specify where Ayudame version 2 headers are installed])],
	[
		ayudame2_include_dir="$withval"
		if test -n "$ayudame2_include_dir"; then
			CPPFLAGS="-I$ayudame2_include_dir $CPPFLAGS"
		fi
	], [ayudame2_include_dir=no])

# Ayudame 1 header is capitalized
AC_CHECK_HEADERS([Ayudame.h])
AC_ARG_ENABLE(ayudame1, [AS_HELP_STRING([--disable-ayudame1],
				   [Do not use Ayudame lib version 1])],
				   enable_ayudame1=$enableval, enable_ayudame1=yes)
# Ayudame 2 header is lowercase
AC_CHECK_HEADERS([ayudame.h])
AC_ARG_ENABLE(ayudame2, [AS_HELP_STRING([--disable-ayudame2],
				   [Do not use Ayudame lib version 2])],
				   enable_ayudame2=$enableval, enable_ayudame2=yes)
if test x$enable_ayudame1 = xyes -a x$ac_cv_header_Ayudame_h = xyes; then
   AC_DEFINE([STARPU_USE_AYUDAME1], [1], [Define to 1 if Ayudame 1 is available and should be used])
   ayu_msg="yes, use version 1"
else
   if test x$enable_ayudame2 = xyes -a x$ac_cv_header_ayudame_h = xyes; then
      AC_DEFINE([STARPU_USE_AYUDAME2], [1], [Define to 1 if Ayudame 2 is available and should be used])
      ayu_msg="yes, use version 2"
   else
      ayu_msg="no"
   fi
fi

AM_CONDITIONAL([STARPU_USE_AYUDAME1], [test "x$enable_ayudame1" = "xyes"])
AM_CONDITIONAL([STARPU_USE_AYUDAME2], [test "x$enable_ayudame2" = "xyes"])


STARPU_FXT_EVENT_DEFINES="`grep -E '#define\s+_STARPU_(MPI_)?FUT_' ${srcdir}/src/common/fxt.h ${srcdir}/mpi/src/starpu_mpi_fxt.h | grep 0x | grep -v 0x1 | cut -d : -f 2`"
AC_SUBST([STARPU_FXT_EVENT_DEFINES])

###############################################################################
#                                                                             #
#                  Miscellaneous options for StarPU                           #
#                                                                             #
###############################################################################

AC_MSG_CHECKING(how many buffers can be manipulated per task)
AC_ARG_ENABLE(maxbuffers, [AS_HELP_STRING([--enable-maxbuffers=<nbuffers>],
			[maximum number of buffers per task])],
			nmaxbuffers=$enableval, nmaxbuffers=8)
AC_MSG_RESULT($nmaxbuffers)
AC_DEFINE_UNQUOTED(STARPU_NMAXBUFS, [$nmaxbuffers],
		[how many buffers can be manipulated per task])

AC_MSG_CHECKING(maximum number of memory nodes to use per MPI rank)
AC_ARG_ENABLE(maxnodes, [AS_HELP_STRING([--enable-maxnodes=<nnodes>],
			[maximum number of memory nodes per MPI rank])],
			maxnodes=$enableval, maxnodes=0)

if test x$maxnodes = x0 ; then
	if test x$enable_simgrid = xyes ; then
		# We need the room for the virtual CUDA/OpenCL devices
		nodes=`expr 4 + $nmaxcudadev + $nmaxopencldev + $nmaxmicdev + 1 + $nmaxmpidev`
		if test $nodes -gt 32 ; then
			nodes=32
		fi
	else
		# We have one memory node shared by all CPU workers, one node per GPU
		# and per MIC device
		# we add nodes to use 2 memory disks
		nodes=`expr $nmaxnumanodes + 2`
		if test x$enable_cuda = xyes ; then
			# we could have used nmaxcudadev + 1, but this would certainly give an
			# odd number.
			nodes=`expr $nodes + $nmaxcudadev`
		fi
		if test x$enable_opencl = xyes ; then
			# we could have used nmaxcudadev + 1, but this would certainly give an
			# odd number.
			nodes=`expr $nodes + $nmaxopencldev`
		fi
		if test x$enable_mic = xyes ; then
			nodes=`expr $nodes + $nmaxmicdev`
		fi
		if test x$enable_rcce = xyes ; then
			# Only 1 memory node for the shared memory.
			nodes=`expr $nodes + 1`
		fi

		#nmaxmpidev = 0 if mpi master-slave is disabled
		nodes=`expr $nodes + $nmaxmpidev`
 	fi

	# set maxnodes to the next power of 2 greater than nodes
	maxnodes=1
	while test "$maxnodes" -lt "$nodes"
	do
		maxnodes=`expr $maxnodes \* 2`
	done
fi
if test $maxnodes -gt 32 ; then
	# FIXME: at least use uint64 so we can have 64 memory nodes
	AC_MSG_ERROR([selected number of nodes ($maxnodes) can not be greater than 32])
fi

AC_MSG_CHECKING(maximum number of memory nodes)
AC_MSG_RESULT($maxnodes)
AC_DEFINE_UNQUOTED(STARPU_MAXNODES, [$maxnodes],
		[maximum number of memory nodes])


AC_MSG_CHECKING(whether allocation cache should be used)
AC_ARG_ENABLE(allocation-cache, [AS_HELP_STRING([--disable-allocation-cache],
			[disable data allocation cache])],
			enable_allocation_cache=$enableval, enable_allocation_cache=yes)
AC_MSG_RESULT($enable_allocation_cache)
if test x$enable_allocation_cache = xyes; then
	AC_DEFINE(STARPU_USE_ALLOCATION_CACHE, [1], [enable data allocation cache])
fi

AC_ARG_WITH(perf-model-dir, [AS_HELP_STRING([--with-perf-model-dir=<dir>], [specify where performance models should be stored])],
	[
		if test x$withval = xno; then
			AC_MSG_ERROR(--without-perf-model-dir is not a valid option)
		fi

		perf_model_dir="$withval"
		have_explicit_perf_model_dir=yes
		AC_DEFINE_UNQUOTED(STARPU_PERF_MODEL_DIR, ["$perf_model_dir"], [performance models location])
	], [
		# by default, we put the performance models in
		# $HOME/.starpu/sampling/
		have_explicit_perf_model_dir=no
		perf_model_dir="\$HOME/.starpu/sampling/"
	]
	)
AC_MSG_CHECKING(using explicit performance model location)
AC_MSG_RESULT($have_explicit_perf_model_dir)

AC_MSG_CHECKING(performance models location)
AC_MSG_RESULT($perf_model_dir)

# On many multicore CPUs, clock cycles are not synchronized
AC_CHECK_LIB([rt], [clock_gettime])
AC_CHECK_FUNCS([clock_gettime])

# Compute the maximum number of workers (we round it to 16 for alignment
# purposes).
if test x$enable_simgrid != xyes; then
	if test x$enable_cpu != xyes; then
		maxcpus=0
	fi
	if test x$enable_cuda != xyes; then
		nmaxcudadev=0
	fi
	if test x$enable_opencl != xyes; then
		nmaxopencldev=0
	fi
	if test x$enable_mic != xyes; then
		nmaxmicthreads=0
	fi
    #By default, if we cannot build mpi master-slave nmaxmpidev is set to zero.
    #But with the multiplication with maxcpus, we need to put it to one.
    if test x$build_mpi_master_slave != xyes; then
        nmaxmpidev=1
    fi
fi
nmaxworkers=`expr 16 \* \( \( \( $nmaxmpidev \* $maxcpus \) + $nmaxcudadev + $nmaxopencldev + $nmaxmicthreads + 15 \) / 16 \) `
AC_MSG_CHECKING(Maximum number of workers)
AC_MSG_RESULT($nmaxworkers)
AC_DEFINE_UNQUOTED(STARPU_NMAXWORKERS, [$nmaxworkers], [Maximum number of workers])

# Computes the maximun number of combined worker
nmaxcombinedworkers=`expr $maxcpus + $nmaxmicthreads`
AC_MSG_CHECKING(Maximum number of workers combinations)
AC_MSG_RESULT($nmaxcombinedworkers)
AC_DEFINE_UNQUOTED(STARPU_NMAX_COMBINEDWORKERS,
	[$nmaxcombinedworkers], [Maximum number of worker combinations])



# Computes the maximum number of implementations per arch
AC_MSG_CHECKING(maximum number of implementations)
AC_ARG_ENABLE(maximplementations, [AS_HELP_STRING([--enable-maximplementations=<number>],
		[maximum number of implementations])],
		maximplementations=$enableval, maximplementations=4)
AC_MSG_RESULT($maximplementations)
AC_DEFINE_UNQUOTED(STARPU_MAXIMPLEMENTATIONS, [$maximplementations],
		[maximum number of implementations])

# Enable LevelDB support if requested and the lib is found
AC_ARG_ENABLE(leveldb, [AS_HELP_STRING([--enable-leveldb],
				   [Enable linking with LevelDB if available])],
				   enable_leveldb=$enableval, enable_leveldb=no)
if  test x$enable_leveldb = xyes; then
AC_LANG_PUSH([C++])
AC_CHECK_HEADERS([leveldb/db.h], [AC_DEFINE([STARPU_HAVE_LEVELDB], [1], [Define to 1 if you have the <leveldb/db.h> header file.])])
STARPU_HAVE_LIBRARY(LEVELDB, [leveldb])
AC_LANG_POP([C++])
fi
AM_CONDITIONAL(STARPU_HAVE_LEVELDB, test  "x$enable_leveldb" = "xyes" -a "x$ac_cv_lib_leveldb_main" = "xyes")

# Defines the calibration heuristic for the history-based calibration of StarPU
AC_MSG_CHECKING(calibration heuristic of history-based StarPU calibrator)
AC_ARG_ENABLE(calibration-heuristic, [AS_HELP_STRING([--enable-calibration-heuristic=<number>],
			[Define the maximum authorized deviation of StarPU history-based calibrator.])],
			calibration_heuristic=$enableval, calibration_heuristic=50)
AC_MSG_RESULT($calibration_heuristic)
AC_DEFINE_UNQUOTED(STARPU_HISTORYMAXERROR, [$calibration_heuristic], [calibration heuristic value])


###############################################################################
#                                                                             #
#                             MP Common settings                              #
#                                                                             #
###############################################################################

AM_CONDITIONAL([STARPU_USE_MP], [test "x$enable_mic" = "xyes" -o "x$build_mpi_master_slave" = "xyes" -o "x$enable_rcce" = "xyes"])

AC_ARG_ENABLE([export-dynamic], [AS_HELP_STRING([--disable-export-dynamic],
			  [Prevent the linker from adding all symbols to the dynamic symbol table])], [], [])

if test x$enable_mic = xyes -o x$build_mpi_master_slave = xyes -o x$enable_rcce = xyes ; then
	AC_DEFINE(STARPU_USE_MP, [1], [Message-passing SINKs support
		  is enabled])

	if test x$enable_export_dynamic != xno ; then
		STARPU_EXPORT_DYNAMIC="-rdynamic"
	fi
fi

AC_SUBST(STARPU_EXPORT_DYNAMIC)

# Computes the maximum number of different kernels a message-passing sink
# can lookup for and launch.
AC_MSG_CHECKING(Maximum number of message-passing kernels)
AC_ARG_ENABLE(maxmpkernels, [AS_HELP_STRING([
	      -enable-maxmpkernels=<number>],
	      [maximum number of kernels a message-passing sink can lookup
	      for and execute])],
	      maxmpkernels=$enableval, maxmpkernels=10)
AC_MSG_RESULT($maxmpkernels)
AC_DEFINE_UNQUOTED(STARPU_MAXMPKERNELS, [$maxmpkernels],
		[maximum number of message-passing kernels])

###############################################################################
#                                                                             #
#                           Flags for C Compiler                              #
#                                                                             #
###############################################################################

# IS_SUPPORTED_CFLAG(flag)
# ------------------------
# Check if the CFLAGS `flag' is supported by the compiler
AC_DEFUN([IS_SUPPORTED_CFLAG],
[
	AC_REQUIRE([AC_PROG_CC])

	AC_MSG_CHECKING([whether compiler support $1])

	SAVED_CFLAGS="$CFLAGS"
	CFLAGS="$1" # -we10006"

	AC_LINK_IFELSE(
		AC_LANG_PROGRAM(
			[[]],
			[[
				AC_LANG_SOURCE([
					const char *hello = "Hello World";
				])
			]]
		),
		[
			m4_default_nblank([$2], [GLOBAL_AM_CFLAGS="$GLOBAL_AM_CFLAGS $1"])
			AC_MSG_RESULT(yes)
			option_available=1
		],
		[
			AC_MSG_RESULT(no)
			option_available=0
		]
	)
	CFLAGS="$SAVED_CFLAGS"
])

IS_SUPPORTED_CFLAG(-Wall)
IS_SUPPORTED_CFLAG(-Werror=implicit)
IS_SUPPORTED_CFLAG(-Werror=implicit-function-declaration)
if test x$enable_perf_debug = xyes; then
	IS_SUPPORTED_CFLAG(-no-pie)
	IS_SUPPORTED_CFLAG(-no-PIE)
	IS_SUPPORTED_CFLAG(-fno-pie)
fi

if test "x$STARPU_DEVEL" != x; then
	AC_DEFINE(STARPU_DEVEL, [1], [enable developer warnings])
	IS_SUPPORTED_CFLAG(-Wextra)
	IS_SUPPORTED_CFLAG(-Wunused)
	IS_SUPPORTED_CFLAG(-Wundef)
	IS_SUPPORTED_CFLAG(-Wshadow)
	IS_SUPPORTED_CFLAG(-Werror=pointer-arith)
	IS_SUPPORTED_CFLAG(-fno-common)
	if test x$enable_debug = xyes; then
		IS_SUPPORTED_CFLAG(-fno-optimize-sibling-calls)
	fi
fi
AM_CONDITIONAL([STARPU_DEVEL],[test "x$STARPU_DEVEL" != x])

AC_SUBST(GLOBAL_AM_CFLAGS)

# Same value as Automake's, for use in other places.
pkglibdir="\${libdir}/$PACKAGE"
AC_SUBST([pkglibdir])

###############################################################################
#                                                                             #
#                               Fortran                                       #
#                                                                             #
###############################################################################

AC_ARG_ENABLE(fortran, [AS_HELP_STRING([--disable-fortran],
			[disable build of fortran examples])],
			enable_build_fortran_requested=$enableval, enable_build_fortran_requested=yes)
use_mpi_fort=no
enable_build_fortran=no
if test "x$enable_build_fortran_requested" = "xyes" ; then
   if test "x$FC" != "x"; then
   	if $FC --version|grep -q 'GNU Fortran'; then
		 AC_LANG_PUSH([Fortran])
		 OLD_FCFLAGS="$FCFLAGS"
		 FCFLAGS="$FCFLAGS -cpp"
		 AC_COMPILE_IFELSE([AC_LANG_PROGRAM([], [[
#if __GNUC__ < 4 || (__GNUC__ == 4 && __GNUC_MINOR__ < 9)
#error GFortran too old, version >= 4.9.x needed, Fortran examples will not be built
#endif
]]
                 )],
                 [enable_build_fortran="yes"],
                 [enable_build_fortran="no"])
		 FCFLAGS="$OLD_FCFLAGS"
		 AC_LANG_POP([Fortran])
                 if test "$enable_build_fortran" = "no" ; then
                   AC_MSG_WARN([GFortran too old, version >= 4.9.x needed, Fortran examples will not be built])
                 fi
	else
		if $FC -V 2>&1|grep -q 'Intel(R) Fortran'; then
			ifort_fc_version=`$FC -V 2>&1 |head -1|sed 's/.*Version //;s/ Build.*//'`
			ifort_maj_version=`echo $ifort_fc_version|cut -d. -f1`

			if test $ifort_maj_version -lt 16; then
				AC_MSG_WARN([Intel Fortran compiler $ifort_fc_version too old, version >= 2016.x needed, Fortran examples will not be built])
				enable_build_fortran="no"
			fi
		else
			if $FC -qversion 2>&1|grep -q 'IBM XL Fortran'; then
				xlf_fc_version=`$FC -V 2>&1 |tail -1|sed 's/.*Version: //'`
				xlf_maj_version=`echo $xlf_fc_version|cut -d. -f1`

				AC_MSG_WARN([IBM Fortran compiler $xlf_fc_version not validated with the native StarPU Fortran API, Fortran examples will not be built])
				enable_build_fortran="no"
			else
				AC_MSG_WARN(Fortran compiler has not been tested for StarPU native Fortran support)
			fi
		fi
	fi
	if test "x$enable_build_fortran" = "xyes" ; then
		AC_DEFINE(STARPU_HAVE_FC, [1], [Define this if a Fortran compiler is available])
		if test x$build_mpi_lib = xyes -o x$build_mpi_master_slave = xyes ; then
			AC_ARG_WITH(mpifort, [AS_HELP_STRING([--with-mpifort[=<path to mpifort>]],
				    [Path of the mpifort compiler])],
				    [
				     if test x$withval = xyes; then
					     AC_MSG_ERROR(--with-mpifort must be given a pathname)
					     else
						     mpifort_path=$withval
					     fi
					     ],
					     [
					      if test x$enable_simgrid = xyes ; then
						      DEFAULT_MPIFORT=smpifort
					      else
						      DEFAULT_MPIFORT=mpif90
					      fi
					      case $DEFAULT_MPIFORT in
					      	/*) mpifort_path="$DEFAULT_MPIFORT" ;;
					        *)  AC_PATH_PROG(mpifort_path, $DEFAULT_MPIFORT, [no], [$MPIPATH])
					      esac
					      ])

			# We test if the MPIFORT compiler exists
			if test ! -x $mpifort_path; then
				#MPIFORT does not exists or is not executable
				AC_MSG_RESULT(The mpifort compiler '$mpifort_path' does not have the execute permission)
				use_mpi_fort=no
			else
				OLD_CC=$CC
				CC=$mpicc_path
				AC_LINK_IFELSE(
						AC_LANG_PROGRAM(
							[[#include <mpi.h>]],
							[[AC_LANG_SOURCE([return MPI_Comm_f2c(0);])]]
							),
						[use_mpi_fort=yes],
						[use_mpi_fort=no]
						)
				CC=$OLD_CC
				if test "x$use_mpi_fort" = xyes; then
					AC_DEFINE([HAVE_MPI_COMM_F2C], [1], [Function MPI_Comm_f2c is available])
					AC_MSG_CHECKING(mpifort path)
					AC_MSG_RESULT($mpifort_path)
					AC_SUBST(MPIFORT, $mpifort_path)
				fi
			fi
		fi
	fi
   fi
fi
if test "x$enable_build_fortran" = "xyes" ; then
   if test "x$FC" = "x" ; then
      enable_build_fortran="no"
   fi
fi

#We have MPI C/C++ compiler
if test x$build_mpi_master_slave = xyes; then
    #Check if we can compile fortran cases
    if test x$use_mpi_fort = xyes ; then
        F77LD=$mpifort_path
        FCLD=$mpifort_path
        F77=$mpifort_path
        FC=$mpifort_path
    else
        enable_build_fortran=no
    fi
fi


AM_CONDITIONAL([STARPU_HAVE_FC], [test "x$FC" != "x" -a "x$enable_build_fortran" = "xyes"])
AM_CONDITIONAL([STARPU_HAVE_F77], [test "x$F77" != "x" -a "x$enable_build_fortran" = "xyes"])
AM_CONDITIONAL([STARPU_HAVE_MPIFORT], [test "x$use_mpi_fort" = "xyes"])

########################################################################
#                                                                      #
#                            Cluster support                           #
#                                                                      #
########################################################################

AC_ARG_ENABLE(cluster, [AS_HELP_STRING([--enable-cluster], [build the cluster support])],
			enable_cluster=$enableval, enable_cluster=no)

AC_MSG_CHECKING(for cluster support)

if test x$enable_cluster = xyes; then
	AC_DEFINE(STARPU_CLUSTER, [1], [Define this to enable cluster support])
	AC_OPENMP
fi

AM_CONDITIONAL([STARPU_CLUSTER], [test "x$enable_cluster" = "xyes"])
AC_MSG_RESULT($enable_cluster)

###############################################################################
#                                                                             #
#                            OpenMP runtime support                           #
#                                                                             #
###############################################################################

AC_ARG_ENABLE(openmp, [AS_HELP_STRING([--enable-openmp],
			[build the OpenMP runtime support])],
			enable_openmp=$enableval, enable_openmp=yes)

openmp_msg=""
if test x$starpu_windows = xyes ; then
   enable_openmp=no
   openmp_msg="disabled on windows"
fi
if test "x$use_mpi_master_slave" = "xyes" ; then
   enable_openmp=no
   openmp_msg="incompatibility with MPI master slave support"
fi
if test x$enable_simgrid = xyes ; then
   enable_openmp=no
   openmp_msg="incompatibility with Simgrid support"
fi

if test x$enable_openmp = xyes; then
	AC_DEFINE(STARPU_OPENMP, [1], [Define this to enable OpenMP runtime support])
fi

AC_MSG_CHECKING(for OpenMP runtime support)
AM_CONDITIONAL([STARPU_OPENMP], [test "x$enable_openmp" = "xyes"])
AC_MSG_RESULT($enable_openmp $openmp_msg)

if test x$enable_simgrid = xno; then
  if test -n "{OPENMP_CFLAGS}"; then
     CFLAGS="${CFLAGS} ${OPENMP_CFLAGS}"
     STARPU_OMP_LDFLAGS="${OPENMP_CFLAGS}"
  fi
fi
AM_CONDITIONAL([STARPU_HAVE_OPENMP],[test x$enable_simgrid = xno -a -n "$OPENMP_CFLAGS"])

###############################################################################
#                                                                             #
#                               SOCL interface                                #
#                                                                             #
###############################################################################

AC_ARG_ENABLE([socl],
  [AS_HELP_STRING([--enable-socl],
    [build the OpenCL interface (experimental)])],
  [enable_socl="$enableval"],
  [enable_socl="maybe"])

AC_MSG_CHECKING(for SOCL)

# in case SOCL was explicitely required, but is not available, this is an error
if test "x$enable_socl" = "xyes" -a "$have_valid_opencl" = "no" ; then
    AC_MSG_ERROR([SOCL cannot be enabled without OpenCL])
fi

# MPI Master Slave and SOCL are not compatible
if test "x$use_mpi_master_slave" = "xyes" ; then
   if test "x$enable_socl" = "xyes" ; then
      AC_MSG_ERROR([MPI Master-Slave and SOCL can not be used at the same time !])
   fi
   if test "x$enable_socl" = "xmaybe" ; then
     enable_socl=no 
   fi
fi

# now we enable SOCL if and only if a proper setup is available
if test "x$enable_socl" = "xyes" -o "x$enable_socl" = "xmaybe" ; then
   build_socl=$have_valid_opencl
else
   build_socl=no
fi

AC_MSG_RESULT($build_socl)
AM_CONDITIONAL([BUILD_SOCL], [test "x$build_socl" = "xyes"])
AM_CONDITIONAL([STARPU_USE_SOCL], [test "x$build_socl" = "xyes"])

if test "$build_socl" = "yes" ; then
   AC_CHECK_FUNCS([clGetExtensionFunctionAddressForPlatform])
   if test -n "$SOCL_OCL_LIB_OPENCL" -a -f "$SOCL_OCL_LIB_OPENCL" ; then
      run_socl_check=yes
      SOCL_OCL_LIB_OPENCL_DIR=$(dirname $SOCL_OCL_LIB_OPENCL)
      AC_SUBST(SOCL_OCL_LIB_OPENCL_DIR)
   else
      run_socl_check=no
   fi
else
   run_socl_check=no
fi
###############################################################################
#                                                                             #
#                                 Debugging                                   #
#                                                                             #
###############################################################################

AC_PATH_PROG([GDB], [gdb], [not-found])
if test "x$GDB" != "xnot-found"; then
   AC_DEFINE_UNQUOTED([STARPU_GDB_PATH], ["$GDB"],
     [Path to the GNU debugger.])
fi

###############################################################################
#                                                                             #
#                                  Examples                                   #
#                                                                             #
###############################################################################

AC_ARG_ENABLE(build-tests, [AS_HELP_STRING([--disable-build-tests],
			[disable building of tests])],
			enable_build_tests=$enableval, enable_build_tests=yes)
# check stuff for tests (todo)
AM_CONDITIONAL(BUILD_TESTS, [test x$enable_build_tests != xno])
AC_ARG_ENABLE(build-examples, [AS_HELP_STRING([--disable-build-examples],
			[disable building of examples])],
			enable_build_examples=$enableval, enable_build_examples=yes)
# check stuff for examples (todo)
AM_CONDITIONAL(BUILD_EXAMPLES, [test x$enable_build_examples != xno])
AC_ARG_ENABLE(opengl-render, [AS_HELP_STRING([--enable-opengl-render],
			[enable OpenGL rendering of some examples])],
			enable_opengl_render=$enableval, enable_opengl_render=no)

if test x$enable_opengl_render = xyes; then
	STARPU_CHECK_LIB(OPENGL_RENDER, glut, glutInit,,AC_MSG_ERROR([cannot find glut]))
	STARPU_CHECK_LIB(OPENGL_RENDER, GL, glXCreateContext,,AC_MSG_ERROR([cannot find GL]))
	STARPU_CHECK_LIB(OPENGL_RENDER, GLU, gluLookAt,,AC_MSG_ERROR([cannot find GLU]))

	AC_DEFINE(STARPU_OPENGL_RENDER, [1], [enable OpenGL rendering of some examples])
fi

AC_MSG_CHECKING(whether OpenGL rendering is enabled)
AC_SUBST(STARPU_OPENGL_RENDER, $enable_opengl_render)
AC_MSG_RESULT($enable_opengl_render)
AM_CONDITIONAL([HAVE_OPENGL], [test "x$enable_opengl_render" = xyes])

AC_PATH_XTRA
if test "x$no_x" != "xyes"; then
	AC_DEFINE(STARPU_HAVE_X11, [1], [enable X11])
fi
AM_CONDITIONAL([HAVE_X11], [test "x$no_x" != "xyes"])

# In case there are BLAS kernels that are used by the example applications
# we may specify which library to use. Note that this is not used for StarPU
# itself.

blas_lib=maybe
AC_ARG_ENABLE(blas-lib,
 [  --enable-blas-lib[=blaslibname]:
                      none [default]: no BLAS lib is used
                      atlas: use ATLAS library
                      goto: use GotoBLAS library
		      mkl: use MKL library (you may need to set specific CFLAGS and LDFLAGS with --with-mkl-cflags and --with-mkl-ldflags)],
 [
     if   test "x$enableval" = "xatlas" ; then
        blas_lib=atlas
     elif test "x$enableval" = "xgoto" ; then
        blas_lib=goto
     elif test "x$enableval" = "xopenblas" ; then
        blas_lib=openblas
     elif test "x$enableval" = "xnone" ; then
        blas_lib=none
     elif test "x$enableval" = "xmkl" ; then
        blas_lib=mkl
     elif test "x$enableval" = "xarmpl" ; then
        blas_lib=armpl
     elif test x$enableval = xno; then
	blas_lib=none
     else
        echo
        echo "Error!"
        echo "Unknown BLAS library"
        exit -1
     fi
 ])

if test x$blas_lib = xmaybe -o x$blas_lib = xgoto; then
   AC_ARG_WITH(goto-dir, [AS_HELP_STRING([--with-goto-dir=<dir>], [specify GotoBLAS lib location])],
   	[
	    blas_lib=goto
	    gotodir=$withval
	    AC_SUBST(GOTODIR, $gotodir)

	    CPPFLAGS="${CPPFLAGS} -I$gotodir/ "
	    LDFLAGS="${LDFLAGS} -L$gotodir/ "
	]
	)

   if test x$blas_lib = xgoto; then
       STARPU_CHECK_LIB(BLAS, gfortran, main,,)
       STARPU_CHECK_LIB(BLAS, ifcore, main,,)
       # Perhaps that GotoBLAS2 is available instead (so that we have libgotoblas2.{so,a})
       STARPU_CHECK_LIB(BLAS, goto2, sgemm_,, [havegoto2=no], [$STARPU_BLAS_LDFLAGS])
       if test x$havegoto2 = xno; then
	   STARPU_CHECK_LIB(BLAS, goto, sgemm_,,AC_MSG_ERROR([cannot find goto lib]), [$STARPU_BLAS_LDFLAGS])
       fi
       AC_DEFINE(STARPU_GOTO, [1], [use STARPU_GOTO library])
   fi
fi

if test x$blas_lib = xmaybe -o x$blas_lib = xatlas; then
    AC_ARG_WITH(atlas-dir, [AS_HELP_STRING([--with-atlas-dir=<dir>], [specify ATLAS lib location])],
	[
	    AC_MSG_CHECKING(STARPU_ATLAS location)
	    blas_lib=atlas
	    atlasdir=$withval
	    AC_MSG_RESULT($atlasdir)
	    AC_SUBST(ATLASDIR, $atlasdir)

	    CPPFLAGS="${CPPFLAGS} -I$atlasdir/include/ "
	    LDFLAGS="${LDFLAGS} -L$atlasdir/lib/ "
	]
    )

    if test x$blas_lib = xatlas; then
	# test whether STARPU_ATLAS is actually available
	AC_CHECK_HEADER([cblas.h],,AC_MSG_ERROR([cannot find atlas headers]))
	STARPU_CHECK_LIB(BLAS, atlas, ATL_sgemm,,AC_MSG_ERROR([cannot find atlas lib]),)
	STARPU_CHECK_LIB(BLAS, cblas, cblas_sgemm,,AC_MSG_ERROR([cannot find atlas lib]),[-latlas])
	AC_DEFINE(STARPU_ATLAS, [1], [use STARPU_ATLAS library])
    fi
fi

if test x$blas_lib = xmaybe -o x$blas_lib = xopenblas; then
    PKG_CHECK_MODULES([OPENBLAS], [openblas],
    				  [PKG_CHECK_MODULES([BLAS_OPENBLAS], [blas-openblas],
				  				      [AC_DEFINE([STARPU_OPENBLAS], [1], [Define to 1 if you use the openblas library.])
					          		       AC_SUBST([STARPU_OPENBLAS], [1])
						          	       CFLAGS="${CFLAGS} ${OPENBLAS_CFLAGS} ${BLAS_OPENBLAS_CFLAGS} "
							               LIBS="${LIBS} ${OPENBLAS_LIBS} ${BLAS_OPENBLAS_LIBS} "
								       blas_lib=openblas
      								      ],
								      [ if test x$blas_lib = xopenblas; then
								      	   STARPU_CHECK_LIB(OPENBLAS, blas-openblas, cblas_sgemm,,AC_MSG_ERROR([cannot find blas-openblas lib]),[-lblas-openblas])
				  				      	   AC_DEFINE([STARPU_OPENBLAS], [1], [Define to 1 if you use the openblas library.])
					          		       	   AC_SUBST([STARPU_OPENBLAS], [1])
									fi
				  				      ])
				  ],
				  [ if test x$blas_lib = xopenblas; then
				       STARPU_CHECK_LIB(OPENBLAS, openblas, cblas_sgemm,,AC_MSG_ERROR([cannot find openblas lib]),[-lopenblas])
				       AC_DEFINE([STARPU_OPENBLAS], [1], [Define to 1 if you use the openblas library.])
				       AC_SUBST([STARPU_OPENBLAS], [1])
      				    fi
                                  ] )
fi

if test x$blas_lib = xmaybe -o x$blas_lib = xmkl; then
    # Should we use MKL ?
    if test -n "$MKLROOT" ; then
        CPPFLAGS="${CPPFLAGS} -I$MKLROOT/include"
	case $host_vendor in
	    *1om) mkl_plat=mic ;;
	    *)    mkl_plat=intel64 ;;
	esac
	SAVED_LIBS=$LIBS
	STARPU_BLAS_LDFLAGS="-L$MKLROOT/lib/$mkl_plat -lmkl_intel_lp64 -lmkl_sequential -lmkl_core -lm -lpthread -ldl"
	LIBS="$LIBS $STARPU_BLAS_LDFLAGS"
	AC_LINK_IFELSE(
		[AC_LANG_PROGRAM([[
			#include <mkl.h>
		]], [[ ]])],
		[ blas_lib=mkl ],
		[ STARPU_BLAS_LDFLAGS="" ],
	)
	LIBS=$SAVED_LIBS
    fi
    AC_ARG_WITH(mkl-cflags, [AS_HELP_STRING([--with-mkl-cflags], [specify MKL compilation flags])],
	[
        CPPFLAGS="${CPPFLAGS} $withval"
	blas_lib=mkl
	])

    AC_ARG_WITH(mkl-ldflags, [AS_HELP_STRING([--with-mkl-ldflags], [specify MKL linking flags])],
	[
	STARPU_BLAS_LDFLAGS="$withval"
	blas_lib=mkl
	])
    if test x$blas_lib = xmkl; then
	AC_DEFINE(STARPU_MKL, [1], [use MKL library])
    fi
fi

if test x$blas_lib = xmaybe -o x$blas_lib = xarmpl; then
    # Should we use ARMPL ?
    if test -n "$ARMPL_DIR" ; then
        CPPFLAGS="${CPPFLAGS} -I$ARMPL_INCLUDES"
	SAVED_LIBS=$LIBS
	STARPU_BLAS_LDFLAGS="-L$ARMPL_LIBRARIES -larmpl_lp64 -lgfortran -lm"
	LIBS="$LIBS $STARPU_BLAS_LDFLAGS"
	AC_LINK_IFELSE(
		[AC_LANG_PROGRAM([[
			#include <armpl.h>
		]], [[ ]])],
		[ blas_lib=armpl ],
		[ STARPU_BLAS_LDFLAGS="" ],
	)
	LIBS=$SAVED_LIBS
    fi
    AC_ARG_WITH(armpl-cflags, [AS_HELP_STRING([--with-armpl-cflags], [specify ARMPL compilation flags])],
	[
        CPPFLAGS="${CPPFLAGS} $withval"
	blas_lib=armpl
	])

    AC_ARG_WITH(armpl-ldflags, [AS_HELP_STRING([--with-armpl-ldflags], [specify ARMPL linking flags])],
	[
	STARPU_BLAS_LDFLAGS="$withval"
	blas_lib=armpl
	])
    if test x$blas_lib = xarmpl; then
	AC_DEFINE(STARPU_ARMPL, [1], [use ARMPL library])
    fi
fi

if test x$blas_lib = xmaybe; then
    #perhaps it is possible to use some BLAS lib from the system
    use_system_blas=no
    STARPU_SEARCH_LIBS(BLAS,[sgemm_],[blas],use_system_blas=yes,,)
    if test x$use_system_blas = xyes; then
        AC_DEFINE(STARPU_SYSTEM_BLAS, [1], [use refblas library])
	blas_lib=system
    elif test x"$BLAS_LIBS" != x; then
        AC_DEFINE(STARPU_SYSTEM_BLAS, [1], [use user defined library])
        STARPU_BLAS_LDFLAGS="$BLAS_LIBS"
        blas_lib=system
        AC_ARG_VAR([BLAS_LIBS], [linker flags for blas])
    else
	blas_lib=none
    fi
fi

if test x$blas_lib = xsystem; then
    AC_CHECK_HEADER([cblas.h], [have_cblas_h=yes], [have_cblas_h=no])
fi
AM_CONDITIONAL(STARPU_HAVE_CBLAS_H, test x$have_cblas_h = xyes)
if test x$have_cblas_h = xyes; then
    AC_DEFINE(STARPU_HAVE_CBLAS_H, [1], [The blas library has blas.h])
fi

AM_CONDITIONAL(ATLAS_BLAS_LIB, test x$blas_lib = xatlas)
AM_CONDITIONAL(GOTO_BLAS_LIB, test x$blas_lib = xgoto)
AM_CONDITIONAL(MKL_BLAS_LIB, test x$blas_lib = xmkl)
AM_CONDITIONAL(SYSTEM_BLAS_LIB, test x$blas_lib = xsystem)
AM_CONDITIONAL(NO_BLAS_LIB, test x$blas_lib = xnone -a x$enable_simgrid = xno)
AC_SUBST(STARPU_BLAS_LDFLAGS)

AC_MSG_CHECKING(which BLAS lib should be used)
AC_MSG_RESULT($blas_lib)
AC_SUBST(BLAS_LIB,$blas_lib)

###############################################################################
#                                                                             #
#			 Multiple linear regression			      #
#                                                                             #
###############################################################################
if test x$enable_simgrid = xyes ; then
	# There is no need for building mlr models in simgrid mode
	default_enable_mlr=no
else
	default_enable_mlr=yes
fi
AC_ARG_ENABLE(mlr, [AS_HELP_STRING([--disable-mlr],
			[Disable multiple linear regression models])],
			enable_mlr=$enableval, enable_mlr=$default_enable_mlr)

AC_MSG_CHECKING(whether multiple linear regression models are disabled)
if test x$enable_mlr = xyes -a "$starpu_windows" != "yes" ; then
   	AC_MSG_RESULT(no)
	install_min_dgels=no
	support_mlr=yes
   	STARPU_SEARCH_LIBS(LAPACK,[dgels_],[lapack],use_system_lapack=yes,,)
	if test x$blas_lib = xnone ; then
	   use_system_lapack=no
	fi
	if test x$use_system_lapack = xyes; then
	   	AC_DEFINE(STARPU_MLR_MODEL, [1], [use reflapack library])
		LDFLAGS="-llapack $LDFLAGS"
	else
		if test x$blas_lib = xmkl; then
		   	AC_DEFINE(STARPU_MLR_MODEL, [1], [use mkl library])
		else
			AC_MSG_CHECKING(whether min-dgels is linked)
			if test x"$DGELS_LIBS" != x; then
		   	   	AC_MSG_RESULT(yes)
        		   	AC_DEFINE(STARPU_MLR_MODEL, [1], [use user defined library])
			   	AC_ARG_VAR([DGELS_LIBS], [linker flags for lapack dgels])
			else
				AC_MSG_RESULT(no)
				AC_MSG_CHECKING(min-dgels source)
				if test "${cross_compiling}" != "no" ; then
					# Cross-compiling is not supported by min-dgels
					AC_MSG_RESULT(no)
					install_min_dgels=no
					support_mlr=no
				else
					if test ! -d $PWD/min-dgels; then
						cp -r $srcdir/min-dgels $PWD/
					fi
					AC_MSG_RESULT(yes)
					DGELS_LIBS="-Wl,--start-group $STARPU_BUILD_DIR/min-dgels/build/minlibblas.a $STARPU_BUILD_DIR/min-dgels/build/minlibdgels.a $STARPU_BUILD_DIR/min-dgels/build/minlibf2c.a -Wl,--end-group"
					AC_DEFINE(STARPU_MLR_MODEL, [1], [use user defined library])
					AC_DEFINE(STARPU_BUILT_IN_MIN_DGELS, [1], [use built-in min_dgels])
					AC_ARG_VAR([DGELS_LIBS], [linker flags for lapack dgels])
					install_min_dgels=yes
				fi
			fi
		fi
	fi
else
 	AC_MSG_RESULT(yes)
	install_min_dgels=no
	support_mlr=no
fi
AM_CONDITIONAL(STARPU_USE_MIN_DGELS, test x$install_min_dgels = xyes)

##########################################
# FFT                                    #
##########################################

have_fftw=no
have_fftwf=no
have_fftwl=no
fft_support=no

AC_ARG_ENABLE(starpufft, [AS_HELP_STRING([--disable-starpufft],
			[Disable build of StarPU-FFT])],
			enable_starpufft=$enableval,enable_starpufft=yes)

PKG_CHECK_MODULES([FFTW],  [fftw3],  [
  AC_DEFINE([STARPU_HAVE_FFTW], [1], [Define to 1 if you have the libfftw3 library.])
  AC_SUBST([STARPU_HAVE_FFTW], [1])
  have_fftw=yes
], [:])
AM_CONDITIONAL(STARPU_HAVE_FFTW, [test x$have_fftw = xyes])

PKG_CHECK_MODULES([FFTWF], [fftw3f], [
  AC_DEFINE([STARPU_HAVE_FFTWF], [1], [Define to 1 if you have the libfftw3f library.])
  AC_SUBST([STARPU_HAVE_FFTWF], [1])
  have_fftwf=yes
], [:])
AM_CONDITIONAL(STARPU_HAVE_FFTWF, [test x$have_fftwf = xyes])

PKG_CHECK_MODULES([FFTWL], [fftw3l], [
  AC_DEFINE([STARPU_HAVE_FFTWL], [1], [Define to 1 if you have the libfftw3l library.])
  AC_SUBST([HAVE_FFTWFL], [1])
  have_fftwl=yes
], [:])
AM_CONDITIONAL(STARPU_HAVE_FFTWL, [test x$have_fftwl = xyes])

if test x$enable_starpufft = xyes -a \( \( x$enable_cpu = xyes -a x$have_fftw = xyes -a x$have_fftwf = xyes \) -o x$have_cufftdoublecomplex = xyes \); then
   fft_support=yes
fi
AM_CONDITIONAL(BUILD_STARPUFFT, [test x$fft_support = xyes])

AC_ARG_ENABLE(starpufft-examples, [AS_HELP_STRING([--enable-starpufft-examples],
			[enable build of StarPU FFT examples])],
			enable_starpufft_examples=$enableval, enable_starpufft_examples=no)
AM_CONDITIONAL(BUILD_STARPUFFT_EXAMPLES, [test x$enable_starpufft_examples = xyes])

##########################################
# hwloc                                  #
##########################################

have_valid_hwloc=no
SAVED_LDFLAGS="${LDFLAGS}"
SAVED_CPPFLAGS="${CPPFLAGS}"
SAVED_PKG_CONFIG_PATH="$PKG_CONFIG_PATH"
AC_ARG_WITH([hwloc],
	[AS_HELP_STRING([--without-hwloc], [Disable hwloc (enabled by default)])],
	[
		if test x$withval != xno; then
			if test "$withval" = "yes" ; then
				use_hwloc=yes
			else
				# use specified path
				if test ! -d "$withval" ; then
				   AC_MSG_ERROR("Directory specified for hwloc <$withval> does not exist")
				fi
				if test -d "$withval/lib64/pkgconfig" ; then
				   export PKG_CONFIG_PATH=$withval/lib64/pkgconfig:$PKG_CONFIG_PATH
			        else
				   if test -d "$withval/lib/pkgconfig" ; then
				      export PKG_CONFIG_PATH=$withval/lib/pkgconfig:$PKG_CONFIG_PATH
				   else
				      AC_MSG_ERROR("Hwloc directory <$withval> does not have a subdirectory lib/pkgconfig or lib64/pkgconfig")
				   fi
				fi
				use_hwloc=yes
			fi
		else
			use_hwloc=no
		fi
	],
	[
		use_hwloc=maybe
	])
AS_IF([test "$use_hwloc" != "no"],
      [PKG_CHECK_MODULES([HWLOC],[hwloc], [have_valid_hwloc=yes], [have_valid_hwloc=no])]
     )
AM_CONDITIONAL(STARPU_HAVE_HWLOC, test "x$have_valid_hwloc" = "xyes")
# in case hwloc was explicitely required, but is not available, this is an error
AS_IF([test "$use_hwloc" = "yes" -a "$have_valid_hwloc" = "no"],
      [AC_MSG_ERROR([cannot find hwloc or pkg-config])]
     )
# in case hwloc is not available but was not explicitely disabled, this is an error
AS_IF([test "$have_valid_hwloc" = "no" -a "$use_hwloc" != "no"],
      [AC_MSG_ERROR([libhwloc or pkg-config was not found on your system. If the target machine is hyperthreaded the performance may be impacted a lot.  It is strongly recommended to install libhwloc and pkg-config. However, if you really want to use StarPU without enabling libhwloc, please restart configure by specifying the option '--without-hwloc'.])]
     )

LDFLAGS="${HWLOC_LIBS} ${SAVED_LDFLAGS}"
CPPFLAGS="${HWLOC_CFLAGS} ${SAVED_CPPFLAGS}"

AS_IF([test "$have_valid_hwloc" = "yes"],
      [AC_DEFINE([STARPU_HAVE_HWLOC], [1], [Define to 1 if you have the hwloc library.])
       HWLOC_REQUIRES=hwloc
       AC_SUBST([STARPU_HAVE_HWLOC], [1])
       AC_CHECK_DECLS([hwloc_cuda_get_device_osdev_by_index], [], [], [[#include <hwloc/cuda.h>]])
      ])

AC_CHECK_FUNCS([hwloc_topology_dup])
AC_CHECK_FUNCS([hwloc_topology_set_components])
AM_CONDITIONAL(STARPU_HWLOC_HAVE_TOPOLOGY_DUP, test $ac_cv_func_hwloc_topology_dup = yes)

LDFLAGS="${SAVED_LDFLAGS}"
CPPFLAGS="${SAVED_CPPFLAGS}"
export PKG_CONFIG_PATH=$SAVED_PKG_CONFIG_PATH

AC_MSG_CHECKING(whether hwloc should be used)
AC_MSG_RESULT($have_valid_hwloc)
AC_SUBST(HWLOC_REQUIRES)

# is the header file f77.h available ?
AC_CHECK_HEADER([f77.h], [have_f77_h=yes], [have_f77_h=no])
AC_SUBST(STARPU_HAVE_F77_H, $have_f77_h)
AM_CONDITIONAL(STARPU_HAVE_F77_H, test x$have_f77_h = xyes)
if test x$have_f77_h = xyes; then
        AC_DEFINE([STARPU_HAVE_F77_H], [1], [Define to 1 if you have the <f77.h> header file.])
fi

AC_ARG_ENABLE(icc, [AS_HELP_STRING([--enable-icc],
				[Enable the compilation of specific ICC examples])],
				enable_icc=$enableval, enable_icc=yes)

ICC=""
if test "$enable_icc" = "yes" ; then
   # Check if icc is available
   AC_CHECK_PROGS([ICC], [icc])
fi

# If cuda and icc are both available, check they are compatible
if test "$enable_cuda" = "yes" -a "$ICC" != ""; then
   AC_MSG_CHECKING(whether CUDA and ICC are compatible)
   OLD_CC="$CC"
   CC="$ICC"
   OLD_CFLAGS="$CFLAGS"
   CFLAGS="-I$PWD/include -I$srcdir/include"
   AC_COMPILE_IFELSE(
       [AC_LANG_PROGRAM(
	   [[#include <cuda.h>
	   #include <starpu.h>]],
	   [[]]
	   )],
       AC_MSG_RESULT(yes),
       [ICC=""
           AC_MSG_RESULT(no)]
   )
   CC="$OLD_CC"
   CFLAGS="$OLD_CFLAGS"
fi

# Disable ICC on windows
if test "x$ICC" != "x" -a "$starpu_windows" = "yes" ; then
    ICC=""
fi

if test "x$ICC" != "x"; then
  AC_DEFINE(STARPU_HAVE_ICC, [1], [Define this if icc is available])
fi
AM_CONDITIONAL([STARPU_HAVE_ICC], [test "x$ICC" != "x"])

# Do not generate manpages for the tools if we do not have help2man
AC_CHECK_PROGS([HELP2MAN], [help2man])
# Disable on windows
if test "$starpu_windows" = "yes" ; then
    HELP2MAN=""
fi
AM_CONDITIONAL([STARPU_HAVE_HELP2MAN], [test "x$HELP2MAN" != "x"])

AC_CHECK_MEMBER([struct cudaDeviceProp.pciDomainID],
  AC_DEFINE([STARPU_HAVE_DOMAINID],[1],[Define to 1 if CUDA device properties include DomainID]),
  , [[#include <cuda_runtime_api.h>]])

AC_CHECK_MEMBER([struct cudaDeviceProp.pciBusID],
  AC_DEFINE([STARPU_HAVE_BUSID],[1],[Define to 1 if CUDA device properties include BusID]),
  , [[#include <cuda_runtime_api.h>]])

dnl Set this condition when Automake 1.11 or later is being used.
dnl Automake 1.11 introduced `silent-rules', hence the check.
m4_ifdef([AM_SILENT_RULES],
  AM_CONDITIONAL([STARPU_HAVE_AM111], [true]),
  AM_CONDITIONAL([STARPU_HAVE_AM111], [false]))

##########################################
# Resource Manager                       #
##########################################

starpurm_support=no
starpurm_dlb_support=no

AC_ARG_ENABLE(starpurm, [AS_HELP_STRING([--enable-starpurm], [enable resource management support])],
                    enable_starpurm=$enableval, enable_starpurm=no)
if test "x$enable_starpurm" != xno
then
	starpurm_support=yes

	AC_MSG_CHECKING(whether resource management debug messages should be displayed)
	AC_ARG_ENABLE(starpurm-verbose, [AS_HELP_STRING([--enable-starpurm-verbose],
		      [display resource management verbose debug messages])],
		      enable_starpurm_verbose=$enableval, enable_starpurm_verbose=no)
	AC_MSG_RESULT($enable_starpurm_verbose)
	if test x$enable_starpurm_verbose = xyes; then
		AC_DEFINE(STARPURM_VERBOSE, [1], [display resource management verbose debug messages])
	fi

	# DLB
	DLB_CFLAGS=""
	DLB_LIBS=""
	AC_ARG_ENABLE(dlb, [AS_HELP_STRING([--enable-dlb], [enable DLB support])],
	                    enable_dlb=$enableval, enable_dlb=no)
	if test "x$enable_dlb" != xno
	then
		AC_ARG_WITH(dlb-include-dir,
			[AS_HELP_STRING([--with-dlb-include-dir=<path>],
			[specify where DLB headers are installed])],
			[dlb_inc_dirs="$withval"], [dlb_inc_dirs=""])
	
		dlb_inc_dirs="${dlb_inc_dirs} /usr/include/dlb"
	
		dlb_incdir_found=no
		for dlb_incdir in $dlb_inc_dirs
		do
			if test -n "$dlb_incdir"
			then
				SAVED_CPPFLAGS="${CPPFLAGS}"
				CPPFLAGS=-I${dlb_incdir}
				AC_CHECK_HEADERS([dlb.h])
				if test "$ac_cv_header_dlb_h" = "yes"
				then
					CPPFLAGS="-I$dlb_incdir ${SAVED_CPPFLAGS}"
					DLB_CFLAGS="-I${dlb_incdir}"
					dlb_incdir_found=yes
					break
				else
					CPPFLAGS=${SAVED_CPPFLAGS}
				fi
				unset ac_cv_header_dlb_h
			fi
		done
	
		AC_ARG_WITH(dlb-lib-dir,
			[AS_HELP_STRING([--with-dlb-lib-dir=<path>],
			[specify where DLB libraries are installed])],
			[dlb_lib_dirs="$withval"], [dlb_lib_dirs=""])
	
		dlb_lib_dirs="${dlb_lib_dirs} /usr/lib/dlb"
	
		dlb_libdir_found=no
		for dlb_libdir in $dlb_lib_dirs
		do
			if test -n "$dlb_libdir" 
			then
				SAVED_LDFLAGS="${LDFLAGS}"
				LDFLAGS=-L${dlb_libdir}
				AC_CHECK_LIB(dlb, [DLB_Init])
				if test "$ac_cv_lib_dlb_DLB_Init" = "yes"
				then
					LDFLAGS="-L${dlb_libdir} ${SAVED_LDFLAGS} ${STARPU_DLB_LDFLAGS}"
					DLB_LIBS="-L${dlb_libdir} -ldlb"
					dlb_libdir_found=yes
					break
				else
					LDFLAGS=${SAVED_LDFLAGS}
				fi
				unset ac_cv_lib_dlb_DLB_Init
			fi
		done
	
		SAVED_CPPFLAGS="${CPPFLAGS}"
		SAVED_CFLAGS="${CFLAGS}"
		SAVED_LDFLAGS="${LDFLAGS}"
		CPPFLAGS="$HWLOC_CPPFLAGS -D_GNU_SOURCE $CPPFLAGS"
		CFLAGS="$HWLOC_CFLAGS $CFLAGS"
		LIBS="$HWLOC_LIBS $LIBS"
		# check whether libhwloc has a dedicated glibc-sched.h include for conversion with glibc cpusets
		AC_CHECK_HEADERS([hwloc/glibc-sched.h])
		CPPFLAGS="$SAVED_CPPFLAGS"
		CFLAGS="$SAVED_CFLAGS"
		LIBS="$SAVED_LIBS"
	
		SAVED_CPPFLAGS="${CPPFLAGS}"
		SAVED_CFLAGS="${CFLAGS}"
		SAVED_LDFLAGS="${LDFLAGS}"
		CPPFLAGS="$STARPU_CPPFLAGS $CPPFLAGS"
		CFLAGS="$STARPU_CFLAGS $CFLAGS"
		LIBS="$STARPU_LIBS $LIBS"
		# check if StarPU implements starpu_worker_set_going_to_sleep_callback()
		if test x$enable_worker_cb = xyes ; then
			AC_DEFINE([STARPURM_STARPU_HAVE_WORKER_CALLBACKS], [1], [Define to 1 if StarPU has support for worker callbacks.])
		fi

		#AC_CHECK_FUNC([starpu_worker_set_going_to_sleep_callback],AC_DEFINE([STARPURM_STARPU_HAVE_WORKER_CALLBACKS], [1], [Define to 1 if StarPU has support for worker callbacks.]))
		CPPFLAGS="$SAVED_CPPFLAGS"
		CFLAGS="$SAVED_CFLAGS"
		LIBS="$SAVED_LIBS"
	
		if test "x$dlb_incdir_found" != "xyes" -o "x$dlb_libdir_found" != "xyes"
		then
			enable_dlb=no
		fi
	fi
	
	AC_MSG_CHECKING(whether DLB support should be enabled)
	AC_MSG_RESULT($enable_dlb)
	if test "x$enable_dlb" != "xno"
	then
		AC_DEFINE([STARPURM_HAVE_DLB], [1], [Define to 1 if dlb support is enabled.])
		starpurm_dlb_support=yes

		AC_MSG_CHECKING(whether DLB resource management debug messages should be displayed)
		AC_ARG_ENABLE(starpurm-dlb-verbose, [AS_HELP_STRING([--enable-starpurm-dlb-verbose],
			      [display resource management verbose debug messages])],
			      enable_starpurm_dlb_verbose=$enableval, enable_starpurm_dlb_verbose=no)
		AC_MSG_RESULT($enable_starpurm_dlb_verbose)
		if test x$enable_starpurm_dlb_verbose = xyes; then
			AC_DEFINE(STARPURM_DLB_VERBOSE, [1], [display DLB resource management verbose debug messages])
		fi

		AX_DLB_CALLBACK_ARG()
	fi
	AC_SUBST(DLB_CFLAGS)
	AC_SUBST(DLB_LIBS)
fi
AM_CONDITIONAL(STARPURM_HAVE_DLB, test x$starpurm_dlb_support == "xyes")
AM_CONDITIONAL(BUILD_STARPURM, [test x$starpurm_support = xyes])

AC_ARG_ENABLE(starpurm-examples, [AS_HELP_STRING([--enable-starpurm-examples],
			[enable build of StarPU Resource Manager examples])],
			enable_starpurm_examples=$enableval, enable_starpurm_examples=no)
AM_CONDITIONAL(BUILD_STARPURM_EXAMPLES, [test x$enable_starpurm_examples = xyes])



##########################################
# Documentation                          #
##########################################

AC_ARG_ENABLE(build-doc, [AS_HELP_STRING([--disable-build-doc],
			[disable building of documentation])],
			enable_build_doc=$enableval, enable_build_doc=yes)

if test "$enable_build_doc" = "yes" ; then
   # Check whether doxygen needed tools are installed
   AC_PATH_PROG(doxygencommand, doxygen)
   if test "$doxygencommand" = "" ; then
      	enable_build_doc="no"
   fi
   AC_PATH_PROG(pdflatexcommand, pdflatex)
   if test "$pdflatexcommand" = "" ; then
	enable_build_doc="no"
   fi
   AC_PATH_PROG(epstopdfcommand, epstopdf)
   if test "$epstopdfcommand" = "" ; then
	enable_build_doc="no"
   fi
fi
available_doc="no"
if test -f "$srcdir/doc/doxygen/starpu.pdf" ; then
   enable_build_doc="no"
   available_doc="yes"
fi
AC_MSG_CHECKING(whether documentation should be compiled)
AC_MSG_RESULT($enable_build_doc)
AC_MSG_CHECKING(whether documentation is available)
AC_MSG_RESULT($available_doc)

AM_CONDITIONAL(BUILD_DOC, [test x$enable_build_doc != xno])
AM_CONDITIONAL(AVAILABLE_DOC, [test x$available_doc != xno])

###############################################################################
#                                                                             #
#                                Final settings                               #
#                                                                             #
###############################################################################

# these are the flags needed for linking libstarpu (and thus also for static linking)
LIBSTARPU_LDFLAGS="$STARPU_OPENCL_LDFLAGS $STARPU_CUDA_LDFLAGS $HWLOC_LIBS $FXT_LIBS $PAPI_LIBS $STARPU_COI_LDFLAGS $STARPU_SCIF_LDFLAGS $STARPU_RCCE_LDFLAGS $STARPU_LEVELDB_LDFLAGS $STARPU_GLPK_LDFLAGS $STARPU_LEVELDB_LDFLAGS $SIMGRID_LIBS $STARPU_BLAS_LDFLAGS $STARPU_OMP_LDFLAGS $DGELS_LIBS"
AC_SUBST([LIBSTARPU_LDFLAGS])

LIBSTARPU_LINK=libstarpu-$STARPU_EFFECTIVE_VERSION.la
AC_SUBST([LIBSTARPU_LINK])

if test "x$enable_shared" = xno; then
        # No .so, so application will unexpected have to know which -l to
        # use. Give them in .pc file.
	AC_DEFINE(STARPU_STATIC_ONLY, [1], [Only static compilation was made])
	STARPU_EXPORTED_LIBS="$LDFLAGS $LIBS $LIBSTARPU_LDFLAGS"
fi
AC_SUBST(STARPU_EXPORTED_LIBS)

# File configuration
AC_CONFIG_COMMANDS([executable-scripts], [
  chmod +x tests/regression/regression.sh
  chmod +x tests/loader-cross.sh
  chmod +x tests/model-checking/starpu-mc.sh
  chmod +x examples/loader-cross.sh
  chmod +x examples/stencil/loader-cross.sh
  chmod +x tools/starpu_env
  chmod +x tools/starpu_codelet_profile
  chmod +x tools/starpu_codelet_histo_profile
  chmod +x tools/starpu_mpi_comm_matrix.py
  chmod +x tools/starpu_fxt_number_events_to_names.py
  chmod +x tools/starpu_workers_activity
  chmod +x tools/starpu_paje_draw_histogram
  chmod +x tools/starpu_paje_state_stats
  chmod +x tools/starpu_paje_summary
  chmod +x tools/starpu_mlr_analysis
  chmod +x tools/starpu_paje_sort
  chmod +x tools/starpu_smpirun
  chmod +x doc/doxygen/doxygen_filter.sh
  chmod +x doc/doxygen_dev/doxygen_filter.sh
  mkdir -p tests/microbenchs
  test -e tests/microbenchs/tasks_data_overhead.sh || ln -sf $ac_abs_top_srcdir/tests/microbenchs/tasks_data_overhead.sh tests/microbenchs/
  test -e tests/microbenchs/sync_tasks_data_overhead.sh || ln -sf $ac_abs_top_srcdir/tests/microbenchs/sync_tasks_data_overhead.sh tests/microbenchs/
  test -e tests/microbenchs/async_tasks_data_overhead.sh || ln -sf $ac_abs_top_srcdir/tests/microbenchs/async_tasks_data_overhead.sh tests/microbenchs/
  test -e tests/microbenchs/tasks_size_overhead.sh || ln -sf $ac_abs_top_srcdir/tests/microbenchs/tasks_size_overhead.sh tests/microbenchs/
  test -e tests/microbenchs/tasks_size_overhead_sched.sh || ln -sf $ac_abs_top_srcdir/tests/microbenchs/tasks_size_overhead_sched.sh tests/microbenchs/
  test -e tests/microbenchs/tasks_size_overhead_scheds.sh || ln -sf $ac_abs_top_srcdir/tests/microbenchs/tasks_size_overhead_scheds.sh tests/microbenchs/
  test -e tests/microbenchs/tasks_size_overhead.gp || ln -sf $ac_abs_top_srcdir/tests/microbenchs/tasks_size_overhead.gp tests/microbenchs/
  test -e tests/microbenchs/microbench.sh || ln -sf $ac_abs_top_srcdir/tests/microbenchs/microbench.sh tests/microbenchs/
  test -e tests/microbenchs/parallel_dependent_homogeneous_tasks_data.sh || ln -sf $ac_abs_top_srcdir/tests/microbenchs/parallel_dependent_homogeneous_tasks_data.sh tests/microbenchs/
  test -e tests/microbenchs/parallel_independent_heterogeneous_tasks_data.sh || ln -sf $ac_abs_top_srcdir/tests/microbenchs/parallel_independent_heterogeneous_tasks_data.sh tests/microbenchs/
  test -e tests/microbenchs/parallel_independent_heterogeneous_tasks.sh || ln -sf $ac_abs_top_srcdir/tests/microbenchs/parallel_independent_heterogeneous_tasks.sh tests/microbenchs/
  test -e tests/microbenchs/parallel_independent_homogeneous_tasks_data.sh || ln -sf $ac_abs_top_srcdir/tests/microbenchs/parallel_independent_homogeneous_tasks_data.sh tests/microbenchs/
  test -e tests/microbenchs/parallel_independent_homogeneous_tasks.sh || ln -sf $ac_abs_top_srcdir/tests/microbenchs/parallel_independent_homogeneous_tasks.sh tests/microbenchs/
  test -e tests/microbenchs/parallel_redux_homogeneous_tasks_data.sh || ln -sf $ac_abs_top_srcdir/tests/microbenchs/parallel_redux_homogeneous_tasks_data.sh tests/microbenchs/
  test -e tests/microbenchs/parallel_redux_heterogeneous_tasks_data.sh || ln -sf $ac_abs_top_srcdir/tests/microbenchs/parallel_redux_heterogeneous_tasks_data.sh tests/microbenchs/
  mkdir -p tests/datawizard
  test -e tests/datawizard/locality.sh || ln -sf $ac_abs_top_srcdir/tests/datawizard/locality.sh tests/datawizard/
  mkdir -p tests/overlap
  test -e tests/overlap/overlap.sh || ln -sf $ac_abs_top_srcdir/tests/overlap/overlap.sh tests/overlap/
  mkdir -p tests/model-checking
  test -e tests/model-checking/prio_list.sh || ln -sf $ac_abs_top_srcdir/tests/model-checking/prio_list.sh tests/model-checking/
  test -e tests/model-checking/barrier.sh || ln -sf $ac_abs_top_srcdir/tests/model-checking/barrier.sh tests/model-checking/
  mkdir -p examples/heat
  test -e examples/heat/heat.sh || ln -sf $ac_abs_top_srcdir/examples/heat/heat.sh examples/heat/
  mkdir -p examples/lu
  test -e examples/lu/lu.sh || ln -sf $ac_abs_top_srcdir/examples/lu/lu.sh examples/lu/
  mkdir -p examples/cholesky
  test -e examples/cholesky/cholesky.sh || ln -sf $ac_abs_top_srcdir/examples/cholesky/cholesky.sh examples/cholesky/
  mkdir -p examples/mult
  test -e examples/mult/sgemm.sh || ln -sf $ac_abs_top_srcdir/examples/mult/sgemm.sh examples/mult/
  mkdir -p examples/scheduler
  test -e examples/scheduler/schedulers.sh || ln -sf $ac_abs_top_srcdir/examples/scheduler/schedulers.sh examples/scheduler
  test -e examples/scheduler/schedulers_context.sh || ln -sf $ac_abs_top_srcdir/examples/scheduler/schedulers_context.sh examples/scheduler
  test -e tools/starpu_paje_draw_histogram.R || ln -sf $ac_abs_top_srcdir/tools/starpu_paje_draw_histogram.R tools/starpu_paje_draw_histogram.R
  test -e tools/starpu_paje_state_stats.R || ln -sf $ac_abs_top_srcdir/tools/starpu_paje_state_stats.R tools/starpu_paje_state_stats.R
  test -e tools/starpu_trace_state_stats.py || ln -sf $ac_abs_top_srcdir/tools/starpu_trace_state_stats.py tools/starpu_trace_state_stats.py
  chmod +x tools/starpu_trace_state_stats.py
])

# Create links to ICD files in build/socl/vendors directory. SOCL will use this
# directory as the OCL_ICD_VENDORS directory
SOCL_VENDORS="vendors/install/socl.icd"
for icd in /etc/OpenCL/vendors/*.icd ; do
	if test -f $icd ; then
	        if test "$(basename $icd)" != "socl.icd" ; then
        		new_icd=$(basename $icd)
			AC_CONFIG_LINKS([socl/vendors/$new_icd:$icd])
			SOCL_VENDORS="$SOCL_VENDORS vendors/$new_icd"
		fi
        fi
done
AC_SUBST(SOCL_VENDORS)

AC_CONFIG_FILES(tests/regression/regression.sh tests/regression/profiles tests/regression/profiles.build.only)
AC_CONFIG_HEADER(src/common/config.h include/starpu_config.h starpurm/include/starpurm_config.h)

SANITIZE=$(echo $CFLAGS | grep sanitize)
AM_CONDITIONAL(STARPU_SANITIZE, test -n "$SANITIZE")

AC_OUTPUT([
	Makefile
	src/Makefile
	tools/Makefile
	tools/starpu_env
	tools/starpu_codelet_profile
	tools/starpu_codelet_histo_profile
	tools/starpu_mpi_comm_matrix.py
	tools/starpu_fxt_number_events_to_names.py
	tools/starpu_workers_activity
	tools/starpu_paje_draw_histogram
	tools/starpu_paje_state_stats
	tools/starpu_paje_summary
	tools/starpu_mlr_analysis
	tools/starpu_paje_sort
	tools/starpu_smpirun
	socl/Makefile
	socl/src/Makefile
	socl/examples/Makefile
	socl/vendors/socl.icd
	socl/vendors/install/socl.icd
	libstarpu.pc
	starpu-1.0.pc
	starpu-1.1.pc
	starpu-1.2.pc
	starpu-1.3.pc
	mpi/libstarpumpi.pc
	mpi/starpumpi-1.0.pc
	mpi/starpumpi-1.1.pc
	mpi/starpumpi-1.2.pc
	mpi/starpumpi-1.3.pc
	starpufft/Makefile
	starpufft/src/Makefile
	starpufft/tests/Makefile
	starpufft/libstarpufft.pc
	starpufft/starpufft-1.0.pc
	starpufft/starpufft-1.1.pc
	starpufft/starpufft-1.2.pc
	starpufft/starpufft-1.3.pc
	starpurm/Makefile
	starpurm/src/Makefile
	starpurm/examples/Makefile
	starpurm/starpurm-1.3.pc
	examples/Makefile
	examples/stencil/Makefile
	tests/Makefile
	tests/loader-cross.sh
	tests/model-checking/starpu-mc.sh
	examples/loader-cross.sh
	examples/stencil/loader-cross.sh
	mpi/Makefile
	mpi/src/Makefile
	mpi/tests/Makefile
	mpi/examples/Makefile
	mpi/tools/Makefile
	sc_hypervisor/Makefile
	sc_hypervisor/src/Makefile
	sc_hypervisor/examples/Makefile
	doc/Makefile
	doc/doxygen/Makefile
	doc/doxygen/doxygen-config.cfg
	doc/doxygen/doxygen_filter.sh
	doc/doxygen_dev/Makefile
	doc/doxygen_dev/doxygen-config.cfg
	doc/doxygen_dev/doxygen_filter.sh
	tools/msvc/starpu_var.bat
	min-dgels/Makefile
])

AC_MSG_NOTICE([

	CPUs   enabled: $enable_cpu
	CUDA   enabled: $enable_cuda
	OpenCL enabled: $enable_opencl
	MIC    enabled: $enable_mic

	Compile-time limits
	(change these with --enable-maxcpus, --enable-maxcudadev,
	--enable-maxopencldev, --enable-maxmicdev, --enable-maxnodes,
        --enable-maxbuffers)
        (Note these numbers do not represent the number of detected
	devices, but the maximum number of devices StarPU can manage)

	Maximum number of CPUs:                     $maxcpus
	Maximum number of CUDA devices:             $nmaxcudadev
	Maximum number of OpenCL devices:           $nmaxopencldev
	Maximum number of MIC threads:              $nmaxmicthreads
	Maximum number of MPI master-slave devices: $nmaxmpidev
	Maximum number of memory nodes:             $maxnodes
	Maximum number of task buffers:             $nmaxbuffers

	GPU-GPU transfers: $enable_cuda_memcpy_peer
	Allocation cache:  $enable_allocation_cache

	Magma enabled:     $have_magma
	BLAS library:      $blas_lib
	hwloc:             $have_valid_hwloc
	FxT trace enabled: $use_fxt

        Documentation:     $enable_build_doc
        Examples:          $enable_build_examples

	StarPU Extensions:
	       StarPU MPI enabled:                            $build_mpi_lib
	       StarPU MPI(nmad) enabled:                      $build_nmad_lib
	       MPI test suite:                                $running_mpi_check
	       Master-Slave MPI enabled:                      $use_mpi_master_slave
	       FFT Support:                                   $fft_support
	       Resource Management enable:                    $starpurm_support
	       OpenMP runtime support enabled:                $enable_openmp
	       Cluster support enabled:                       $enable_cluster
	       SOCL enabled:                                  $build_socl
               SOCL test suite:                               $run_socl_check
               Scheduler Hypervisor:                          $build_sc_hypervisor
               simgrid enabled:                               $enable_simgrid
               ayudame enabled:                               $ayu_msg
	       Native fortran support:                        $enable_build_fortran
	       Native MPI fortran support:                    $use_mpi_fort
	       Support for multiple linear regression models: $support_mlr
])

if test "$build_socl" = "yes" -a "$run_socl_check" = "no" ; then
	AC_MSG_NOTICE([
WARNING: SOCL test suite will not be run as the environment variable SOCL_OCL_LIB_OPENCL is not defined.
To run the tests, you need to install the OCL implementation of ICD
(https://forge.imag.fr/projects/ocl-icd/ or Debian package ocl-icd-libopencl1)
and set the variable SOCL_OCL_LIB_OPENCL to the location of the libOpenCL.so.])
fi

if test x"$have_valid_hwloc" = xno -a "$enable_simgrid" = "no" ; then
  AC_MSG_NOTICE([
WARNING: hwloc was not enabled.  If the target machine is hyperthreaded the
performance may be impacted a lot.  It is strongly recommended to install
hwloc])
fi

if test x"$starpu_windows" = xyes -a "x$STARPU_MS_LIB" = "x" ; then
  AC_MSG_NOTICE([
WARNING: lib was not found, you will not be able to build StarPU applications
with Microsoft Visual Studio. Add to your PATH the directories for MSVC, e.g
   c:\Program Files (x86)\Microsoft Visual Studio 11.0\Common7\IDE;
   c:\Program Files (x86)\Microsoft Visual Studio 11.0\VC\bin])
fi<|MERGE_RESOLUTION|>--- conflicted
+++ resolved
@@ -557,11 +557,7 @@
 if test x$enable_mpi = xyes ; then
     if test x$enable_simgrid = xyes ; then
         if test x$enable_shared = xyes ; then
-<<<<<<< HEAD
-	    AC_MSG_ERROR([MPI with simgrid can not work with shared libraries, disable MPI with --disable-mpi, or use --disable-shared to fix this])
-=======
 	    AC_MSG_ERROR([MPI with simgrid can not work with shared libraries, if you need the MPI support, theb use --disable-shared to fix this, else disable MPI with --disable-mpi])
->>>>>>> 9f2e4531
         else
 	    CFLAGS="$CFLAGS -fPIC"
 	    CXXFLAGS="$CXXFLAGS -fPIC"
