# StarPU --- Runtime system for heterogeneous multicore architectures.
#
# Copyright (C) 2009-2013  Université de Bordeaux 1
# Copyright (C) 2010, 2011, 2012, 2013  Centre National de la Recherche Scientifique
# Copyright (C) 2011  Télécom-SudParis
# Copyright (C) 2011, 2012  Institut National de Recherche en Informatique et Automatique
#
# StarPU is free software; you can redistribute it and/or modify
# it under the terms of the GNU Lesser General Public License as published by
# the Free Software Foundation; either version 2.1 of the License, or (at
# your option) any later version.
#
# StarPU is distributed in the hope that it will be useful, but
# WITHOUT ANY WARRANTY; without even the implied warranty of
# MERCHANTABILITY or FITNESS FOR A PARTICULAR PURPOSE.
#
# See the GNU Lesser General Public License in COPYING.LGPL for more details.

AC_INIT([StarPU], [1.2.0], [starpu-devel@lists.gforge.inria.fr], [starpu], [http://runtime.bordeaux.inria.fr/StarPU/])
AC_CONFIG_SRCDIR(include/starpu.h)
AC_CONFIG_AUX_DIR([build-aux])

dnl Versioning.

STARPU_MAJOR_VERSION="`echo $PACKAGE_VERSION | cut -d . -f 1`"
STARPU_MINOR_VERSION="`echo $PACKAGE_VERSION | cut -d . -f 2`"
STARPU_RELEASE_VERSION="`echo $PACKAGE_VERSION | cut -d . -f 3`"
STARPU_RELEASE_VERSION="`echo $PACKAGE_VERSION | cut -d . -f 3| sed 's/rc.*//'`"
dnl we do not want the rcXX in the release version. we would like to use sed -r 's/[a-z]+.*//' to remove any string but the -r option is not portable
AC_SUBST([STARPU_MAJOR_VERSION])
AC_SUBST([STARPU_MINOR_VERSION])
AC_SUBST([STARPU_RELEASE_VERSION])
AC_SUBST([STARPU_EFFECTIVE_VERSION])
AC_DEFINE_UNQUOTED([STARPU_MAJOR_VERSION], [$STARPU_MAJOR_VERSION], [Major version number of StarPU.])
AC_DEFINE_UNQUOTED([STARPU_MINOR_VERSION], [$STARPU_MINOR_VERSION], [Minor version number of StarPU.])
AC_DEFINE_UNQUOTED([STARPU_RELEASE_VERSION], [$STARPU_RELEASE_VERSION], [Release version number of StarPU.])

. "$srcdir/STARPU-VERSION"
AC_SUBST([LIBSTARPU_INTERFACE_CURRENT])
AC_SUBST([LIBSTARPU_INTERFACE_REVISION])
AC_SUBST([LIBSTARPU_INTERFACE_AGE])
AC_SUBST([LIBSTARPUMPI_INTERFACE_CURRENT])
AC_SUBST([LIBSTARPUMPI_INTERFACE_REVISION])
AC_SUBST([LIBSTARPUMPI_INTERFACE_AGE])
AC_SUBST([LIBSTARPUFFT_INTERFACE_CURRENT])
AC_SUBST([LIBSTARPUFFT_INTERFACE_REVISION])
AC_SUBST([LIBSTARPUFFT_INTERFACE_AGE])
AC_SUBST([LIBSOCL_INTERFACE_CURRENT])
AC_SUBST([LIBSOCL_INTERFACE_REVISION])
AC_SUBST([LIBSOCL_INTERFACE_AGE])

AC_CANONICAL_SYSTEM

dnl Automake 1.11 introduced `silent-rules' and `color-tests'.  Use them
dnl when they're available.
m4_ifdef([AM_SILENT_RULES],
  [AM_INIT_AUTOMAKE([1.11 -Wall -Werror foreign silent-rules color-tests parallel-tests])],
  [AM_INIT_AUTOMAKE([1.10 -Wall -Werror foreign])])

m4_ifdef([AM_SILENT_RULES],
  [AM_SILENT_RULES(yes)])

AC_PREREQ(2.60)

m4_ifdef([AM_PROG_AR], [AM_PROG_AR])
AC_PROG_CC
AM_PROG_CC_C_O
AC_PROG_CXX
AC_PROG_CPP
AC_PROG_SED
AC_PROG_LN_S
AC_PROG_F77

LT_PREREQ([2.2])
LT_INIT([win32-dll])

AC_PROG_INSTALL
AC_PROG_MKDIR_P
AC_PROG_LN_S

AC_HEADER_STDC

AC_C_RESTRICT

# Check if bash is available
AC_CHECK_PROGS([BASH], [bash])

# Check whether subversion is installed
AC_PATH_PROG(svnversioncommand, svnversion)

# use svnversion to record the current repository revision only if
# subversion is installed and we are in a working copy
if test "$svnversioncommand" = "" || test `LC_ALL=C $svnversioncommand -n $srcdir` = "exported" ; then
   if test -f $srcdir/STARPU-REVISION ; then
      cp $srcdir/STARPU-REVISION .
   else
      echo "unknown" > ./STARPU-REVISION
   fi
else
   LC_ALL=C svnversion $srcdir > ./STARPU-REVISION
fi

AM_CONDITIONAL([STARPU_CROSS_COMPILING], [test "x$cross_compiling" = "xyes"])

###############################################################################
#                                                                             #
#                           MIC device compilation                            #
#   (Must be done in beginning to change prefix in the whole configuration)   #
#                                                                             #
###############################################################################

AC_ARG_ENABLE(mic, [AS_HELP_STRING([--enable-mic],
	      [use MIC device(s)])], [enable_mic=yes], [enable_mic=no])
AC_ARG_ENABLE(mic-rma, [AS_HELP_STRING([--disable-mic-rma],
	      [use MIC RMA transfer])], [], [enable_mic_rma=yes])

if test x$enable_mic = xyes ; then
	AC_DEFINE(STARPU_USE_MIC, [1], [MIC workers support is enabled])
fi
if test x$enable_mic_rma = xyes ; then
	AC_DEFINE([STARPU_MIC_USE_RMA], [1], [MIC RMA transfer is enable])
fi

AM_CONDITIONAL([STARPU_USE_MIC], [test "x$enable_mic" = "xyes"])

###############################################################################

AC_PATH_PROGS([STARPU_MS_LIB], [lib])
AC_ARG_VAR([STARPU_MS_LIB], [Path to Microsoft's Visual Studio `lib' tool])
AM_CONDITIONAL([STARPU_HAVE_MS_LIB], [test "x$STARPU_MS_LIB" != "x"])
case "$target" in
*-*-mingw*|*-*-cygwin*)
  starpu_windows=yes
  libext=a
  AC_DEFINE(STARPU_HAVE_WINDOWS, [], [Define this on windows.])
  ;;
esac
AM_CONDITIONAL([STARPU_HAVE_WINDOWS], [test "x$starpu_windows" = "xyes"])

# on Darwin, GCC targets i386 by default, so we don't have atomic ops
AC_CHECK_SIZEOF([void *])
SIZEOF_VOID_P=$ac_cv_sizeof_void_p
case $SIZEOF_VOID_P in
	4)
		case "$target" in
		i386-*darwin*) CFLAGS+=" -march=i686 " ;;
		esac
		STARPU_MS_LIB_ARCH=X86
		;;
	8)
		STARPU_MS_LIB_ARCH=X64
		;;
esac
AC_SUBST(STARPU_MS_LIB_ARCH)

# This will be useful for program which use CUDA (and .cubin files) which need
# some path to the CUDA code at runtime.
AC_DEFINE_UNQUOTED(STARPU_BUILD_DIR, "$PWD", [location of StarPU build directory])
AC_SUBST(STARPU_BUILD_DIR, $PWD)
case "${srcdir}" in
/*)  AC_DEFINE_UNQUOTED(STARPU_SRC_DIR, "$(eval echo ${srcdir})", [location of StarPU sources])
     AC_SUBST(STARPU_SRC_DIR, "$(eval echo ${srcdir})") ;;
*)   AC_DEFINE_UNQUOTED(STARPU_SRC_DIR, "$(eval echo $PWD/${srcdir})", [location of StarPU sources])
     AC_SUBST(STARPU_SRC_DIR, "$(eval echo $PWD/${srcdir})") ;;
esac


case "$target" in
*-*-mingw*|*-*-cygwin*)
    AC_ARG_ENABLE(native-winthreads, [AS_HELP_STRING([--enable-native-winthreads],
    				   [Use native windows threads instead of pthread])],
    				   enable_native_winthreads=$enableval, enable_native_winthreads=no)
    ;;
esac
if test x"$enable_native_winthreads" = xyes
then
    CPPFLAGS+=" -I$STARPU_SRC_DIR/include/pthread_win32 "
    AC_COMPILE_IFELSE(
          [AC_LANG_PROGRAM([[
    	        #include <pthread.h>
	  	]],
		[[ pthread_t t; pthread_create(&t, NULL, NULL, NULL); ]])]
		,,AC_MSG_ERROR([pthread_create unavailable]))
else
    AC_CHECK_LIB([pthread], [pthread_create])
fi

AC_SEARCH_LIBS([sqrt],[m],,AC_MSG_ERROR([math library unavailable]))
AC_HAVE_LIBRARY([ws2_32])
AC_CHECK_FUNCS([sysconf])

AC_CHECK_FUNC([pthread_spin_lock], have_pthread_spin_lock=yes, have_pthread_spin_lock=no)
if test x$have_pthread_spin_lock = xyes; then
	AC_DEFINE(HAVE_PTHREAD_SPIN_LOCK,[],[pthread_spin_lock is available])
fi

# yes, that's non portable, but it's still better than sched_setaffinity
AC_CHECK_FUNCS(pthread_setaffinity_np)

# There is no posix_memalign on Mac OS X, only memalign
AC_CHECK_FUNCS([posix_memalign], [AC_DEFINE([STARPU_HAVE_POSIX_MEMALIGN], [1], [Define to 1 if you have the `posix_memalign' function.])])
AC_CHECK_FUNCS([memalign], [AC_DEFINE([STARPU_HAVE_MEMALIGN], [1], [Define to 1 if you have the `memalign' function.])])

# Some systems don't have drand48
AC_CHECK_FUNC([drand48], have_drand48=yes, have_drand48=no)
AC_CHECK_FUNC([erand48_r], have_erand48_r=yes, have_erand48_r=no)
# Maybe the user still does not want to use the provided drand48
AC_ARG_ENABLE(default-drand48, [AS_HELP_STRING([--disable-default-drand48],
				   [Do not use the default version of drand48])],
				   enable_default_drand48=$enableval, enable_default_drand48=yes)
if test x$have_drand48 = xyes -a x$enable_default_drand48 = xyes ; then
   AC_DEFINE([STARPU_USE_DRAND48], [1], [Define to 1 if drandr48 is available and should be used])
fi
if test x$have_erand48_r = xyes ; then
   AC_DEFINE([STARPU_USE_ERAND48_R], [1], [Define to 1 if erandr48_r is available])
fi

# Some systems do not define strerror_r
AC_CHECK_FUNC([strerror_r], [AC_DEFINE([STARPU_HAVE_STRERROR_R], [1], [Define to 1 if the function strerro_r is available.])])

# Some systems may not define setenv
AC_CHECK_FUNC([setenv], [AC_DEFINE([STARPU_HAVE_SETENV], [1], [Define to 1 if the function setenv is available.])])

# Some systems do not define unsetenv
AC_CHECK_FUNC([unsetenv], [AC_DEFINE([STARPU_HAVE_UNSETENV], [1], [Define to 1 if the function unsetenv is available.])])

# Some systems do not define nearbyintf...
AC_CHECK_FUNC([nearbyintf], [AC_DEFINE([STARPU_HAVE_NEARBYINTF], [1], [Define to 1 if the function nearbyintf is available.])])

# ... but they may define rintf.
AC_CHECK_FUNC([rintf], [AC_DEFINE([STARPU_HAVE_RINTF], [1], [Define to 1 if the function rintf is available.])])

# Define quick check
AC_ARG_ENABLE(quick-check, [AS_HELP_STRING([--enable-quick-check],
				   [Lower default values for the testcases run by make check to allow a faster execution])],
				   enable_quick_check=$enableval, enable_quick_check=no)
if  test x$enable_quick_check = xyes; then
	AC_DEFINE(STARPU_QUICK_CHECK, [1], [enable quick check])
fi
AM_CONDITIONAL([STARPU_QUICK_CHECK], [test "x$enable_quick_check" = "xyes"])

# Define long check
AC_ARG_ENABLE(long-check, [AS_HELP_STRING([--enable-long-check],
				   [Enable some exhaustive checks which take a really long time])],
				   enable_long_check=$enableval, enable_long_check=no)
if  test x$enable_long_check = xyes; then
	AC_DEFINE(STARPU_LONG_CHECK, [1], [enable long check])
fi
AM_CONDITIONAL([STARPU_LONG_CHECK], [test "x$enable_long_check" = "xyes"])

AC_CHECK_HEADERS([malloc.h], [AC_DEFINE([STARPU_HAVE_MALLOC_H], [1], [Define to 1 if you have the <malloc.h> header file.])])

AC_CHECK_HEADERS([valgrind/valgrind.h], [AC_DEFINE([STARPU_HAVE_VALGRIND_H], [1], [Define to 1 if you have the <valgrind/valgrind.h> header file.])])
AC_CHECK_HEADERS([valgrind/helgrind.h], [AC_DEFINE([STARPU_HAVE_HELGRIND_H], [1], [Define to 1 if you have the <valgrind/helgrind.h> header file.])])

# This defines HAVE_SYNC_VAL_COMPARE_AND_SWAP
STARPU_CHECK_SYNC_VAL_COMPARE_AND_SWAP

# This defines HAVE_SYNC_BOOL_COMPARE_AND_SWAP
STARPU_CHECK_SYNC_BOOL_COMPARE_AND_SWAP

# This defines HAVE_SYNC_FETCH_AND_ADD
STARPU_CHECK_SYNC_FETCH_AND_ADD

# This defines HAVE_SYNC_FETCH_AND_OR
STARPU_CHECK_SYNC_FETCH_AND_OR

# This defines HAVE_SYNC_LOCK_TEST_AND_SET
STARPU_CHECK_SYNC_LOCK_TEST_AND_SET

# This defines HAVE_SYNC_SYNCHRONIZE
STARPU_CHECK_SYNC_SYNCHRONIZE

CPPFLAGS="${CPPFLAGS} -D_GNU_SOURCE "

STARPU_SEARCH_LIBS([LIBNUMA],[set_mempolicy],[numa],[enable_libnuma=yes],[enable_libnuma=no])
AC_MSG_CHECKING(whether libnuma is available)
AC_MSG_RESULT($enable_libnuma)
if test x$enable_libnuma = xyes; then
	AC_DEFINE(STARPU_HAVE_LIBNUMA,[],[libnuma is available])
fi

###############################################################################
#									      #
#				SCHED_CTX settings			      #
#									      #
###############################################################################
AC_MSG_CHECKING(maximum number of sched_ctxs)
AC_ARG_ENABLE(max_sched_ctxs, [AS_HELP_STRING([--enable-max-sched-ctxs=<number>],
			[maximum number of sched_ctxs])],
			max_sched_ctxs=$enableval, max_sched_ctxs=10)
AC_MSG_RESULT($max_sched_ctxs)
AC_DEFINE_UNQUOTED(STARPU_NMAX_SCHED_CTXS, [$max_sched_ctxs], [Maximum number of sched_ctxs supported])

AC_ARG_ENABLE([sc_hypervisor],
  [AS_HELP_STRING([--enable-sc-hypervisor],
    [enable resizing contexts (experimental)])],
  [enable_sc_hypervisor="yes"],
  [enable_sc_hypervisor="no"])

#for pkgconfig
AC_SUBST(STARPU_SC_HYPERVISOR)
if test "x$enable_sc_hypervisor" = "xyes"; then
  AC_DEFINE(STARPU_USE_SC_HYPERVISOR, [1], [enable sc_hypervisor lib])
#   PKG_CHECK_MODULES([SC_HYPERVISOR], [libsc_hypervisor], [], build_sc_hypervisor="yes")
   STARPU_SC_HYPERVISOR="-lsc_hypervisor"
   build_sc_hypervisor="yes"
else
   build_sc_hypervisor="no"
fi

AM_CONDITIONAL([STARPU_BUILD_SC_HYPERVISOR], [test "x$build_sc_hypervisor" = "xyes"])
AM_CONDITIONAL([STARPU_USE_SC_HYPERVISOR], [test "x$build_sc_hypervisor" = "xyes"])

###############################################################################
#                                                                             #
#                                 CPUs settings                               #
#                                                                             #
###############################################################################

AC_MSG_CHECKING(maximum number of CPUs)
AC_ARG_ENABLE(maxcpus, [AS_HELP_STRING([--enable-maxcpus=<number>],
			[maximum number of CPUs])],
			maxcpus=$enableval, maxcpus=64)
AC_MSG_RESULT($maxcpus)
AC_DEFINE_UNQUOTED(STARPU_MAXCPUS, [$maxcpus], [Maximum number of CPUs supported])

AC_MSG_CHECKING(whether CPUs should be used)
AC_ARG_ENABLE(cpu, [AS_HELP_STRING([--disable-cpu],
			[do not use the CPU(s)])],
			enable_cpu=$enableval, enable_cpu=yes)
AC_MSG_RESULT($enable_cpu)
AC_SUBST(STARPU_USE_CPU, $enable_cpu)
AM_CONDITIONAL(STARPU_USE_CPU, test x$enable_cpu = xyes)

if test x$enable_cpu = xyes; then
	AC_DEFINE(STARPU_USE_CPU, [1], [CPU driver is activated])
fi

# How many parallel worker can we support ?
nmaxcombinedworkers=`expr 2 \* $maxcpus`
AC_DEFINE_UNQUOTED(STARPU_NMAX_COMBINEDWORKERS,
	[$nmaxcombinedworkers], [Maximum number of worker combinations])

###############################################################################
#                                                                             #
#                                 CUDA settings                               #
#                                                                             #
###############################################################################

AC_MSG_CHECKING(maximum number of CUDA devices)
AC_ARG_ENABLE(maxcudadev, [AS_HELP_STRING([--enable-maxcudadev=<number>],
			[maximum number of CUDA devices])],
			nmaxcudadev=$enableval, nmaxcudadev=4)
AC_MSG_RESULT($nmaxcudadev)
AC_DEFINE_UNQUOTED(STARPU_MAXCUDADEVS, [$nmaxcudadev],
		[maximum number of CUDA devices])

AC_ARG_ENABLE(cuda, [AS_HELP_STRING([--disable-cuda],
		[do not use CUDA device(s)])],, [enable_cuda=maybe])

#AC_MSG_CHECKING(whether CUDA is available)
AC_ARG_WITH(cuda-dir,
	[AS_HELP_STRING([--with-cuda-dir=<path>],
	[specify CUDA installation directory])],
	[
		cuda_dir="$withval"
		# in case this was not explicit yet
		enable_cuda=yes
	], cuda_dir=no)

AC_ARG_WITH(cuda-include-dir,
	[AS_HELP_STRING([--with-cuda-include-dir=<path>],
	[specify where CUDA headers are installed])],
	[
		cuda_include_dir="$withval"
		# in case this was not explicit yet
		enable_cuda=yes
	], [cuda_include_dir=no])

AC_ARG_WITH(cuda-lib-dir,
	[AS_HELP_STRING([--with-cuda-lib-dir=<path>],
	[specify where CUDA libraries are installed])],
	[
		cuda_lib_dir="$withval"
		# in case this was not explicit yet
		enable_cuda=yes
	], [cuda_lib_dir=no])

AC_DEFUN([STARPU_CHECK_CUDA_L],
[
    __cuda_L=$1
    SAVED_LDFLAGS="${LDFLAGS}"
    STARPU_CUDA_LDFLAGS="${__cuda_L}"
    AC_MSG_CHECKING(whether CUDA is available with: $__cuda_L)
    AC_MSG_RESULT()
    LDFLAGS="${SAVED_LDFLAGS} ${__cuda_L}"
    AC_HAVE_LIBRARY([cuda],[have_valid_cuda=yes],[have_valid_cuda=no])
    unset ac_cv_lib_cuda_main
    if test "$have_valid_cuda" = "yes" ; then
	AC_HAVE_LIBRARY([cudart],[have_valid_cuda=yes],[have_valid_cuda=no])
	unset ac_cv_lib_cudart_main
	if test "$have_valid_cuda" = yes ; then
	    STARPU_CUDA_LDFLAGS="$STARPU_CUDA_LDFLAGS -lcudart"
	    LDFLAGS="${SAVED_LDFLAGS} ${STARPU_CUDA_LDFLAGS}"
	    # we also check that CUBLAS is available
	    AC_HAVE_LIBRARY([cublas],[have_valid_cuda=yes],[have_valid_cuda=no])
	    unset ac_cv_lib_cublas_main
	    if test "$have_valid_cuda" = "yes" ; then
		STARPU_CUDA_LDFLAGS="$STARPU_CUDA_LDFLAGS -lcublas"
	    fi
	fi
    fi
    LDFLAGS="${SAVED_LDFLAGS}"
])
AC_DEFUN([STARPU_CHECK_CUDA],
[
    __cuda_dir=$1
    __cuda_include_dir=$2
    __cuda_lib_dir=$3

    if test -z "$__cuda_lib_dir" ; then
	__cuda_lib_dir=no
    fi
    if test -z "$__cuda_include_dir" ; then
	__cuda_include_dir=no
    fi
    if test -z "$__cuda_dir" ; then
	__cuda_dir=no
    fi

    if test "$__cuda_dir" != "no" ; then
	AC_MSG_CHECKING(whether CUDA is available in $__cuda_dir, $__cuda_include_dir and $__cuda_lib_dir)
    else
	AC_MSG_CHECKING(whether CUDA is available)
    fi
    AC_MSG_RESULT()

    if test "$__cuda_include_dir" = "no" -a "$__cuda_dir" != "no" ; then
        __cuda_include_dir="$__cuda_dir/include"
    fi

    SAVED_CPPFLAGS="$CPPFLAGS"
    have_valid_cuda=no

    if test "$__cuda_include_dir" != "no" ; then
        CPPFLAGS="${CPPFLAGS} -I$__cuda_include_dir"
    fi

    AC_CHECK_HEADER([cuda.h],[have_valid_cuda=yes],[have_valid_cuda=no])
    unset ac_cv_header_cuda_h

    if test "$have_valid_cuda" = "yes" ; then
	if test "$__cuda_lib_dir" != "no" ; then
	    STARPU_CHECK_CUDA_L("-L${__cuda_lib_dir}")
	else
	    if test "$__cuda_dir" != "no" ; then
		for __cuda_libdir in lib64 lib lib/x64 lib/Win32 ; do
		    STARPU_CHECK_CUDA_L("-L${__cuda_dir}/${__cuda_libdir}")
		    if test "$have_valid_cuda" = yes ; then
			break
		    fi
		done
	    else
		STARPU_CHECK_CUDA_L("")
	    fi
	fi
    fi

    if test "$have_valid_cuda" = "no" ; then
	CPPFLAGS="${SAVED_CPPFLAGS}"
	unset STARPU_CUDA_LDFLAGS
    else
	# nvcc is a wrapper around GCC, and calls it with the -dumpspecs
	# option, which is GCC specific. If $CC does not support -dumpspecs, we
	# should let nvcc choose another compiler (by default, gcc, if it is
	# installed). If gcc is not installed, the build will probably fail.
	$CC -dumpspecs >/dev/null 2>&1
	if test $? -eq 0 -a x$starpu_windows != xyes; then
	    NVCCFLAGS="${NVCCFLAGS} -ccbin \${CC}"
	fi
	if test "$__cuda_include_dir" != "no"; then
	    STARPU_CUDA_CPPFLAGS="-I$__cuda_include_dir"
	    NVCCFLAGS="${NVCCFLAGS} -I$__cuda_include_dir"
	fi
    fi
])

if test x$enable_cuda = xyes -o x$enable_cuda = xmaybe; then
    STARPU_CHECK_CUDA("$cuda_dir", "$cuda_include_dir", "$cuda_lib_dir")
    if test "$have_valid_cuda" = "no" ; then
	STARPU_CHECK_CUDA("$CUDA_ROOT", "$CUDA_PATH", "$CUDA_INC_PATH", "$CUDA_LIB_PATH")
    fi
    if test "$have_valid_cuda" = "no" ; then
	for f in "/usr/local/cuda" "/c/cuda" "/cygdrive/c/cuda" "/opt/cuda" "$CUDA_ROOT" "$CUDA_PATH" "$CUDA_INC_PATH/.." "$CUDA_INSTALL_PATH" "$CUDA_TOOLKIT"; do
	    if test -n "$f" ; then
		STARPU_CHECK_CUDA("$f", "no", "no")
		if test "$have_valid_cuda" = "yes" ; then
		    break
		fi
	    fi
	done
    fi

    # Check cuda is compatible with the C compiler
    AC_MSG_CHECKING(whether CUDA is working)
    if test "$have_valid_cuda" = "yes" ; then
        SAVED_CPPFLAGS="${CPPFLAGS}"
        CPPFLAGS="${CPPFLAGS} ${STARPU_CUDA_CPPFLAGS}"
	SAVED_LDFLAGS="${LDFLAGS}"
	LDFLAGS="${LDFLAGS} ${STARPU_CUDA_LDFLAGS} -lcuda"
	AC_COMPILE_IFELSE([AC_LANG_PROGRAM(
		[[#include <cuda.h>]],
		[[]]
		)],
	    [
	      AC_RUN_IFELSE([AC_LANG_PROGRAM(
	        [[#include <cuda.h>]],
		[[]]
		)],
		[have_valid_cuda="yes"],
		[
	          AC_MSG_RESULT([CUDA found and can be compiled, but compiled application can not be run, is the CUDA path missing in LD_LIBRARY_PATH?])
	          have_valid_cuda="no"
		])
	    ],
	    [
	    AC_MSG_ERROR([CUDA found, but cuda.h could not be compiled])
	    have_valid_cuda="no"
	    ]
	)
        CPPFLAGS="${SAVED_CPPFLAGS}"
	LDFLAGS="${SAVED_LDFLAGS}"
    fi
    AC_MSG_RESULT($have_valid_cuda)

    # in case CUDA was explicitely required, but is not available, this is an error
    if test x$enable_cuda = xyes -a x$have_valid_cuda = xno; then
	AC_MSG_ERROR([cannot find CUDA])
    fi
    # now we enable CUDA if and only if a proper setup is available
    enable_cuda=$have_valid_cuda
fi

if test x$enable_cuda = xyes; then
   	if test "$NVCC" = "" ; then
            AC_PATH_PROG([NVCC], [nvcc], [not-found],
	   	[$cuda_dir/bin:$PATH:/usr/local/cuda/bin:/usr/bin:/bin])
	fi
	if test "x$NVCC" = "xnot-found"; then
	   AC_MSG_WARN(['nvcc' not found, disabling CUDA])
	   enable_cuda=no
	fi
fi

AC_MSG_CHECKING(whether CUDA should be used)
AC_MSG_RESULT($enable_cuda)
AC_SUBST(STARPU_USE_CUDA, $enable_cuda)
AM_CONDITIONAL(STARPU_USE_CUDA, test x$enable_cuda = xyes)
if test x$enable_cuda = xyes; then
	AC_DEFINE(STARPU_USE_CUDA, [1], [CUDA support is activated])

	# On Darwin, the libstdc++ dependency is not automatically added by nvcc
#	case "$target" in
#		*-*darwin*) AC_HAVE_LIBRARY([stdc++], []) ;;
#		#*-*darwin*) AC_HAVE_LIBRARY([stdc++], [STARPU_CUDA_LDFLAGS="$STARPU_CUDA_LDFLAGS -lstdc++"]) ;;
#	esac
	STARPU_CUDA_LDFLAGS="$STARPU_CUDA_LDFLAGS -lcuda"
	STARPU_CUFFT_LDFLAGS="-lcufft"

        if test "$F77" = "gfortran" ; then
            STARPU_CUDA_FORTRAN_LDFLAGS="-lgfortran"
            AC_SUBST(STARPU_CUDA_FORTRAN_LDFLAGS)
        fi

	#in case this is a 64bit setup, we tell nvcc to use a -m64 flag
	if test x$SIZEOF_VOID_P = x8; then
		NVCCFLAGS="${NVCCFLAGS} -m64"
		AC_SUBST(NVCCFLAGS)
	fi

	AC_CHECK_HEADERS([cuda_gl_interop.h])
fi

dnl Hey dude, are you around?
PKG_PROG_PKG_CONFIG

have_magma=no
if test x$enable_cuda = xyes; then
	PKG_CHECK_MODULES([MAGMA],  [magma], [
	AC_DEFINE([STARPU_HAVE_MAGMA], [1], [Define to 1 if you have the MAGMA library.])
	AC_SUBST([STARPU_HAVE_MAGMA], [1])
	have_magma=yes
], [:])
fi
AM_CONDITIONAL(STARPU_HAVE_MAGMA, [test x$have_magma = xyes])
AC_MSG_CHECKING(whether MAGMA should be used)
AC_MSG_RESULT($have_magma)

# cufftDoubleComplex may not be available on an old CUDA setup
AC_CHECK_TYPE(cufftDoubleComplex,
	[have_cufftdoublecomplex=yes],
	[have_cufftdoublecomplex=no], [#include <cufft.h>])
AM_CONDITIONAL(STARPU_HAVE_CUFFTDOUBLECOMPLEX, test x$have_cufftdoublecomplex = xyes)
if test x$have_cufftdoublecomplex = xyes; then
	AC_DEFINE(STARPU_HAVE_CUFFTDOUBLECOMPLEX, [1], [cufftDoubleComplex is available])
fi

# The CURAND library is only available since CUDA 3.2
have_curand=$enable_cuda
if test x$enable_cuda = xyes; then
        SAVED_LDFLAGS="${LDFLAGS}"
        LDFLAGS="${LDFLAGS} ${STARPU_CUDA_LDFLAGS}"
	AC_HAVE_LIBRARY([curand],[have_curand=yes],[have_curand=no])
        LDFLAGS="${SAVED_LDFLAGS}"
fi
AC_MSG_CHECKING(whether CURAND is available)
AC_MSG_RESULT($have_curand)
if test x$have_curand = xyes; then
    AC_DEFINE(STARPU_HAVE_CURAND,[1], [CURAND is available])
    STARPU_CURAND_LDFLAGS="$STARPU_CURAND_LDFLAGS -lcurand"
    AC_SUBST(STARPU_CURAND_LDFLAGS)
fi

# Peer transfers are only supported since CUDA 4.0
# Disable them if user explicity wants to disable them
AC_ARG_ENABLE(cuda_memcpy_peer, [AS_HELP_STRING([--disable-cuda-memcpy-peer], [do not allow peer transfers when using CUDA 4.0])],, [enable_cuda_memcpy_peer=yes])
have_cuda_memcpy_peer=no
if test x$enable_cuda_memcpy_peer = xyes -a x$enable_cuda = xyes ; then
    SAVED_LDFLAGS="${LDFLAGS}"
    LDFLAGS="${LDFLAGS} ${STARPU_CUDA_LDFLAGS}"
    AC_CHECK_FUNC([cudaMemcpyPeer], have_cuda_memcpy_peer=yes, have_cuda_memcpy_peer=no)
    LDFLAGS="${SAVED_LDFLAGS}"
fi
if test x$have_cuda_memcpy_peer = xyes; then
    AC_DEFINE(HAVE_CUDA_MEMCPY_PEER,[],[Peer transfers are supported in CUDA])
fi

if test x$enable_cuda = xyes; then
    if test x$starpu_windows != xyes ; then
	STARPU_CUDA_LDFLAGS="$STARPU_CUDA_LDFLAGS -lstdc++"
    fi
    AC_SUBST(STARPU_CUDA_LDFLAGS)
    AC_SUBST(STARPU_CUFFT_LDFLAGS)
    AC_SUBST(STARPU_CUDA_CPPFLAGS)
fi

AC_ARG_VAR([NVCC], [CUDA compiler])
AC_ARG_VAR([NVCCFLAGS], [CUDA compiler flags])

###############################################################################
#                                                                             #
#                                 OpenCL settings                             #
#                                                                             #
###############################################################################

AC_MSG_CHECKING(maximum number of OpenCL devices)
AC_ARG_ENABLE(maxopencldev, [AS_HELP_STRING([--enable-maxopencldev=<number>],
			[maximum number of OPENCL devices])],
			nmaxopencldev=$enableval, nmaxopencldev=8)
AC_MSG_RESULT($nmaxopencldev)
AC_DEFINE_UNQUOTED(STARPU_MAXOPENCLDEVS, [$nmaxopencldev],
		[maximum number of OPENCL devices])
AC_ARG_ENABLE(opencl, [AS_HELP_STRING([--disable-opencl],
		[do not use OpenCL device(s)])],, [enable_opencl=maybe])

have_valid_opencl=no
AC_DEFUN([STARPU_CHECK_OPENCL],
[
    __opencl_dir=$1
    __opencl_include_dir=$2
    __opencl_lib_dir=$3

    if test "$__opencl_dir" != "no" ; then
	AC_MSG_CHECKING(whether OpenCL is available in $__opencl_dir $__opencl_include_dir and $__opencl_lib_dir)
    else
	AC_MSG_CHECKING(whether OpenCL is available)
    fi
    AC_MSG_RESULT()

    if test "$__opencl_include_dir" = "no" -a "$__opencl_dir" != "no" ; then
        __opencl_include_dir="$__opencl_dir/include"
    fi

    SAVED_CPPFLAGS="$CPPFLAGS"
    SAVED_LDFLAGS="${LDFLAGS}"

    if test "$__opencl_include_dir" != "no" ; then
        CPPFLAGS="${CPPFLAGS} -I$__opencl_include_dir"
    fi
    AC_CHECK_HEADER([CL/cl.h],[have_valid_opencl=yes],[have_valid_opencl=no])
    unset ac_cv_header_CL_cl_h

    if test "$have_valid_opencl" = "yes" ; then
	if test "$__opencl_lib_dir" != "no"; then
	    LDFLAGS="${SAVED_LDFLAGS} -L$__opencl_lib_dir"
	    AC_HAVE_LIBRARY([OpenCL],[have_valid_opencl=yes],[have_valid_opencl=no])
	    unset ac_cv_lib_OpenCL_main
	else
	    AC_MSG_CHECKING(whether OpenCL is available in $__opencl_dir)
	    AC_MSG_RESULT()
	    AC_HAVE_LIBRARY([OpenCL],[have_valid_opencl=yes],[have_valid_opencl=no])
	    unset ac_cv_lib_OpenCL_main
	    if test "$have_valid_opencl" = "no" -a "$__opencl_dir" != "no" ; then
		for __cuda_libdir in lib64 lib lib/x86 lib/Win32 ; do
		    __opencl_lib_dir="$__opencl_dir/$__cuda_libdir"
		    AC_MSG_CHECKING(whether OpenCL is available in $__opencl_dir and $__opencl_lib_dir)
		    AC_MSG_RESULT()
		    LDFLAGS="${SAVED_LDFLAGS} -L$__opencl_lib_dir"
		    AC_HAVE_LIBRARY([OpenCL],[have_valid_opencl=yes],[have_valid_opencl=no])
		    unset ac_cv_lib_OpenCL_main
		    if test "$have_valid_opencl" = yes ; then
			break
		    fi
		done
	    else
		LDFLAGS="${SAVED_LDFLAGS}"
		AC_HAVE_LIBRARY([OpenCL],[have_valid_opencl=yes],[have_valid_opencl=no])
		unset ac_cv_lib_OpenCL_main
	    fi
        fi
    fi

    if test "$have_valid_opencl" = "yes" -a "$__opencl_include_dir" != "no"; then
        STARPU_OPENCL_CPPFLAGS="-I$__opencl_include_dir"
	AC_CHECK_HEADERS([CL/cl_ext.h])
    fi

    CPPFLAGS="${SAVED_CPPFLAGS}"
    LDFLAGS="${SAVED_LDFLAGS}"

    if test "$have_valid_opencl" = "yes" ; then
        if test "$__opencl_lib_dir" != "no"; then
            STARPU_OPENCL_LDFLAGS="-L$__opencl_lib_dir"
        fi
        STARPU_OPENCL_LDFLAGS="${STARPU_OPENCL_LDFLAGS} -lOpenCL"
    fi

])

#AC_MSG_CHECKING(whether OpenCL is available)
AC_ARG_WITH(opencl-dir,
	[AS_HELP_STRING([--with-opencl-dir=<path>],
	[specify OpenCL installation directory])],
	[
		opencl_dir="$withval"
		# in case this was not explicit yet
		enable_opencl=yes
	], opencl_dir=no)

AC_ARG_WITH(opencl-include-dir,
	[AS_HELP_STRING([--with-opencl-include-dir=<path>],
	[specify where OpenCL headers are installed])],
	[
		opencl_include_dir="$withval"
		# in case this was not explicit yet
		enable_opencl=yes
	], [opencl_include_dir=no])

AC_ARG_WITH(opencl-lib-dir,
	[AS_HELP_STRING([--with-opencl-lib-dir=<path>],
	[specify where OpenCL libraries are installed])],
	[
		opencl_lib_dir="$withval"
		# in case this was not explicit yet
		enable_opencl=yes
	], [opencl_lib_dir=no])

AC_DEFUN([STARPU_LOOK_FOR_OPENCL],
[
    	if test "x$has_opencl_being_checked" != "xyes" ; then
    	    STARPU_CHECK_OPENCL("$opencl_dir", "$opencl_include_dir", "$opencl_lib_dir")
	    if test "$have_valid_opencl" = "no" ; then
            	for f in "/usr/local/cuda" "/c/cuda" "/cygdrive/c/cuda" "/opt/cuda" "$CUDA_ROOT" "$CUDA_PATH" "$CUDA_INC_PATH/.." "$CUDA_INSTALL_PATH" "$CUDA_TOOLKIT"; do
		    if test -n "$f" ; then
    			STARPU_CHECK_OPENCL("$f", "no", "no")
			if test "$have_valid_opencl" = "yes" ; then
			    break
			fi
		    fi
		done
	    fi
	    has_opencl_being_checked=yes
	fi
])

if test x$enable_opencl = xyes -o x$enable_opencl = xmaybe; then
	STARPU_LOOK_FOR_OPENCL()
	# in case OpenCL was explicitely required, but is not available, this is an error
	if test x$enable_opencl = xyes -a x$have_valid_opencl = xno; then
	    AC_MSG_ERROR([cannot find OpenCL])
	fi

	# now we enable OpenCL if and only if a proper setup is available
	enable_opencl=$have_valid_opencl
fi

AC_MSG_CHECKING(whether OpenCL should be used)
AC_MSG_RESULT($enable_opencl)
AC_SUBST(STARPU_USE_OPENCL, $enable_opencl)
AM_CONDITIONAL(STARPU_USE_OPENCL, test x$enable_opencl = xyes)
if test x$enable_opencl = xyes ; then
	AC_DEFINE(STARPU_USE_OPENCL, [1], [OpenCL support is activated])
	STARPU_OPENCL_CPPFLAGS="${STARPU_OPENCL_CPPFLAGS} -DSTARPU_OPENCL_DATADIR=${datarootdir}/starpu/opencl"
        AC_SUBST(STARPU_OPENCL_DATAdir, "$(eval echo ${datarootdir}/starpu/opencl/examples)")
        AC_SUBST(STARPU_OPENCL_CPPFLAGS)
        AC_SUBST(STARPU_OPENCL_LDFLAGS)
fi

###############################################################################
#                                                                             #
# General GPU settings                                                        #
#                                                                             #
###############################################################################
AC_MSG_CHECKING(whether asynchronous copy should be disabled)
AC_ARG_ENABLE(asynchronous-copy, [AS_HELP_STRING([--disable-asynchronous-copy],
			[disable asynchronous copy between CPU and GPU])],
			enable_asynchronous_copy=$enableval, enable_asynchronous_copy=yes)
disable_asynchronous_copy=no
if test x$enable_asynchronous_copy = xno ; then
   disable_asynchronous_copy=yes
fi
AC_MSG_RESULT($disable_asynchronous_copy)
if test x$disable_asynchronous_copy = xyes ; then
   AC_DEFINE([STARPU_DISABLE_ASYNCHRONOUS_COPY], [1], [Define to 1 to disable asynchronous copy between CPU and GPU devices])
fi

AC_MSG_CHECKING(whether asynchronous CUDA copy should be disabled)
AC_ARG_ENABLE(asynchronous-cuda-copy, [AS_HELP_STRING([--disable-asynchronous-cuda-copy],
			[disable asynchronous copy between CPU and CUDA devices])],
			enable_asynchronous_cuda_copy=$enableval, enable_asynchronous_cuda_copy=yes)
disable_asynchronous_cuda_copy=no
if test x$enable_asynchronous_cuda_copy = xno ; then
   disable_asynchronous_cuda_copy=yes
fi
AC_MSG_RESULT($disable_asynchronous_cuda_copy)
if test x$disable_asynchronous_cuda_copy = xyes ; then
   AC_DEFINE([STARPU_DISABLE_ASYNCHRONOUS_CUDA_COPY], [1], [Define to 1 to disable asynchronous copy between CPU and CUDA devices])
fi

AC_MSG_CHECKING(whether asynchronous OpenCL copy should be disabled)
AC_ARG_ENABLE(asynchronous-opencl-copy, [AS_HELP_STRING([--disable-asynchronous-opencl-copy],
			[disable asynchronous copy between CPU and OPENCL devices])],
			enable_asynchronous_opencl_copy=$enableval, enable_asynchronous_opencl_copy=yes)
disable_asynchronous_opencl_copy=no
if test x$enable_asynchronous_opencl_copy = xno ; then
   disable_asynchronous_opencl_copy=yes
fi
AC_MSG_RESULT($disable_asynchronous_opencl_copy)
if test x$disable_asynchronous_opencl_copy = xyes ; then
   AC_DEFINE([STARPU_DISABLE_ASYNCHRONOUS_OPENCL_COPY], [1], [Define to 1 to disable asynchronous copy between CPU and OpenCL devices])
fi

AC_MSG_CHECKING(whether asynchronous MIC copy should be disabled)
AC_ARG_ENABLE(asynchronous-mic-copy, [AS_HELP_STRING([--disable-asynchronous-mic-copy],
			[disable asynchronous copy between CPU and MIC devices])],
			enable_asynchronous_mic_copy=$enableval, enable_asynchronous_mic_copy=yes)
disable_asynchronous_mic_copy=no
if test x$enable_asynchronous_mic_copy = xno ; then
   disable_asynchronous_mic_copy=yes
fi
AC_MSG_RESULT($disable_asynchronous_mic_copy)
if test x$disable_asynchronous_mic_copy = xyes ; then
   AC_DEFINE([STARPU_DISABLE_ASYNCHRONOUS_MIC_COPY], [1], [Define to 1 to disable asynchronous copy between CPU and MIC devices])
fi

###############################################################################
#                                                                             #
#                                 Drivers                                     #
#                                                                             #
###############################################################################

AC_ARG_ENABLE(opencl-simulator, [AS_HELP_STRING([--enable-opencl-simulator],
				[Enable the use of an OpenCL simulator])],
				enable_opencl_simulator=$enableval, enable_opencl_simulator=no)
if test x$enable_opencl_simulator = xyes; then
	enable_simgrid=yes
	AC_DEFINE(STARPU_OPENCL_SIMULATOR, 1, [Define this to enable using an OpenCL simulator])
fi

AC_ARG_ENABLE(simgrid, [AS_HELP_STRING([--enable-simgrid],
			[Enable simulating execution in simgrid])],
			enable_simgrid=$enableval, enable_simgrid=no)
if test x$enable_simgrid = xyes ; then
	if test -n "$SIMGRID_CFLAGS" ; then
		CFLAGS="$SIMGRID_CFLAGS $CFLAGS"
	fi
	if test -n "$SIMGRID_LIBS" ; then
		LDFLAGS="$SIMGRID_LIBS $LDFLAGS"
	fi
	AC_HAVE_LIBRARY([simgrid], [],
		[
			AC_MSG_ERROR(Simgrid support needs simgrid installed)
		]
	)
	AC_COMPILE_IFELSE([AC_LANG_PROGRAM(
		    		[[#include <msg/msg.h>]],
				[[msg_host_t foo; ]]
			    )],
	                 [],
	                 [
			   AC_MSG_ERROR(StarPU needs a version of Simgrid which defines the type msg_host_t (should be any version >= 3.8.1))
		         ])
	AC_DEFINE(STARPU_SIMGRID, 1, [Define this to enable simgrid execution])
	# We won't bind or detect anything
	with_hwloc=no
fi
AM_CONDITIONAL(STARPU_SIMGRID, test x$enable_simgrid = xyes)
AC_SUBST(SIMGRID_CFLAGS)
AC_SUBST(SIMGRID_LIBS)

AC_MSG_CHECKING(whether blocking drivers should be disabled)
AC_ARG_ENABLE(blocking-drivers, [AS_HELP_STRING([--enable-blocking-drivers], [enable blocking drivers])],
				enable_blocking=$enableval, enable_blocking=no)
AC_MSG_RESULT($enable_blocking)

if test x$enable_blocking = xno -a x$enable_simgrid != xyes ; then
	AC_DEFINE(STARPU_NON_BLOCKING_DRIVERS, [1], [drivers must progress])
fi

###############################################################################
#                                                                             #
#                                 MIC settings                                #
#                                                                             #
###############################################################################

AC_MSG_CHECKING(maximum number of MIC devices)
AC_ARG_ENABLE(maxmicdev, [AS_HELP_STRING([--enable-maxmicdev=<number>],
			[maximum number of MIC devices])],
			nmaxmicdev=$enableval, nmaxmicdev=4)
AC_MSG_RESULT($nmaxmicdev)

AC_DEFINE_UNQUOTED(STARPU_MAXMICDEVS, [$nmaxmicdev],
	[maximum number of MIC devices])

AC_MSG_CHECKING(maximum number of MIC cores)
AC_ARG_ENABLE(maxmicdev, [AS_HELP_STRING([--enable-maxmiccore=<number>],
			[maximum number of MIC cores])],
			nmaxmiccore=$enableval, nmaxmiccore=128)
AC_MSG_RESULT($nmaxmiccore)

AC_DEFINE_UNQUOTED(STARPU_MAXMICCORES, [$nmaxmiccore],
	[maximum number of MIC cores])

AC_ARG_WITH(coi-dir,
	[AS_HELP_STRING([--with-coi-dir=<path>],
	[specify the MIC's COI installation directory])],
	[coi_dir="$withval"],
	[coi_dir=no])

AC_ARG_WITH(coi-include-dir,
	[AS_HELP_STRING([--with-coi-include-dir=<path>],
	[specify where the MIC's COI headers are installed])],
	[coi_include_dir="$withval"],
	[coi_include_dir=no])

AC_ARG_WITH(coi-lib-dir,
	[AS_HELP_STRING([--with-coi-lib-dir=<path>],
	[specify where the MIC's COI libraries are installed])],
	[coi_lib_dir="$withval"],
	[coi_lib_dir=no])

AC_DEFUN([STARPU_CHECK_COI_RUNTIME],
[
    __coi_dir=$1
    __coi_include_dir=$2
    __coi_lib_dir=$3
    __coi_lib_name=$4

    if test "$__coi_dir" != "no" -a "$__coi_dir" != "" ; then
	AC_MSG_CHECKING(whether MIC's COI runtime is available in $__coi_dir)
    else
	AC_MSG_CHECKING(whether MIC's COI runtime is available)
    fi
    AC_MSG_RESULT()

    if test "$__coi_include_dir" = "no" -a "$__coi_dir" != "no" ; then
        __coi_include_dir="${__coi_dir}/include"
    fi
    if test "$__coi_lib_dir" = "no" -a "$__coi_dir" != "no" ; then
        __coi_lib_dir="${__coi_dir}/lib"
    fi

    SAVED_CPPFLAGS="$CPPFLAGS"
    SAVED_LDFLAGS="$LDFLAGS"

    if test "$__coi_include_dir" != "no" ; then
        CPPFLAGS="${CPPFLAGS} -I$__coi_include_dir"
    fi
    if test "$__coi_lib_dir" != "no" ; then
	LDFLAGS="${LDFLAGS} -L$__coi_lib_dir"
    fi

    AC_CHECK_HEADER([source/COIEngine_source.h],[have_valid_coi=yes],[have_valid_coi=no])

    if test "$have_valid_coi" = "yes" ; then
	AC_HAVE_LIBRARY([$__coi_lib_name],[have_valid_coi=yes],[have_valid_coi=no])

        if test "$have_valid_coi" = "no" ; then
            if test "$3" = "no" -a "$__coi_dir" != "no" ; then
		# ${__coi_dir}/lib didn't work, let's try with lib64
                __coi_lib_dir="$__coi_dir/lib64"
		LDFLAGS="${SAVED_LDFLAGS} -L$__coi_lib_dir"
	        AC_HAVE_LIBRARY([$__coi_lib_name],[have_valid_coi=yes],[have_valid_coi=no])
            fi
        fi
    fi

    if test "$have_valid_coi" = "yes" -a "$__coi_include_dir" != "no"; then
        STARPU_COI_CPPFLAGS="-I$__coi_include_dir"
    fi

    if test "$have_valid_coi" = "yes" -a "$__coi_lib_dir" != "no"; then
        STARPU_COI_LDFLAGS="-L$__coi_lib_dir -l$__coi_lib_name"
    fi

    CPPFLAGS="${SAVED_CPPFLAGS}"
    LDFLAGS="${SAVED_LDFLAGS}"
])

if test x$enable_mic = xyes ; then

    STARPU_CHECK_COI_RUNTIME($coi_dir, $coi_include_dir, $coi_lib_dir, "coi_host")

    # Host runtime is not compatible, we are probably cross-compiling
    # Let's have a look for the device runtime which lib has a different name
    if test "$have_valid_coi" = "no" ; then
	    STARPU_CHECK_COI_RUNTIME($coi_dir, $coi_include_dir, $coi_lib_dir, "coi_device")
    fi

    if test "$have_valid_coi" = "no" ; then
	AC_MSG_ERROR([cannot find MIC's COI runtime])
    fi

    AC_SUBST(STARPU_COI_CPPFLAGS)
    AC_SUBST(STARPU_COI_LDFLAGS)
fi

###############################################################################
#                                                                             #
#                                 SCC settings                                #
#                                                                             #
###############################################################################

AC_ARG_ENABLE([rcce], [AS_HELP_STRING([--disable-rcce],
			  [do not use SCC device(s)])], [], enable_rcce=maybe)

nmaxsccdev=47
AC_DEFINE_UNQUOTED(STARPU_MAXSCCDEVS, [$nmaxsccdev], [maximum number of SCC devices])

AC_ARG_WITH(rcce-dir,
			[AS_HELP_STRING([--with-rcce-dir=<path>],
							[specify RCCE installation directory])],
			[
				rcce_dir="$withval"
				enable_rcce=yes
			],
			rcce_dir=no)

AC_ARG_WITH(rcce-include-dir,
			[AS_HELP_STRING([--with-rcce-include-dir=<path>],
							[specify where RCCE headers are installed])],
			[
				rcce_include_dir="$withval"
				enable_rcce=yes
			],
			rcce_include_dir=no)

AC_ARG_WITH(rcce-lib-dir,
			[AS_HELP_STRING([--with-rcce-lib-dir=<path>],
							[specify where RCCE libraries are installed])],
			[
			 	rcce_lib_dir="$withval"
			 	enable_rcce=yes
			],
			rcce_lib_dir=no)

if test x$enable_rcce = xyes -o x$enable_rcce = xmaybe ; then
	have_valid_rcce=yes

	SAVED_LDFLAGS="${LDFLAGS}"
	SAVED_CPPFLAGS="${CPPFLAGS}"
	SAVED_LIBS="${LIBS}"

	if test x$rcce_include_dir != xno ; then
		STARPU_RCCE_CPPFLAGS="-I${rcce_include_dir}"
	elif test x$rcce_dir != xno ; then
		STARPU_RCCE_CPPFLAGS="-I${rcce_dir}/include"
	fi

	CPPFLAGS="${CPPFLAGS} ${STARPU_RCCE_CPPFLAGS}"
	AC_CHECK_HEADER([RCCE.h], [], [have_valid_rcce=no])

	if test x$rcce_lib_dir != xno ; then
		STARPU_RCCE_LDFLAGS="-L${rcce_lib_dir}"
	elif test x$rcce_dir != xno ; then
		STARPU_RCCE_LDFLAGS="-L${rcce_lib}/lib"
	fi

	LDFLAGS="${LDFLAGS} ${STARPU_RCCE_LDFLAGS}"
	AC_CHECK_LIB([RCCE_bigflags_nongory_nopwrmgmt], [RCCE_init], [], [have_valid_rcce=no])

	# in case RCCE was explicitely required, but is not available, this is an error
	if test x$enable_rcce = xyes -a x$have_valid_rcce = xno ; then
		AC_MSG_ERROR([cannot find RCCE library])
	fi

	if test x$have_valid_rcce = xyes ; then
		STARPU_RCCE_CPPFLAGS="${STARPU_RCCE_CPPFLAGS} -DSCC"
		STARPU_RCCE_LDFLAGS="${STARPU_RCCE_LDFLAGS} -lRCCE_bigflags_nongory_nopwrmgmt -ldl"

		AC_DEFINE(STARPU_USE_SCC, [1], [SCC support is enabled])

		AC_SUBST(STARPU_RCCE_CFLAGS)
		AC_SUBST(STARPU_RCCE_CPPFLAGS)
		AC_SUBST(STARPU_RCCE_LDFLAGS)
	fi

	LDFLAGS="${SAVED_LDFLAGS}"
	CPPFLAGS="${SAVED_CPPFLAGS}"
	LIBS="${SAVED_LIBS}"

	enable_rcce=$have_valid_rcce
fi

AM_CONDITIONAL(STARPU_USE_SCC, test x$enable_rcce = xyes)

AC_MSG_CHECKING(whether RCCE should be used)
AC_MSG_RESULT($enable_rcce)


###############################################################################
#                                                                             #
#                             MP Common settings                              #
#                                                                             #
###############################################################################

AM_CONDITIONAL([STARPU_USE_MP], [test "x$enable_mic" = "xyes" -o "x$enable_mpi" = "xyes" -o "x$enable_rcce" = "xyes"])

AC_ARG_ENABLE([export-dynamic], [AS_HELP_STRING([--disable-export-dynamic],
			  [Prevent the linker from adding all symbols to the dynamic symbol table])], [], [])

if test x$enable_mic = xyes -o x$enable_mpi = xyes -o x$enable_rcce = xyes ; then
	AC_DEFINE(STARPU_USE_MP, [1], [Message-passing SINKs support
		  is enabled])

	if test x$enable_export_dynamic != xno ; then
		STARPU_EXPORT_DYNAMIC="-rdynamic"
	fi
fi

AC_SUBST(STARPU_EXPORT_DYNAMIC)

# Computes the maximum number of different kernels a message-passing sink
# can lookup for and launch.
AC_MSG_CHECKING(Maximum number of message-passing kernels)
AC_ARG_ENABLE(maxmpkernels, [AS_HELP_STRING([
	      -enable-maxmpkernels=<number>],
	      [maximum number of kernels a message-passing sink can lookup
	      for and execute])],
	      maxmpkernels=$enableval, maxmpkernels=10)
AC_MSG_RESULT($maxmpkernels)
AC_DEFINE_UNQUOTED(STARPU_MAXMPKERNELS, [$maxmpkernels],
		[maximum number of message-passing kernels])

###############################################################################

###############################################################################
#                                                                             #
#                   Debug and Performance analysis tools                      #
#                                                                             #
###############################################################################

AC_MSG_CHECKING(whether debug mode should be enabled)
AC_ARG_ENABLE(debug, [AS_HELP_STRING([--enable-debug], [enable debug mode])],
			enable_debug=$enableval, enable_debug=no)
AC_MSG_RESULT($enable_debug)

if test x$enable_debug = xyes; then
	CFLAGS="$CFLAGS -O0"
	AC_DEFINE(STARPU_SPINLOCK_CHECK, [1], [check spinlock use])
else
	CFLAGS="-O3 $CFLAGS"
fi
CFLAGS+=" -gdwarf-2 -g3 "

AC_MSG_CHECKING(whether extra checks should be performed)
AC_ARG_ENABLE(fast, [AS_HELP_STRING([--enable-fast],
			[do not enforce assertions])],
			enable_fast=$enableval, enable_fast=no)
AC_MSG_RESULT($enable_fast)
if test x$enable_fast = xyes; then
	AC_DEFINE(STARPU_NO_ASSERT, [1], [disable assertions])
fi

AC_MSG_CHECKING(whether debug messages should be displayed)
AC_ARG_ENABLE(verbose, [AS_HELP_STRING([--enable-verbose],
			[display verbose debug messages])],
			enable_verbose=$enableval, enable_verbose=no)
AC_MSG_RESULT($enable_verbose)
if test x$enable_verbose = xyes; then
	AC_DEFINE(STARPU_VERBOSE, [1], [display verbose debug messages])
fi

AC_MSG_CHECKING(whether coverage testing should be enabled)
AC_ARG_ENABLE(coverage, [AS_HELP_STRING([--enable-coverage],
			[enable coverage checking])],
			enable_coverage=$enableval, enable_coverage=no)
AC_MSG_RESULT($enable_coverage)
AC_SUBST(COVERAGE, $enable_coverage)
AM_CONDITIONAL(STARPU_COVERAGE_ENABLED, [test "x$enable_coverage" = "xyes"])
if test x$enable_coverage = xyes; then
	CFLAGS="${CFLAGS} --coverage"
	LDFLAGS="${LDFLAGS} --coverage"
fi

# shall we use FxT to generate trace of the execution ?
AC_MSG_CHECKING(whether FxT traces should be generated)
AC_ARG_WITH(fxt, [AS_HELP_STRING([--with-fxt[=<dir>]], [generate fxt traces])],
	[
		if test x$withval != xno; then
			use_fxt=yes
			if test x$withval = xyes; then
				AC_MSG_RESULT(yes)
				use_fxt_from_system=yes
			else
				# use specified path
				# TODO check if the dir is actually containing FxT
				use_fxt_from_system=no
				fxtdir=$withval
				AC_MSG_RESULT(yes using $fxtdir)
				AC_SUBST(FXTDIR, $fxtdir)
			fi
		else
			use_fxt=no
			AC_MSG_RESULT(no)
		fi
	],
	[
		use_fxt=no
		AC_MSG_RESULT(no)
	])
AC_SUBST(STARPU_USE_FXT, $use_fxt)
AM_CONDITIONAL(STARPU_USE_FXT, test x$use_fxt = xyes)

if test x$use_fxt = xyes; then
	AC_DEFINE(STARPU_USE_FXT, [1], [enable FxT traces])
	AC_DEFINE(CONFIG_FUT, [1], [enable FUT traces])

	if test x$use_fxt_from_system = xno; then
	    save_PKG_CONFIG_PATH="$PKG_CONFIG_PATH"
	    PKG_CONFIG_PATH="$fxtdir/lib/pkgconfig:$PKG_CONFIG_PATH"
	    PKG_CHECK_MODULES([FXT],  [fxt], , [
		AC_MSG_WARN([Old FxT without fxt.pc file, hoping link will succeed])
		FXT_CFLAGS="-I$fxtdir/include/ "
		FXT_LDFLAGS="-L$fxtdir/lib/"
		AC_ARG_VAR(FXT_LDFLAGS)
		FXT_LIBS="-lfxt"
	    ])
	    PKG_CONFIG_PATH="$save_PKG_CONFIG_PATH"
	else
	    PKG_CHECK_MODULES([FXT],  [fxt])
	fi
	save_LIBS="$LIBS"
	LIBS="$LIBS $FXT_LIBS"
	save_LDFLAGS="$LDFLAGS"
	LDFLAGS="$LDFLAGS $FXT_LDFLAGS"
   	AC_CHECK_FUNCS([enable_fut_flush])
   	AC_CHECK_FUNCS([fut_set_filename])
	LDFLAGS="$save_LDFLAGS"
	LIBS="$save_LIBS"
	save_CFLAGS="$CFLAGS"
	CFLAGS="$CFLAGS $FXT_CFLAGS"
	AC_CHECK_DECLS([enable_fut_flush])
	AC_CHECK_DECLS([fut_set_filename])
	CFLAGS="$save_CFLAGS"

	##########################################
	# Poti is a library to generate paje trace files
	##########################################
	PKG_CHECK_MODULES([POTI], [poti], [
		AC_DEFINE(STARPU_HAVE_POTI, [1], [Define to 1 if you have libpoti])
	], [:])
	FXT_CFLAGS="$FXT_CFLAGS $POTI_CFLAGS"
	FXT_LIBS="$FXT_LIBS $POTI_LIBS"
fi

AC_MSG_CHECKING(whether additional locking systems FxT traces should be enabled)
AC_ARG_ENABLE(fxt-lock, [AS_HELP_STRING([--enable-fxt-lock],
			[enable additional locking systems FxT traces])],
			enable_fxt_lock=$enableval, enable_fxt_lock=no)
AC_MSG_RESULT($enable_fxt_lock)
if  test x$enable_fxt_lock = xyes; then
	AC_DEFINE(STARPU_FXT_LOCK_TRACES, [1], [enable additional locking systems FxT traces])
fi

AC_MSG_CHECKING(whether performance debugging should be enabled)
AC_ARG_ENABLE(perf-debug, [AS_HELP_STRING([--enable-perf-debug],
			[enable performance debugging through gprof])],
			enable_perf_debug=$enableval, enable_perf_debug=no)
AC_MSG_RESULT($enable_perf_debug)
AC_SUBST(STARPU_PERF_DEBUG, $enable_perf_debug)
if test x$enable_perf_debug = xyes; then
	AC_DEFINE(STARPU_PERF_DEBUG, [1], [enable performance debug])
	CPPFLAGS="${CPPFLAGS} -pg -fprofile-arcs "
	LDFLAGS="${LDFLAGS} -pg -fprofile-arcs "
fi

AC_MSG_CHECKING(whether performance model debugging should be enabled)
AC_ARG_ENABLE(model-debug, [AS_HELP_STRING([--enable-model-debug],
			[enable performance model debugging])],
			enable_model_debug=$enableval, enable_model_debug=no)
AC_MSG_RESULT($enable_model_debug)
if  test x$enable_model_debug = xyes; then
	AC_DEFINE(STARPU_MODEL_DEBUG, [1], [enable performance model debug])
fi

AC_MSG_CHECKING(whether statistics should be generated)
AC_ARG_ENABLE(stats, [AS_HELP_STRING([--enable-stats],
			[enable statistics])],
			enable_stats=$enableval, enable_stats=no)
AC_MSG_RESULT($enable_stats)
AC_SUBST(STATS, $enable_stats)
AC_SUBST(STARPU_ENABLE_STATS, $enable_stats)
if test x$enable_stats = xyes; then
        AC_DEFINE(STARPU_ENABLE_STATS, [1], [enable statistics])
fi

AC_MSG_CHECKING(whether memory stats should be displayed)
AC_ARG_ENABLE(memory-stats, [AS_HELP_STRING([--enable-memory-stats],
			     [enable memory stats])],
			     enable_memory_stats=$enableval, enable_memory_stats=no)
AC_MSG_RESULT($enable_memory_stats)
if test x$enable_memory_stats = xyes; then
        AC_DEFINE(STARPU_MEMORY_STATS, [1], [enable memory stats])
fi

AC_CHECK_HEADERS([glpk.h], [AC_DEFINE([STARPU_HAVE_GLPK_H], [1], [Define to 1 if you have the <glpk.h> header file.])])
STARPU_HAVE_LIBRARY(GLPK, [glpk])
AC_CHECK_HEADERS([Ayudame.h])

###############################################################################
#                                                                             #
#                  Miscellaneous options for StarPU                           #
#                                                                             #
###############################################################################

AC_MSG_CHECKING(how many buffers can be manipulated per task)
AC_ARG_ENABLE(maxbuffers, [AS_HELP_STRING([--enable-maxbuffers=<nbuffers>],
			[maximum number of buffers per task])],
			nmaxbuffers=$enableval, nmaxbuffers=8)
AC_MSG_RESULT($nmaxbuffers)
AC_DEFINE_UNQUOTED(STARPU_NMAXBUFS, [$nmaxbuffers],
		[how many buffers can be manipulated per task])

# TODO: add option to choose maxnodes
if test x$enable_simgrid = xyes ; then
	# We still need the room for the virtual CUDA/OpenCL devices
	maxnodes=16
else
	# We have one memory node shared by all CPU workers, one node per GPU
<<<<<<< HEAD
	# we add nodes to use 4 memory disks 
	nodes=5
=======
	# and per MIC device
	nodes=1
>>>>>>> 522df66a
	if test x$enable_cuda = xyes ; then
		# we could have used nmaxcudadev + 1, but this would certainly give an
		# odd number.
		nodes=`expr $nodes + $nmaxcudadev`
	fi
	if test x$enable_opencl = xyes ; then
		# we could have used nmaxcudadev + 1, but this would certainly give an
		# odd number.
		nodes=`expr $nodes + $nmaxopencldev`
	fi
	if test x$enable_mic = xyes ; then
		nodes=`expr $nodes + $nmaxmicdev`
	fi
	if test x$enable_rcce = xyes ; then
		# Only 1 memory node for the shared memory.
		nodes=`expr $nodes + 1`
	fi

	# set maxnodes to the next power of 2 greater than nodes
	maxnodes=1
	while test "$maxnodes" -lt "$nodes"
	do
		maxnodes=`expr $maxnodes \* 2`
	done
fi

AC_MSG_CHECKING(maximum number of memory nodes)
AC_MSG_RESULT($maxnodes)
AC_DEFINE_UNQUOTED(STARPU_MAXNODES, [$maxnodes],
		[maximum number of memory nodes])


AC_MSG_CHECKING(whether allocation cache should be used)
AC_ARG_ENABLE(allocation-cache, [AS_HELP_STRING([--enable-allocation-cache],
			[enable data allocation cache])],
			enable_allocation_cache=$enableval, enable_allocation_cache=yes)
AC_MSG_RESULT($enable_allocation_cache)
if test x$enable_allocation_cache = xyes; then
	AC_DEFINE(STARPU_USE_ALLOCATION_CACHE, [1], [enable data allocation cache])
fi

AC_ARG_WITH(perf-model-dir, [AS_HELP_STRING([--with-perf-model-dir=<dir>], [specify where performance models shoulds be stored])],
	[
		if test x$withval = xno; then
			AC_MSG_ERROR(--without-perf-model-dir is not a valid option)
		fi

		perf_model_dir="$withval"
		have_explicit_perf_model_dir=yes
		AC_DEFINE_UNQUOTED(STARPU_PERF_MODEL_DIR, ["$perf_model_dir"], [performance models location])
	], [
		# by default, we put the performance models in
		# $HOME/.starpu/sampling/
		have_explicit_perf_model_dir=no
		perf_model_dir="\$HOME/.starpu/sampling/"
	]
	)
AC_MSG_CHECKING(using explicit performance model location)
AC_MSG_RESULT($have_explicit_perf_model_dir)

AC_MSG_CHECKING(performance models location)
AC_MSG_RESULT($perf_model_dir)

# On many multicore CPUs, clock cycles are not synchronized
AC_CHECK_LIB([rt], [clock_gettime])
AC_CHECK_FUNCS([clock_gettime])

# Compute the maximum number of workers (we round it to 16 for alignment
# purposes).
nmaxworkers=`expr 16 \* \( \( $maxcpus + $nmaxcudadev + $nmaxopencldev + $nmaxmiccore + $nmaxsccdev + 15 \) / 16 \) `
AC_MSG_CHECKING(Maximum number of workers)
AC_MSG_RESULT($nmaxworkers)
AC_DEFINE_UNQUOTED(STARPU_NMAXWORKERS, [$nmaxworkers], [Maximum number of workers])

# Computes the maximum number of implementations per arch
AC_MSG_CHECKING(maximum number of implementations)
AC_ARG_ENABLE(maximplementations, [AS_HELP_STRING([--enable-maximplementations=<number>],
		[maximum number of implementations])],
		maximplementations=$enableval, maximplementations=8)
AC_MSG_RESULT($maximplementations)
AC_DEFINE_UNQUOTED(STARPU_MAXIMPLEMENTATIONS, [$maximplementations],
		[maximum number of implementations])

###############################################################################
#                                                                             #
#                                    MPI                                      #
#                                                                             #
###############################################################################

AC_ARG_WITH(mpicc, [AS_HELP_STRING([--with-mpicc[=<path to mpicc>]],
			[Path of the mpicc compiler])],
	[
		if test x$withval = xyes; then
			AC_MSG_ERROR(--with-mpicc must be given a pathname)
		else
			mpicc_path=$withval
		fi
	],
	[
		# nothing was specified: default value is used
		AC_PATH_PROG(mpicc_path, mpicc, [no], [])
	])

# We test if the MPICC compiler exists
if test ! -x $mpicc_path; then
	#MPICC does not exists or is not executable
	AC_MSG_RESULT(The mpicc compiler is not valid)
	use_mpi=no
else
	use_mpi=yes
fi

AC_MSG_CHECKING(mpicc path)
AC_MSG_RESULT($mpicc_path)
AC_SUBST(MPICC, $mpicc_path)
if test x$use_mpi = xyes; then
	cc_or_mpicc=$mpicc_path
        # For some reason, libtool uses gcc instead of mpicc when linking
        # libstarpumpi.
        # On Darwin (and maybe other systems ?) the linker will fail (undefined
        # references to MPI_*). We manually add the required flags to fix this
        # issue.
        AC_SUBST(MPICC_LDFLAGS, `$mpicc_path --showme:link`)
else
	cc_or_mpicc=$CC
fi
AC_SUBST(CC_OR_MPICC, $cc_or_mpicc)

# If the user specifically asks for it, or if we are in a developer checkout, we enable mpi check
AC_ARG_ENABLE(mpi-check, AC_HELP_STRING([--enable-mpi-check], [Enable execution of MPI testcases]))
running_mpi_check=no
if test -d "$srcdir/.svn" -o -d "$srcdir/.git" ; then
    running_mpi_check=yes
fi
if test x$enable_mpi_check = xyes ; then
    running_mpi_check=yes
fi
if test x$enable_mpi_check = xno ; then
    running_mpi_check=no
fi

# Check if mpiexec is available
AC_ARG_WITH(mpiexec, [AS_HELP_STRING([--with-mpiexec[=<path to mpiexec>]],
			[Path of mpiexec])],
	[
		if test x$withval = xyes; then
			AC_MSG_ERROR(--with-mpiexec must be given a pathname)
		else
			mpiexec_path=$withval
		fi
	],
	[
		# nothing was specified: look in the path
		AC_PATH_PROG(mpiexec_path, mpiexec, [no], [$(dirname $mpicc_path):$PATH])
	])

AC_MSG_CHECKING(whether mpiexec is available)
AC_MSG_RESULT($mpiexec_path)

# We test if MPIEXEC exists
if test ! -x $mpiexec_path; then
	#MPIEXEC does not exists or is not executable
	AC_MSG_RESULT(The mpiexec script is not valid)
        running_mpi_check=no
        mpiexec_path=""
fi

AM_CONDITIONAL(STARPU_MPI_CHECK, test x$running_mpi_check = xyes)
if test x$use_mpi = xyes; then
        AC_MSG_CHECKING(whether MPI tests should be run)
        AC_MSG_RESULT($running_mpi_check)
	AC_SUBST(MPIEXEC,$mpiexec_path)
fi

AC_MSG_CHECKING(whether the StarPU MPI library should be generated)
AC_MSG_RESULT($use_mpi)
AC_SUBST(USE_MPI, $use_mpi)
AM_CONDITIONAL(USE_MPI, test x$use_mpi = xyes)
if test x$use_mpi = xyes; then
	AC_DEFINE(STARPU_USE_MPI,[],[whether the StarPU MPI library is available])
fi

AC_ARG_ENABLE(mpi-progression-hook, [AS_HELP_STRING([--enable-mpi-progression-hook],
				   [Enable StarPU MPI activity polling method])],
				   enable_mpi_progression_hook=$enableval, enable_mpi_progression_hook=no)
if  test x$enable_mpi_progression_hook = xyes; then
	AC_DEFINE(STARPU_MPI_ACTIVITY, [1], [enable StarPU MPI activity polling method])
fi

###############################################################################
#                                                                             #
#                               StarPU-Top                                    #
#                                                                             #
###############################################################################

AC_ARG_ENABLE([starpu-top],
  [AS_HELP_STRING([--disable-starpu-top],
    [build StarPU-Top])],
  [enable_starpu_top="$enableval"],
  [enable_starpu_top="maybe"])

# Check whether StarPU-Top can be built
AC_MSG_CHECKING(for StarPU-Top)

if test "x$enable_starpu_top" != "xno" ; then
	can_build_starpu_top=no
	AC_PATH_PROGS([QMAKE], [qmake-qt4 qmake], [not-found])
	if test x$QMAKE != xnot-found; then
		QMAKE_VERSION=`$QMAKE --version 2>&1 | head -n 1 | cut -d '.' -f 1 | cut -d ' ' -f 3`
		if test $QMAKE_VERSION -ge 2 ; then
			PKG_CHECK_EXISTS([QtGui QtNetwork QtOpenGL QtSql], [
				QT_MAJVERSION=`$PKG_CONFIG --modversion QtGui | cut -d '.' -f 1`
				QT_MINVERSION=`$PKG_CONFIG --modversion QtGui | cut -d '.' -f 2`
				if test $QT_MAJVERSION -gt 4 -o \( $QT_MAJVERSION -eq 4 -a $QT_MINVERSION -ge 7 \) ; then
					can_build_starpu_top=yes
				fi
				QWT_PRI=embed
				AC_ARG_WITH(qwt-include-dir,
					[AS_HELP_STRING([--with-qwt-include-dir=<path>],
					[specify installed libqwt include path])],
					[
						STARPU_QWT_INCLUDE="$withval"
						AC_SUBST(STARPU_QWT_INCLUDE)
						QWT_PRI=system
					])
				AC_ARG_WITH(qwt-lib-dir,
					[AS_HELP_STRING([--with-qwt-lib-dir=<path>],
					[specify installed libqwt library path])],
					[
						STARPU_QWT_LDFLAGS="-L$withval"
						QWT_PRI=system
					])
				AC_ARG_WITH(qwt-lib,
					[AS_HELP_STRING([--with-qwt-lib=<name>],
					[specify installed libqwt library name])],
					[
						STARPU_QWT_LDFLAGS="${STARPU_QWT_LDFLAGS} -l$withval"
						QWT_PRI=system
					])
				AC_SUBST(STARPU_QWT_LDFLAGS)
				AC_SUBST(QWT_PRI)
			])
		fi
	fi
fi

if test "x$enable_starpu_top" != "xno" ; then
  build_starpu_top=$can_build_starpu_top
else
  build_starpu_top=no
fi

AC_SUBST(STARPU_USE_TOP, $build_starpu_top)
AM_CONDITIONAL(BUILD_STARPU_TOP, test "x$build_starpu_top" = "xyes")
if test "x$build_starpu_top" = "xyes"; then
	AC_DEFINE(STARPU_USE_TOP, [1], [StarPU-Top is activated])
fi

###############################################################################
#                                                                             #
#                           Flags for C Compiler                              #
#                                                                             #
###############################################################################

# IS_SUPPORTED_CFLAG(flag)
# ------------------------
# Check if the CFLAGS `flag' is supported by the compiler
AC_DEFUN([IS_SUPPORTED_CFLAG],
[
	AC_REQUIRE([AC_PROG_CC])

	AC_MSG_CHECKING([whether compiler support $1])

	SAVED_CFLAGS="$CFLAGS"
	CFLAGS="$1" # -we10006"

	AC_COMPILE_IFELSE(
		AC_LANG_PROGRAM(
			[[]],
			[[
				AC_LANG_SOURCE([
					const char *hello = "Hello World";
				])
			]]
		),
		[
			GLOBAL_AM_CFLAGS="$GLOBAL_AM_CFLAGS $1"
			AC_MSG_RESULT(yes)
		],
			AC_MSG_RESULT(no)
	)
	CFLAGS="$SAVED_CFLAGS"
])

IS_SUPPORTED_CFLAG(-W)
IS_SUPPORTED_CFLAG(-Wall)
IS_SUPPORTED_CFLAG(-Wextra)
IS_SUPPORTED_CFLAG(-Werror=implicit)

if test "x$STARPU_DEVEL" != x; then
	AC_DEFINE(STARPU_DEVEL, [1], [enable developer warnings])
	IS_SUPPORTED_CFLAG(-Wunused)
	IS_SUPPORTED_CFLAG(-Wundef)
	IS_SUPPORTED_CFLAG(-Wshadow)
fi

AC_SUBST(GLOBAL_AM_CFLAGS)

# Same value as Automake's, for use in other places.
pkglibdir="\${libdir}/$PACKAGE"
AC_SUBST([pkglibdir])


###############################################################################
#                                                                             #
#                               GCC extensions                                #
#                                                                             #
###############################################################################

AC_ARG_ENABLE([gcc-extensions],
  [AS_HELP_STRING([--enable-gcc-extensions],
    [build the GCC plug-in that provides C language extensions (experimental)])],
  [enable_gcc_plugin="$enableval"],
  [enable_gcc_plugin="maybe"])

if test "x$enable_gcc_plugin" = "xyes" -o "x$enable_gcc_plugin" = "xmaybe" ; then
    STARPU_GCC_PLUGIN_SUPPORT

    if test "x$ac_cv_have_gcc_plugins" = "xno" ; then
        if test "x$enable_gcc_plugin" = "xyes" ; then
    	    # Since this was explicitly asked for, error out.
            AC_MSG_ERROR([This compiler lacks GCC plug-in support.])
	else
	    AC_MSG_WARN([GCC plug-ins not supported; StarPU's GCC plug-in will not be built])
        fi
    else
        # What GCC version are we using?
        STARPU_GCC_VERSION

        # The `.so' itself cannot be called `starpu-gcc.so' (because
	# `-fplugin-arg-' option names and such must match the `.so'
	# name), so use a meaningful directory name.
	gccplugindir="\${pkglibdir}/${STARPU_EFFECTIVE_VERSION}/gcc/${STARPU_GCC_VERSION_MAJOR}.${STARPU_GCC_VERSION_MINOR}"
	AC_SUBST([gccplugindir])

	# Lines to be inserted in the `.pc' file.
	GCC_PLUGIN_DIR_PKGCONFIG="gccplugindir=$gccplugindir"
	GCC_PLUGIN_PKGCONFIG="gccplugin=\${gccplugindir}/starpu.so"
	AC_SUBST([GCC_PLUGIN_DIR_PKGCONFIG])
	AC_SUBST([GCC_PLUGIN_PKGCONFIG])
    fi
fi
AM_CONDITIONAL([HAVE_PTR_DEREFS_MAY_ALIAS_P],
               [test "x$ac_cv_have_decl_ptr_derefs_may_alias_p" = "xyes"])


if test "x$ac_cv_have_gcc_plugins" = "xyes" ; then
    build_gcc_plugin="yes"

    # GNU Guile 1.8/2.0 is used to run the test suite.
    AC_PATH_PROG([GUILE], [guile])
    if test "x$GUILE" != "x"; then
        if test "x$enable_cpu" = "xyes"; then
	   run_gcc_plugin_test_suite="yes"
	else
	   AC_MSG_WARN([CPU back-end disabled; GCC plug-in test suite will not be run])
	   run_gcc_plugin_test_suite="no"
	fi
    else
	run_gcc_plugin_test_suite="no"
    fi
else
    build_gcc_plugin="no"
    run_gcc_plugin_test_suite="no"
fi

# Bison is used to generate the C expression parser.  The generated
# parser is part of the distribution, though.
AM_MISSING_PROG([YACC], [bison])

AM_CONDITIONAL([BUILD_GCC_PLUGIN], [test "x$build_gcc_plugin" = "xyes"])
AM_CONDITIONAL([RUN_GCC_PLUGIN_TESTS],
  [test "x$run_gcc_plugin_test_suite" = "xyes"])

###############################################################################
#                                                                             #
#                               SOCL interface                                #
#                                                                             #
###############################################################################

AC_ARG_ENABLE([socl],
  [AS_HELP_STRING([--enable-socl],
    [build the OpenCL interface (experimental)])],
  [enable_socl="$enableval"],
  [enable_socl="maybe"])

AC_MSG_CHECKING(for SOCL)

# in case SOCL was explicitely required, but is not available, this is an error
if test "x$enable_socl" = "xyes" -a "$have_valid_opencl" = "no" ; then
    AC_MSG_ERROR([SOCL cannot be enabled without OpenCL])
fi

# now we enable SOCL if and only if a proper setup is available
if test "x$enable_socl" = "xyes" -o "x$enable_socl" = "xmaybe" ; then
   build_socl=$have_valid_opencl
else
   build_socl=no
fi

AC_MSG_RESULT($build_socl)
AM_CONDITIONAL([BUILD_SOCL], [test "x$build_socl" = "xyes"])
AM_CONDITIONAL([STARPU_USE_SOCL], [test "x$build_socl" = "xyes"])

if test "$build_socl" = "yes" ; then
   AC_CHECK_FUNCS([clGetExtensionFunctionAddressForPlatform])
   if test -z "$SOCL_OCL_LIB_OPENCL" ; then
      run_socl_check=no
   else
       run_socl_check=yes
       AC_SUBST(SOCL_OCL_LIB_OPENCL)
   fi
else
   run_socl_check=no
fi
###############################################################################
#                                                                             #
#                                 Debugging                                   #
#                                                                             #
###############################################################################

AC_PATH_PROG([GDB], [gdb], [not-found])
if test "x$GDB" != "xnot-found"; then
   AC_DEFINE_UNQUOTED([STARPU_GDB_PATH], ["$GDB"],
     [Path to the GNU debugger.])
fi

###############################################################################
#                                                                             #
#                                  Examples                                   #
#                                                                             #
###############################################################################

AC_ARG_ENABLE(build-examples, [AS_HELP_STRING([--disable-build-examples],
			[disable building of examples])],
			enable_build_examples=$enableval, enable_build_examples=yes)
# check stuff for examples (todo)
AM_CONDITIONAL(BUILD_EXAMPLES, [test x$enable_build_examples != xno])
AC_ARG_ENABLE(opengl-render, [AS_HELP_STRING([--enable-opengl-render],
			[enable OpenGL rendering of some examples])],
			enable_opengl_render=$enableval, enable_opengl_render=no)

if test x$enable_opengl_render = xyes; then
	STARPU_CHECK_LIB(OPENGL_RENDER, glut, glutInit,,AC_MSG_ERROR([cannot find glut]))
	STARPU_CHECK_LIB(OPENGL_RENDER, GL, glXCreateContext,,AC_MSG_ERROR([cannot find GL]))
	STARPU_CHECK_LIB(OPENGL_RENDER, GLU, gluLookAt,,AC_MSG_ERROR([cannot find GLU]))

	AC_DEFINE(STARPU_OPENGL_RENDER, [1], [enable OpenGL rendering of some examples])
fi

AC_MSG_CHECKING(whether OpenGL rendering is enabled)
AC_SUBST(STARPU_OPENGL_RENDER, $enable_opengl_render)
AC_MSG_RESULT($enable_opengl_render)
AM_CONDITIONAL([HAVE_OPENGL], [test "x$enable_opengl_render" = xyes])

AC_PATH_XTRA
if test "x$no_x" != "xyes"; then
	AC_DEFINE(STARPU_HAVE_X11, [1], [enable X11])
fi
AM_CONDITIONAL([HAVE_X11], [test "x$no_x" != "xyes"])

# In case there are BLAS kernels that are used by the example applications
# we may specify which library to use. Note that this is not used for StarPU
# itself.

blas_lib=maybe
AC_ARG_ENABLE(blas-lib,
 [  --enable-blas-lib[=blaslibname]:
                      none [default]: no BLAS lib is used
                      atlas: use ATLAS library
                      goto: use GotoBLAS library],
 [
     if   test "x$enableval" = "xatlas" ; then
        blas_lib=atlas
     elif test "x$enableval" = "xgoto" ; then
        blas_lib=goto
     elif test "x$enableval" = "xnone" ; then
        blas_lib=none
     elif test x$enableval = xno; then
	blas_lib=none
     else
        echo
        echo "Error!"
        echo "Unknown BLAS library"
        exit -1
     fi
 ])

if test x$blas_lib = xmaybe -o x$blas_lib = xgoto; then
   AC_ARG_WITH(goto-dir, [AS_HELP_STRING([--with-goto-dir=<dir>], [specify GotoBLAS lib location])],
   	[
	    blas_lib=goto
	    gotodir=$withval
	    AC_SUBST(GOTODIR, $gotodir)

	    CPPFLAGS="${CPPFLAGS} -I$gotodir/ "
	    LDFLAGS="${LDFLAGS} -L$gotodir/ "
	]
	)

   if test x$blas_lib = xgoto; then
       STARPU_CHECK_LIB(BLAS, gfortran, main,,)
       STARPU_CHECK_LIB(BLAS, ifcore, main,,)
       # Perhaps that GotoBLAS2 is available instead (so that we have libgotoblas2.{so,a})
       STARPU_CHECK_LIB(BLAS, goto2, sgemm_,, [havegoto2=no], [$STARPU_BLAS_LDFLAGS])
       if test x$havegoto2 = xno; then
	   STARPU_CHECK_LIB(BLAS, goto, sgemm_,,AC_MSG_ERROR([cannot find goto lib]), [$STARPU_BLAS_LDFLAGS])
       fi
       AC_DEFINE(STARPU_GOTO, [1], [use STARPU_GOTO library])
   fi
fi

if test x$blas_lib = xmaybe -o x$blas_lib = xatlas; then
    AC_ARG_WITH(atlas-dir, [AS_HELP_STRING([--with-atlas-dir=<dir>], [specify ATLAS lib location])],
	[
	    AC_MSG_CHECKING(STARPU_ATLAS location)
	    blas_lib=atlas
	    atlasdir=$withval
	    AC_MSG_RESULT($atlasdir)
	    AC_SUBST(ATLASDIR, $atlasdir)

	    CPPFLAGS="${CPPFLAGS} -I$atlasdir/include/ "
	    LDFLAGS="${LDFLAGS} -L$atlasdir/lib/ "
	]
    )

    if test x$blas_lib = xatlas; then
	# test whether STARPU_ATLAS is actually available
	AC_CHECK_HEADER([cblas.h],,AC_MSG_ERROR([cannot find atlas headers]))
	STARPU_CHECK_LIB(BLAS, atlas, ATL_sgemm,,AC_MSG_ERROR([cannot find atlas lib]),)
	STARPU_CHECK_LIB(BLAS, cblas, cblas_sgemm,,AC_MSG_ERROR([cannot find atlas lib]),[-latlas])
	AC_DEFINE(STARPU_ATLAS, [1], [use STARPU_ATLAS library])
    fi
fi

if test x$blas_lib = xmaybe; then
    # Should we use MKL ?
    AC_ARG_WITH(mkl-cflags, [AS_HELP_STRING([--with-mkl-cflags], [specify MKL compilation flags])],
	[
	    CPPFLAGS="${CPPFLAGS} $withval"
	    blas_lib=mkl
	    ])

    AC_ARG_WITH(mkl-ldflags, [AS_HELP_STRING([--with-mkl-ldflags], [specify MKL linking flags])],
	[
	    LDFLAGS="${LDFLAGS} $withval"
	    blas_lib=mkl
	    ])
    if test x$blas_lib = xmkl; then
	AC_DEFINE(STARPU_MKL, [1], [use MKL library])
    fi
fi

if test x$blas_lib = xmaybe; then
    #perhaps it is possible to use some BLAS lib from the system
    use_system_blas=no
    STARPU_SEARCH_LIBS(BLAS,[sgemm_],[blas],use_system_blas=yes,,)
    if test x$use_system_blas = xyes; then
        AC_DEFINE(STARPU_SYSTEM_BLAS, [1], [use refblas library])
	blas_lib=system
    elif test x"$BLAS_LIBS" != x; then
        AC_DEFINE(STARPU_SYSTEM_BLAS, [1], [use user defined library])
        STARPU_BLAS_LDFLAGS="$BLAS_LIBS"
        AC_SUBST(STARPU_BLAS_LDFLAGS)
        blas_lib=system
        AC_ARG_VAR([BLAS_LIBS], [linker flags for blas])
    else
	blas_lib=none
    fi
fi

AM_CONDITIONAL(ATLAS_BLAS_LIB, test x$blas_lib = xatlas)
AM_CONDITIONAL(GOTO_BLAS_LIB, test x$blas_lib = xgoto)
AM_CONDITIONAL(MKL_BLAS_LIB, test x$blas_lib = xmkl)
AM_CONDITIONAL(SYSTEM_BLAS_LIB, test x$blas_lib = xsystem)
AM_CONDITIONAL(NO_BLAS_LIB, test x$blas_lib = xnone)

AC_MSG_CHECKING(which BLAS lib should be used)
AC_MSG_RESULT($blas_lib)
AC_SUBST(BLAS_LIB,$blas_lib)

##########################################
# FFT                                    #
##########################################

have_fftw=no
have_fftwf=no
have_fftwl=no
fft_support=no

AC_ARG_ENABLE(starpufft, [AS_HELP_STRING([--disable-starpufft],
			[Disable build of StarPU-FFT])],
			enable_starpufft=$enableval,enable_starpufft=yes)

PKG_CHECK_MODULES([FFTW],  [fftw3],  [
  AC_DEFINE([STARPU_HAVE_FFTW], [1], [Define to 1 if you have the libfftw3 library.])
  AC_SUBST([STARPU_HAVE_FFTW], [1])
  have_fftw=yes
], [:])
AM_CONDITIONAL(STARPU_HAVE_FFTW, [test x$have_fftw = xyes])

PKG_CHECK_MODULES([FFTWF], [fftw3f], [
  AC_DEFINE([STARPU_HAVE_FFTWF], [1], [Define to 1 if you have the libfftw3f library.])
  AC_SUBST([STARPU_HAVE_FFTWF], [1])
  have_fftwf=yes
], [:])
AM_CONDITIONAL(STARPU_HAVE_FFTWF, [test x$have_fftwf = xyes])

PKG_CHECK_MODULES([FFTWL], [fftw3l], [
  AC_DEFINE([STARPU_HAVE_FFTWL], [1], [Define to 1 if you have the libfftw3l library.])
  AC_SUBST([HAVE_FFTWFL], [1])
  have_fftwl=yes
], [:])
AM_CONDITIONAL(STARPU_HAVE_FFTWL, [test x$have_fftwl = xyes])

if test x$enable_starpufft = xyes -a \( \( x$enable_cpu = xyes -a x$have_fftw = xyes -a x$have_fftwf = xyes \) -o x$have_cufftdoublecomplex = xyes \); then
   fft_support=yes
fi
AM_CONDITIONAL(BUILD_STARPUFFT, [test x$fft_support = xyes])

##########################################
# hwloc                                  #
##########################################

AC_ARG_WITH([hwloc],
	[AS_HELP_STRING([--without-hwloc], [Disable hwloc (enabled by default)])],
	[
		if test x$withval != xno; then
			if test "$withval" = "yes" ; then
				use_hwloc_from_system=yes
				use_hwloc=yes
			else
				# use specified path
				use_hwloc_from_system=no
				if test ! -d "$withval" ; then
				   AC_MSG_ERROR("Directory specified for hwloc <$withval> does not exist")
				fi
				hwloc_dir=$withval
				use_hwloc=yes
			fi
		else
			use_hwloc=no
		fi
	],
	[
		use_hwloc=maybe
		use_hwloc_from_system=yes
	])
SAVED_LDFLAGS="${LDFLAGS}"
SAVED_CPPFLAGS="${CPPFLAGS}"
AS_IF([test "$use_hwloc" = "no"],
  [have_valid_hwloc=no],
  [AS_IF([test "$use_hwloc_from_system" = "yes"],
  	  [PKG_CHECK_MODULES([HWLOC],[hwloc], [
	      	have_valid_hwloc=yes
		have_pkgconfig_hwloc=yes], [
		have_valid_hwloc=no
		have_pkgconfig_hwloc=no])
	  ],
	  #else
	  [have_pkgconfig_hwloc=no
	   CPPFLAGS="${SAVED_CPPFLAGS} -I$hwloc_dir/include"
	   AC_CHECK_HEADER([hwloc.h],[have_valid_hwloc=yes],[have_valid_hwloc=no])
	   LDFLAGS="${SAVED_LDFLAGS} -L$hwloc_dir/lib"
	   AC_HAVE_LIBRARY([hwloc],[have_valid_hwloc=yes],[have_valid_hwloc=no])
	  ])
  ])
# in case hwloc was explicitely required, but is not available, this is an error
AS_IF([test "$use_hwloc" = "yes" -a "$have_valid_hwloc" = "no"],
      [AC_MSG_ERROR([cannot find hwloc])]
     )
# in case hwloc is not available but was not explicitely disabled, this is an error
AS_IF([test "$have_valid_hwloc" = "no" -a "$use_hwloc" != "no"],
      [AC_MSG_ERROR([hwloc was not found on your system. If the target machine is hyperthreaded the performance may be impacted a lot.  It is strongly recommended to install hwloc. However, if you really want to use StarPU without enabling hwloc, please restart configure by specifying the option '--without-hwloc'.])]
     )

AS_IF([test "$have_valid_hwloc" = "yes"],
      [AC_DEFINE([STARPU_HAVE_HWLOC], [1], [Define to 1 if you have the hwloc library.])
       HWLOC_REQUIRES=hwloc
       AC_SUBST([STARPU_HAVE_HWLOC], [1])
       AS_IF([test "$have_pkgconfig_hwloc" = "no"],
             [HWLOC_CFLAGS="-I$hwloc_dir/include"
	      HWLOC_LIBS="-L$hwloc_dir/lib -lhwloc"]
       )
      ])
LDFLAGS="${SAVED_LDFLAGS}"
CPPFLAGS="${SAVED_CPPFLAGS}"

AC_MSG_CHECKING(whether hwloc should be used)
AC_MSG_RESULT($have_valid_hwloc)
AC_SUBST(HWLOC_REQUIRES)

# is the header file f77.h available ?
AC_CHECK_HEADER([f77.h], [have_f77_h=yes], [have_f77_h=no])
AC_SUBST(STARPU_HAVE_F77_H, $have_f77_h)
AM_CONDITIONAL(STARPU_HAVE_F77_H, test x$have_f77_h = xyes)
if test x$have_f77_h = xyes; then
        AC_DEFINE([STARPU_HAVE_F77_H], [1], [Define to 1 if you have the <f77.h> header file.])
fi

# Check if icc is available
AC_CHECK_PROGS([ICC], [icc])

# If cuda and icc are both available, check they are compatible
if test "$enable_cuda" = "yes" -a "$ICC" != ""; then
   AC_MSG_CHECKING(whether CUDA and ICC are compatible)
   OLD_CC="$CC"
   CC="$ICC"
   OLD_CFLAGS="$CFLAGS"
   CFLAGS="-I$PWD/include -I$srcdir/include"
   AC_COMPILE_IFELSE(
       [AC_LANG_PROGRAM(
	   [[#include <cuda.h>
	   #include <starpu.h>]],
	   [[]]
	   )],
       AC_MSG_RESULT(yes),
       [ICC=""
           AC_MSG_RESULT(no)]
   )
   CC="$OLD_CC"
   CFLAGS="$OLD_CFLAGS"
fi

# Disable ICC on windows
if test "x$ICC" != "x" -a "$starpu_windows" = "yes" ; then
    ICC=""
fi
if test "x$ICC" != "x"; then
  AC_DEFINE(STARPU_HAVE_ICC, [], [Define this if icc is available])
fi
AM_CONDITIONAL([STARPU_HAVE_ICC], [test "x$ICC" != "x"])

# Do not generate manpages for the tools if we do not have help2man
AC_CHECK_PROGS([HELP2MAN], [help2man])
# Disable on windows
if test "$starpu_windows" = "yes" ; then
    HELP2MAN=""
fi
AM_CONDITIONAL([STARPU_HAVE_HELP2MAN], [test "x$HELP2MAN" != "x"])

AC_CHECK_MEMBER([struct cudaDeviceProp.pciDomainID],
  AC_DEFINE([STARPU_HAVE_DOMAINID],[1],[Define to 1 if CUDA device properties include DomainID]),
  , [[#include <cuda_runtime_api.h>]])

AC_CHECK_MEMBER([struct cudaDeviceProp.pciBusID],
  AC_DEFINE([STARPU_HAVE_BUSID],[1],[Define to 1 if CUDA device properties include BusID]),
  , [[#include <cuda_runtime_api.h>]])

dnl Set this condition when Automake 1.11 or later is being used.
dnl Automake 1.11 introduced `silent-rules', hence the check.
m4_ifdef([AM_SILENT_RULES],
  AM_CONDITIONAL([STARPU_HAVE_AM111], [true]),
  AM_CONDITIONAL([STARPU_HAVE_AM111], [false]))

##########################################
# Documentation                          #
##########################################

AC_ARG_ENABLE(build-doc, [AS_HELP_STRING([--disable-build-doc],
			[disable building of documentation])],
			enable_build_doc=$enableval, enable_build_doc=yes)

# Check whether texi2dvi is installed
AC_PATH_PROG(texi2dvicommand, texi2dvi)
if test "$texi2dvicommand" = "" ; then
	enable_build_doc="no"
fi

AM_CONDITIONAL(BUILD_DOC, [test x$enable_build_doc != xno])

###############################################################################
#                                                                             #
#                                Final settings                               #
#                                                                             #
###############################################################################

# these are the flags needed for static linking
LIBSTARPU_LDFLAGS="$STARPU_GLPK_LDFLAGS"
AC_SUBST([LIBSTARPU_LDFLAGS])

LIBSTARPU_LINK=libstarpu-$STARPU_EFFECTIVE_VERSION.la
if test x$enable_perf_debug = xyes; then
	LIBSTARPU_LINK=".libs/libstarpu-$STARPU_EFFECTIVE_VERSION.a $LIBSTARPU_LDFLAGS $HWLOC_LIBS $SIMGRID_LIBS $STARPU_CUDA_LDFLAGS $STARPU_OPENCL_LDFLAGS"
fi
AC_SUBST([LIBSTARPU_LINK])

# File configuration
AC_CONFIG_COMMANDS([executable-scripts], [
  chmod +x tests/regression/regression.sh
  chmod +x tests/loader-cross.sh
  chmod +x gcc-plugin/tests/run-test
  chmod +x tools/starpu_codelet_profile
  chmod +x tools/starpu_codelet_histo_profile
  chmod +x tools/starpu_workers_activity
])

# Create links to ICD files in build/socl/vendors directory. SOCL will use this
# directory as the OCL_ICD_VENDORS directory
for icd in /etc/OpenCL/vendors/*.icd ; do
	if test -f $icd ; then
	        if test "$(basename $icd)" != "socl.icd" ; then
        		new_icd=$(basename $icd)
			AC_CONFIG_LINKS([socl/vendors/$new_icd:$icd])
		fi
        fi
done

AC_CONFIG_FILES(tests/regression/regression.sh tests/regression/profiles tests/regression/profiles.build.only)
AC_CONFIG_HEADER(src/common/config.h include/starpu_config.h gcc-plugin/include/starpu-gcc/config.h starpu-top/config.h)

AC_OUTPUT([
	Makefile
	src/Makefile
	tools/Makefile
	tools/starpu_codelet_profile
	tools/starpu_codelet_histo_profile
	tools/starpu_workers_activity
	socl/Makefile
	socl/src/Makefile
	socl/examples/Makefile
        socl/socl-1.0.pc
	socl/socl-1.1.pc
	socl/vendors/socl.icd
	libstarpu.pc
	starpu-1.0.pc
	starpu-1.1.pc
	mpi/libstarpumpi.pc
	mpi/starpumpi-1.0.pc
	mpi/starpumpi-1.1.pc
	starpufft/Makefile
	starpufft/libstarpufft.pc
	starpufft/starpufft-1.0.pc
	starpufft/starpufft-1.1.pc
	examples/Makefile
	examples/stencil/Makefile
	tests/Makefile
	tests/loader-cross.sh
	doc/Makefile
	mpi/Makefile
	mpi/src/Makefile
	mpi/tests/Makefile
	mpi/examples/Makefile
	starpu-top/StarPU-Top.pro
	starpu-top/StarPU-Top-qwt-embed.pri
	starpu-top/StarPU-Top-qwt-system.pri
        gcc-plugin/Makefile
	gcc-plugin/src/Makefile
	gcc-plugin/tests/Makefile
	gcc-plugin/tests/run-test
	gcc-plugin/examples/Makefile
	sc_hypervisor/Makefile
	sc_hypervisor/src/Makefile
	sc_hypervisor/examples/Makefile
])

AC_MSG_NOTICE([

	CPUs   enabled: $enable_cpu
	CUDA   enabled: $enable_cuda
	OpenCL enabled: $enable_opencl
	SCC    enabled: $enable_rcce
	MIC    enabled: $enable_mic

	Compile-time limits
	(change these with --enable-maxcpus, --enable-maxcudadev,
	--enable-maxopencldev, --enable-maxbuffers)

	Maximum number of CPUs:           $maxcpus
	Maximum number of CUDA devices:   $nmaxcudadev
	Maximum number of OpenCL devices: $nmaxopencldev
	Maximum number of memory nodes:   $maxnodes
	Maximum number of task buffers:   $nmaxbuffers

	GPU-GPU transfers: $have_cuda_memcpy_peer
	Allocation cache:  $enable_allocation_cache

	Magma enabled:     $have_magma
	BLAS library:      $blas_lib
	hwloc:             $have_valid_hwloc
	FxT trace enabled: $use_fxt
	StarPU-Top:        $build_starpu_top

        Documentation:     $enable_build_doc
        Examples:          $enable_build_examples

	StarPU Extensions:
	       MPI enabled:                                 $use_mpi
	       MPI test suite:                              $running_mpi_check
	       FFT Support:                                 $fft_support
	       GCC plug-in:                                 $build_gcc_plugin
	       GCC plug-in test suite (requires GNU Guile): $run_gcc_plugin_test_suite
	       SOCL enabled:                                $build_socl
               SOCL test suite:                             $run_socl_check
               Scheduler Hypervisor:                        $build_sc_hypervisor
               simgrid enabled:                             $enable_simgrid
               ayudame enabled:                             $ac_cv_header_Ayudame_h
])

if test "$build_socl" = "yes" -a "$run_socl_check" = "no" ; then
	AC_MSG_NOTICE([
WARNING: SOCL test suite will not be run as the environment variable SOCL_OCL_LIB_OPENCL is not defined.
To run the tests, you need to install the OCL implementation of ICD
(https://forge.imag.fr/projects/ocl-icd/ or Debian package ocl-icd-libopencl1)
and set the variable SOCL_OCL_LIB_OPENCL to the location of the libOpenCL.so.])
fi

if test x"$have_valid_hwloc" = xno -a "$enable_simgrid" = "no"
then
  AC_MSG_NOTICE([
WARNING: hwloc was not enabled.  If the target machine is hyperthreaded the
performance may be impacted a lot.  It is strongly recommended to install
hwloc])
fi<|MERGE_RESOLUTION|>--- conflicted
+++ resolved
@@ -1359,13 +1359,9 @@
 	maxnodes=16
 else
 	# We have one memory node shared by all CPU workers, one node per GPU
-<<<<<<< HEAD
+	# and per MIC device
 	# we add nodes to use 4 memory disks 
 	nodes=5
-=======
-	# and per MIC device
-	nodes=1
->>>>>>> 522df66a
 	if test x$enable_cuda = xyes ; then
 		# we could have used nmaxcudadev + 1, but this would certainly give an
 		# odd number.
