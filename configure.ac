--- conflicted
+++ resolved
@@ -3551,12 +3551,8 @@
 	Maximum number of memory nodes:             $maxnodes
 	Maximum number of task buffers:             $nmaxbuffers
 
-<<<<<<< HEAD
-	GPU-GPU transfers: $have_cuda_memcpy_peer
+	GPU-GPU transfers: $enable_cuda_memcpy_peer
 	CUDA Map:          $enable_cuda_map
-=======
-	GPU-GPU transfers: $enable_cuda_memcpy_peer
->>>>>>> c4dd3623
 	Allocation cache:  $enable_allocation_cache
 
 	Magma enabled:     $have_magma
