#!/usr/bin/bash
#	bash Scripts_maxime/PlaFRIM-Grid5k/IPDPS.sh 2 Matrice_ligne dynamic_data_aware_ipdps 1
#	bash Scripts_maxime/PlaFRIM-Grid5k/IPDPS.sh 2 Matrice_ligne dynamic_data_aware_no_hfp_ipdps 1
#	bash Scripts_maxime/PlaFRIM-Grid5k/IPDPS.sh 10 Matrice_ligne dynamic_data_aware_no_hfp_ipdps 2

NB_TAILLE_TESTE=$1
DOSSIER=$2
MODEL=$3
NGPU=$4
START_X=0  
FICHIER_RAW=Output_maxime/GFlops_raw_out_1.txt
FICHIER_BUS=Output_maxime/GFlops_raw_out_2.txt
FICHIER_RAW_DT=Output_maxime/GFlops_raw_out_3.txt
FICHIER_TIME=Output_maxime/GFlops_raw_out_4.txt
GPU=Gemini
export STARPU_PERF_MODEL_DIR=tools/perfmodels/sampling
ulimit -S -s 5000000
truncate -s 0 ${FICHIER_RAW}
truncate -s 0 ${FICHIER_BUS}
truncate -s 0 ${FICHIER_RAW_DT}
truncate -s 0 ${FICHIER_TIME}

#~ BW=350
#~ BW=$((BW*NGPU))

CM=500
#~ CM=$((CM/NGPU))

TH=10
CP=5

NITER=11
#~ Il faut mettre 11 pour 10 iération car la première est ignoré

if [ $DOSSIER = "Matrice_ligne" ]
then
	if [ $MODEL = "dynamic_data_aware_ipdps" ]
	then
		ECHELLE_X=5
		if [ $NGPU = 1 ]
		then
		    NB_ALGO_TESTE=6
		    echo "############## Modular eager prefetching ##############"
		    for ((i=1 ; i<=(($NB_TAILLE_TESTE)); i++))
			    do 
			    N=$((START_X+i*ECHELLE_X))
			    start=`date +%s`
			    STARPU_SCHED=modular-eager-prefetching STARPU_NTASKS_THRESHOLD=$((TH)) STARPU_CUDA_PIPELINE=$((CP)) STARPU_LIMIT_CUDA_MEM=$((CM)) STARPU_MINIMUM_CLEAN_BUFFERS=0 STARPU_TARGET_CLEAN_BUFFERS=0 STARPU_NCPU=0 STARPU_NCUDA=$((NGPU)) STARPU_NOPENCL=0 STARPU_BUS_STATS=1 STARPU_BUS_STATS_FILE="${FICHIER_BUS:0}" ./examples/mult/sgemm -xy $((960*N)) -nblocks $((N)) -iter $((NITER)) | tail -n 1 >> ${FICHIER_RAW:0}
			    end=`date +%s` 
				echo $((end-start)) >> ${FICHIER_TIME}
			    sed -n '4p' ${FICHIER_BUS:0} >> ${FICHIER_RAW_DT:0}
		    done
			 echo "############## Dmdar ##############"
		    for ((i=1 ; i<=(($NB_TAILLE_TESTE)); i++))
			    do 
			    N=$((START_X+i*ECHELLE_X))
			    start=`date +%s`
			    STARPU_SCHED=dmdar STARPU_NTASKS_THRESHOLD=$((TH)) STARPU_CUDA_PIPELINE=$((CP)) STARPU_LIMIT_CUDA_MEM=$((CM)) STARPU_MINIMUM_CLEAN_BUFFERS=0 STARPU_TARGET_CLEAN_BUFFERS=0 STARPU_NCPU=0 STARPU_NCUDA=$((NGPU)) STARPU_NOPENCL=0 STARPU_BUS_STATS=1 STARPU_BUS_STATS_FILE="${FICHIER_BUS:0}" ./examples/mult/sgemm -xy $((960*N)) -nblocks $((N)) -iter $((NITER)) | tail -n 1 >> ${FICHIER_RAW:0}
			    end=`date +%s` 
				echo $((end-start)) >> ${FICHIER_TIME}
			    sed -n '4p' ${FICHIER_BUS:0} >> ${FICHIER_RAW_DT:0}
		    done
		    echo "############## Dynamic data aware TH30 Pop best data ##############"
		    for ((i=1 ; i<=(($NB_TAILLE_TESTE)); i++))
			    do 
			    N=$((START_X+i*ECHELLE_X))
			    start=`date +%s`
			    SEED=0 STARPU_SCHED=dynamic-data-aware STARPU_SCHED_READY=0 DATA_POP_POLICY=1 EVICTION_STRATEGY_DYNAMIC_DATA_AWARE=0 STARPU_NTASKS_THRESHOLD=$((TH)) STARPU_CUDA_PIPELINE=$((CP)) STARPU_LIMIT_CUDA_MEM=$((CM)) STARPU_MINIMUM_CLEAN_BUFFERS=0 STARPU_TARGET_CLEAN_BUFFERS=0 STARPU_NCPU=0 STARPU_NCUDA=$((NGPU)) STARPU_NOPENCL=0 STARPU_BUS_STATS=1 STARPU_BUS_STATS_FILE="${FICHIER_BUS:0}" ./examples/mult/sgemm -xy $((960*N)) -nblocks $((N)) -iter $((NITER)) | tail -n 1 >> ${FICHIER_RAW:0}
			    end=`date +%s` 
				echo $((end-start)) >> ${FICHIER_TIME}
			    sed -n '4p' ${FICHIER_BUS:0} >> ${FICHIER_RAW_DT:0}
		    done
		    echo "############## Dynamic data aware TH30 Pop best data + READY ##############"
		    for ((i=1 ; i<=(($NB_TAILLE_TESTE)); i++))
			    do 
			    N=$((START_X+i*ECHELLE_X))
			    start=`date +%s`
			    SEED=0 STARPU_SCHED=dynamic-data-aware STARPU_SCHED_READY=1 DATA_POP_POLICY=1 EVICTION_STRATEGY_DYNAMIC_DATA_AWARE=0 STARPU_NTASKS_THRESHOLD=$((TH)) STARPU_CUDA_PIPELINE=$((CP)) STARPU_LIMIT_CUDA_MEM=$((CM)) STARPU_MINIMUM_CLEAN_BUFFERS=0 STARPU_TARGET_CLEAN_BUFFERS=0 STARPU_NCPU=0 STARPU_NCUDA=$((NGPU)) STARPU_NOPENCL=0 STARPU_BUS_STATS=1 STARPU_BUS_STATS_FILE="${FICHIER_BUS:0}" ./examples/mult/sgemm -xy $((960*N)) -nblocks $((N)) -iter $((NITER)) | tail -n 1 >> ${FICHIER_RAW:0}
			    end=`date +%s` 
				echo $((end-start)) >> ${FICHIER_TIME}
			    sed -n '4p' ${FICHIER_BUS:0} >> ${FICHIER_RAW_DT:0}
		    done
		    echo "############## Dynamic data aware TH30 Pop best data + EVICTION ##############"
		    for ((i=1 ; i<=(($NB_TAILLE_TESTE)); i++))
			    do 
			    N=$((START_X+i*ECHELLE_X))
			    start=`date +%s`
			    SEED=0 STARPU_SCHED=dynamic-data-aware STARPU_SCHED_READY=0 DATA_POP_POLICY=1 EVICTION_STRATEGY_DYNAMIC_DATA_AWARE=1 STARPU_NTASKS_THRESHOLD=$((TH)) STARPU_CUDA_PIPELINE=$((CP)) STARPU_LIMIT_CUDA_MEM=$((CM)) STARPU_MINIMUM_CLEAN_BUFFERS=0 STARPU_TARGET_CLEAN_BUFFERS=0 STARPU_NCPU=0 STARPU_NCUDA=$((NGPU)) STARPU_NOPENCL=0 STARPU_BUS_STATS=1 STARPU_BUS_STATS_FILE="${FICHIER_BUS:0}" ./examples/mult/sgemm -xy $((960*N)) -nblocks $((N)) -iter $((NITER)) | tail -n 1 >> ${FICHIER_RAW:0}
			    end=`date +%s` 
				echo $((end-start)) >> ${FICHIER_TIME}
			    sed -n '4p' ${FICHIER_BUS:0} >> ${FICHIER_RAW_DT:0}
		    done
		    echo "############## Dynamic data aware TH30 Pop best data + EVICTION + READY ##############"
		    for ((i=1 ; i<=(($NB_TAILLE_TESTE)); i++))
			    do 
			    N=$((START_X+i*ECHELLE_X))
			    start=`date +%s`
			    SEED=0 STARPU_SCHED=dynamic-data-aware STARPU_SCHED_READY=1 DATA_POP_POLICY=1 EVICTION_STRATEGY_DYNAMIC_DATA_AWARE=1 STARPU_NTASKS_THRESHOLD=$((TH)) STARPU_CUDA_PIPELINE=$((CP)) STARPU_LIMIT_CUDA_MEM=$((CM)) STARPU_MINIMUM_CLEAN_BUFFERS=0 STARPU_TARGET_CLEAN_BUFFERS=0 STARPU_NCPU=0 STARPU_NCUDA=$((NGPU)) STARPU_NOPENCL=0 STARPU_BUS_STATS=1 STARPU_BUS_STATS_FILE="${FICHIER_BUS:0}" ./examples/mult/sgemm -xy $((960*N)) -nblocks $((N)) -iter $((NITER)) | tail -n 1 >> ${FICHIER_RAW:0}
			    end=`date +%s` 
				echo $((end-start)) >> ${FICHIER_TIME}
			    sed -n '4p' ${FICHIER_BUS:0} >> ${FICHIER_RAW_DT:0}
		    done
		else
		    NB_ALGO_TESTE=9
		    echo "############## Modular eager prefetching ##############"
		    for ((i=1 ; i<=(($NB_TAILLE_TESTE)); i++))
			    do 
			    N=$((START_X+i*ECHELLE_X))
			    start=`date +%s`
			    STARPU_SCHED=modular-eager-prefetching STARPU_NTASKS_THRESHOLD=$((TH)) STARPU_CUDA_PIPELINE=$((CP)) STARPU_LIMIT_CUDA_MEM=$((CM)) STARPU_MINIMUM_CLEAN_BUFFERS=0 STARPU_TARGET_CLEAN_BUFFERS=0 STARPU_NCPU=0 STARPU_NCUDA=$((NGPU)) STARPU_NOPENCL=0 STARPU_BUS_STATS=1 STARPU_BUS_STATS_FILE="${FICHIER_BUS:0}" ./examples/mult/sgemm -xy $((960*N)) -nblocks $((N)) -iter $((NITER)) | tail -n 1 >> ${FICHIER_RAW:0}
			    end=`date +%s` 
				echo $((end-start)) >> ${FICHIER_TIME}
			    sed -n '4p' ${FICHIER_BUS:0} >> ${FICHIER_RAW_DT:0}
		    done
		    echo "############## Dmdar ##############"
		    for ((i=1 ; i<=(($NB_TAILLE_TESTE)); i++))
			    do 
			    N=$((START_X+i*ECHELLE_X))
			    start=`date +%s`
			    STARPU_LIMIT_BANDWIDTH=10726 STARPU_SCHED=dmdar STARPU_NTASKS_THRESHOLD=$((TH)) STARPU_CUDA_PIPELINE=$((CP)) STARPU_LIMIT_CUDA_MEM=$((CM)) STARPU_MINIMUM_CLEAN_BUFFERS=0 STARPU_TARGET_CLEAN_BUFFERS=0 STARPU_NCPU=0 STARPU_NCUDA=$((NGPU)) STARPU_NOPENCL=0 STARPU_BUS_STATS=1 STARPU_BUS_STATS_FILE="${FICHIER_BUS:0}" ./examples/mult/sgemm -xy $((960*N)) -nblocks $((N)) -iter $((NITER)) | tail -n 1 >> ${FICHIER_RAW:0}
			    end=`date +%s` 
				echo $((end-start)) >> ${FICHIER_TIME}
			    sed -n '4p' ${FICHIER_BUS:0} >> ${FICHIER_RAW_DT:0}
		    done
		    echo "############## HFPUR + load balance and task stealing TH30 ##############"
		    for ((i=1 ; i<=(($NB_TAILLE_TESTE)); i++))
			    do 
			    N=$((START_X+i*ECHELLE_X))
			    start=`date +%s`
			    STARPU_SCHED=HFP STARPU_SCHED_READY=1 TASK_STEALING=3 MULTIGPU=4 ORDER_U=1 STARPU_NTASKS_THRESHOLD=$((TH)) STARPU_CUDA_PIPELINE=$((CP)) STARPU_LIMIT_CUDA_MEM=$((CM)) STARPU_MINIMUM_CLEAN_BUFFERS=0 STARPU_TARGET_CLEAN_BUFFERS=0 STARPU_NCPU=0 STARPU_NCUDA=$((NGPU)) STARPU_NOPENCL=0 STARPU_BUS_STATS=1 STARPU_BUS_STATS_FILE="${FICHIER_BUS:0}" ./examples/mult/sgemm -xy $((960*N)) -nblocks $((N)) -iter $((NITER)) | tail -n 1 >> ${FICHIER_RAW:0}
			    end=`date +%s` 
				echo $((end-start)) >> ${FICHIER_TIME}
			    sed -n '4p' ${FICHIER_BUS:0} >> ${FICHIER_RAW_DT:0}
		    done
		    echo "############## HMETIS + TASK STEALING ##############"
		    for ((i=1 ; i<=(($NB_TAILLE_TESTE)); i++))
			    do 
			    N=$((START_X+i*ECHELLE_X))
			    start=`date +%s`
			    STARPU_SCHED=HFP HMETIS=3 TASK_STEALING=3 STARPU_NTASKS_THRESHOLD=$((TH)) STARPU_CUDA_PIPELINE=$((CP)) ORDER_U=1 STARPU_SIMGRID_CUDA_MALLOC_COST=0 STARPU_LIMIT_CUDA_MEM=$((CM)) STARPU_MINIMUM_CLEAN_BUFFERS=0 STARPU_TARGET_CLEAN_BUFFERS=0 STARPU_NCPU=0 STARPU_NCUDA=$((NGPU)) STARPU_NOPENCL=0 STARPU_BUS_STATS=1 STARPU_BUS_STATS_FILE="${FICHIER_BUS:0}" ./examples/mult/sgemm -xy $((960*N)) -nblocks $((N)) -iter $((NITER)) | tail -n 1 >> ${FICHIER_RAW:0}
			    end=`date +%s` 
				echo $((end-start)) >> ${FICHIER_TIME}
			    sed -n '4p' ${FICHIER_BUS:0} >> ${FICHIER_RAW_DT:0}
		    done
		    echo "############## HMETIS + HFP + TASK STEALING ##############"
		    for ((i=1 ; i<=(($NB_TAILLE_TESTE)); i++))
			    do 
			    N=$((START_X+i*ECHELLE_X))
			    start=`date +%s` 
			    STARPU_SCHED=HFP HMETIS=4 TASK_STEALING=3 STARPU_NTASKS_THRESHOLD=$((TH)) STARPU_CUDA_PIPELINE=$((CP)) ORDER_U=1 STARPU_SIMGRID_CUDA_MALLOC_COST=0 STARPU_LIMIT_CUDA_MEM=$((CM)) STARPU_MINIMUM_CLEAN_BUFFERS=0 STARPU_TARGET_CLEAN_BUFFERS=0 STARPU_NCPU=0 STARPU_NCUDA=$((NGPU)) STARPU_NOPENCL=0 STARPU_BUS_STATS=1 STARPU_BUS_STATS_FILE="${FICHIER_BUS:0}" ./examples/mult/sgemm -xy $((960*N)) -nblocks $((N)) -iter $((NITER)) | tail -n 1 >> ${FICHIER_RAW:0}
			    end=`date +%s` 
				echo $((end-start)) >> ${FICHIER_TIME}
			    sed -n '4p' ${FICHIER_BUS:0} >> ${FICHIER_RAW_DT:0}
		    done
		    echo "############## Dynamic data aware TH30 Pop best data ##############"
		    for ((i=1 ; i<=(($NB_TAILLE_TESTE)); i++))
			    do 
			    N=$((START_X+i*ECHELLE_X))
			    start=`date +%s`
			    SEED=0 STARPU_SCHED=dynamic-data-aware STARPU_SCHED_READY=0 DATA_POP_POLICY=1 EVICTION_STRATEGY_DYNAMIC_DATA_AWARE=0 STARPU_NTASKS_THRESHOLD=$((TH)) STARPU_CUDA_PIPELINE=$((CP)) STARPU_LIMIT_CUDA_MEM=$((CM)) STARPU_MINIMUM_CLEAN_BUFFERS=0 STARPU_TARGET_CLEAN_BUFFERS=0 STARPU_NCPU=0 STARPU_NCUDA=$((NGPU)) STARPU_NOPENCL=0 STARPU_BUS_STATS=1 STARPU_BUS_STATS_FILE="${FICHIER_BUS:0}" ./examples/mult/sgemm -xy $((960*N)) -nblocks $((N)) -iter $((NITER)) | tail -n 1 >> ${FICHIER_RAW:0}
			    end=`date +%s` 
				echo $((end-start)) >> ${FICHIER_TIME}
			    sed -n '4p' ${FICHIER_BUS:0} >> ${FICHIER_RAW_DT:0}
		    done
		    echo "############## Dynamic data aware TH30 Pop best data + READY ##############"
		    for ((i=1 ; i<=(($NB_TAILLE_TESTE)); i++))
			    do 
			    N=$((START_X+i*ECHELLE_X))
			    start=`date +%s`
			    SEED=0 STARPU_SCHED=dynamic-data-aware STARPU_SCHED_READY=1 DATA_POP_POLICY=1 EVICTION_STRATEGY_DYNAMIC_DATA_AWARE=0 STARPU_NTASKS_THRESHOLD=$((TH)) STARPU_CUDA_PIPELINE=$((CP)) STARPU_LIMIT_CUDA_MEM=$((CM)) STARPU_MINIMUM_CLEAN_BUFFERS=0 STARPU_TARGET_CLEAN_BUFFERS=0 STARPU_NCPU=0 STARPU_NCUDA=$((NGPU)) STARPU_NOPENCL=0 STARPU_BUS_STATS=1 STARPU_BUS_STATS_FILE="${FICHIER_BUS:0}" ./examples/mult/sgemm -xy $((960*N)) -nblocks $((N)) -iter $((NITER)) | tail -n 1 >> ${FICHIER_RAW:0}
			    end=`date +%s` 
				echo $((end-start)) >> ${FICHIER_TIME}
			    sed -n '4p' ${FICHIER_BUS:0} >> ${FICHIER_RAW_DT:0}
		    done
		    echo "############## Dynamic data aware TH30 Pop best data + EVICTION ##############"
		    for ((i=1 ; i<=(($NB_TAILLE_TESTE)); i++))
			    do 
			    N=$((START_X+i*ECHELLE_X))
			    start=`date +%s`
			    SEED=0 STARPU_SCHED=dynamic-data-aware STARPU_SCHED_READY=0 DATA_POP_POLICY=1 EVICTION_STRATEGY_DYNAMIC_DATA_AWARE=1 STARPU_NTASKS_THRESHOLD=$((TH)) STARPU_CUDA_PIPELINE=$((CP)) STARPU_LIMIT_CUDA_MEM=$((CM)) STARPU_MINIMUM_CLEAN_BUFFERS=0 STARPU_TARGET_CLEAN_BUFFERS=0 STARPU_NCPU=0 STARPU_NCUDA=$((NGPU)) STARPU_NOPENCL=0 STARPU_BUS_STATS=1 STARPU_BUS_STATS_FILE="${FICHIER_BUS:0}" ./examples/mult/sgemm -xy $((960*N)) -nblocks $((N)) -iter $((NITER)) | tail -n 1 >> ${FICHIER_RAW:0}
			    end=`date +%s` 
				echo $((end-start)) >> ${FICHIER_TIME}
			    sed -n '4p' ${FICHIER_BUS:0} >> ${FICHIER_RAW_DT:0}
		    done
		    echo "############## Dynamic data aware TH30 Pop best data + EVICTION + READY ##############"
		    for ((i=1 ; i<=(($NB_TAILLE_TESTE)); i++))
			    do 
			    N=$((START_X+i*ECHELLE_X))
			    start=`date +%s`
			    SEED=0 STARPU_SCHED=dynamic-data-aware STARPU_SCHED_READY=1 DATA_POP_POLICY=1 EVICTION_STRATEGY_DYNAMIC_DATA_AWARE=1 STARPU_NTASKS_THRESHOLD=$((TH)) STARPU_CUDA_PIPELINE=$((CP)) STARPU_LIMIT_CUDA_MEM=$((CM)) STARPU_MINIMUM_CLEAN_BUFFERS=0 STARPU_TARGET_CLEAN_BUFFERS=0 STARPU_NCPU=0 STARPU_NCUDA=$((NGPU)) STARPU_NOPENCL=0 STARPU_BUS_STATS=1 STARPU_BUS_STATS_FILE="${FICHIER_BUS:0}" ./examples/mult/sgemm -xy $((960*N)) -nblocks $((N)) -iter $((NITER)) | tail -n 1 >> ${FICHIER_RAW:0}
			    end=`date +%s` 
				echo $((end-start)) >> ${FICHIER_TIME}
			    sed -n '4p' ${FICHIER_BUS:0} >> ${FICHIER_RAW_DT:0}
		    done
		fi
	fi
	if [ $MODEL = "dynamic_data_aware_no_hfp_ipdps" ]
	then
		ECHELLE_X=$((5*NGPU))
		if [ $NGPU = 1 ]
		then
		    NB_ALGO_TESTE=6
		    echo "############## Modular eager prefetching ##############"
		    for ((i=1 ; i<=(($NB_TAILLE_TESTE)); i++))
			    do 
			    N=$((START_X+i*ECHELLE_X))
			    start=`date +%s`
			    STARPU_SCHED=modular-eager-prefetching STARPU_NTASKS_THRESHOLD=$((TH)) STARPU_CUDA_PIPELINE=$((CP)) STARPU_LIMIT_CUDA_MEM=$((CM)) STARPU_MINIMUM_CLEAN_BUFFERS=0 STARPU_TARGET_CLEAN_BUFFERS=0 STARPU_NCPU=0 STARPU_NCUDA=$((NGPU)) STARPU_NOPENCL=0 STARPU_BUS_STATS=1 STARPU_BUS_STATS_FILE="${FICHIER_BUS:0}" ./examples/mult/sgemm -xy $((960*N)) -nblocks $((N)) -iter $((NITER)) | tail -n 1 >> ${FICHIER_RAW:0}
			    end=`date +%s` 
				echo $((end-start)) >> ${FICHIER_TIME}
			    sed -n '4p' ${FICHIER_BUS:0} >> ${FICHIER_RAW_DT:0}
		    done
		    echo "############## Dmdar ##############"
		    for ((i=1 ; i<=(($NB_TAILLE_TESTE)); i++))
			    do 
			    N=$((START_X+i*ECHELLE_X))
			    start=`date +%s`
			    STARPU_SCHED=dmdar STARPU_NTASKS_THRESHOLD=$((TH)) STARPU_CUDA_PIPELINE=$((CP)) STARPU_LIMIT_CUDA_MEM=$((CM)) STARPU_MINIMUM_CLEAN_BUFFERS=0 STARPU_TARGET_CLEAN_BUFFERS=0 STARPU_NCPU=0 STARPU_NCUDA=$((NGPU)) STARPU_NOPENCL=0 STARPU_BUS_STATS=1 STARPU_BUS_STATS_FILE="${FICHIER_BUS:0}" ./examples/mult/sgemm -xy $((960*N)) -nblocks $((N)) -iter $((NITER)) | tail -n 1 >> ${FICHIER_RAW:0}
			    end=`date +%s` 
				echo $((end-start)) >> ${FICHIER_TIME}
			    sed -n '4p' ${FICHIER_BUS:0} >> ${FICHIER_RAW_DT:0}
		    done
		    echo "############## Dynamic data aware TH30 Pop best data ##############"
		    for ((i=1 ; i<=(($NB_TAILLE_TESTE)); i++))
			    do 
			    N=$((START_X+i*ECHELLE_X))
			    start=`date +%s`
			    SEED=0 STARPU_SCHED=dynamic-data-aware STARPU_SCHED_READY=0 DATA_POP_POLICY=1 EVICTION_STRATEGY_DYNAMIC_DATA_AWARE=0 STARPU_NTASKS_THRESHOLD=$((TH)) STARPU_CUDA_PIPELINE=$((CP)) STARPU_LIMIT_CUDA_MEM=$((CM)) STARPU_MINIMUM_CLEAN_BUFFERS=0 STARPU_TARGET_CLEAN_BUFFERS=0 STARPU_NCPU=0 STARPU_NCUDA=$((NGPU)) STARPU_NOPENCL=0 STARPU_BUS_STATS=1 STARPU_BUS_STATS_FILE="${FICHIER_BUS:0}" ./examples/mult/sgemm -xy $((960*N)) -nblocks $((N)) -iter $((NITER)) | tail -n 1 >> ${FICHIER_RAW:0}
				end=`date +%s` 
				echo $((end-start)) >> ${FICHIER_TIME}
			    sed -n '4p' ${FICHIER_BUS:0} >> ${FICHIER_RAW_DT:0}
		    done
		    echo "############## Dynamic data aware TH30 Pop best data + READY ##############"
		    for ((i=1 ; i<=(($NB_TAILLE_TESTE)); i++))
			    do 
			    N=$((START_X+i*ECHELLE_X))
			    start=`date +%s`
			    SEED=0 STARPU_SCHED=dynamic-data-aware STARPU_SCHED_READY=1 DATA_POP_POLICY=1 EVICTION_STRATEGY_DYNAMIC_DATA_AWARE=0 STARPU_NTASKS_THRESHOLD=$((TH)) STARPU_CUDA_PIPELINE=$((CP)) STARPU_LIMIT_CUDA_MEM=$((CM)) STARPU_MINIMUM_CLEAN_BUFFERS=0 STARPU_TARGET_CLEAN_BUFFERS=0 STARPU_NCPU=0 STARPU_NCUDA=$((NGPU)) STARPU_NOPENCL=0 STARPU_BUS_STATS=1 STARPU_BUS_STATS_FILE="${FICHIER_BUS:0}" ./examples/mult/sgemm -xy $((960*N)) -nblocks $((N)) -iter $((NITER)) | tail -n 1 >> ${FICHIER_RAW:0}
			    end=`date +%s` 
				echo $((end-start)) >> ${FICHIER_TIME}
			    sed -n '4p' ${FICHIER_BUS:0} >> ${FICHIER_RAW_DT:0}
		    done
		    echo "############## Dynamic data aware TH30 Pop best data + EVICTION ##############"
		    for ((i=1 ; i<=(($NB_TAILLE_TESTE)); i++))
			    do 
			    N=$((START_X+i*ECHELLE_X))
			    start=`date +%s`
			    SEED=0 STARPU_SCHED=dynamic-data-aware STARPU_SCHED_READY=0 DATA_POP_POLICY=1 EVICTION_STRATEGY_DYNAMIC_DATA_AWARE=1 STARPU_NTASKS_THRESHOLD=$((TH)) STARPU_CUDA_PIPELINE=$((CP)) STARPU_LIMIT_CUDA_MEM=$((CM)) STARPU_MINIMUM_CLEAN_BUFFERS=0 STARPU_TARGET_CLEAN_BUFFERS=0 STARPU_NCPU=0 STARPU_NCUDA=$((NGPU)) STARPU_NOPENCL=0 STARPU_BUS_STATS=1 STARPU_BUS_STATS_FILE="${FICHIER_BUS:0}" ./examples/mult/sgemm -xy $((960*N)) -nblocks $((N)) -iter $((NITER)) | tail -n 1 >> ${FICHIER_RAW:0}
			    end=`date +%s` 
				echo $((end-start)) >> ${FICHIER_TIME}
			    sed -n '4p' ${FICHIER_BUS:0} >> ${FICHIER_RAW_DT:0}
		    done
		    echo "############## Dynamic data aware TH30 Pop best data + EVICTION + READY ##############"
		    for ((i=1 ; i<=(($NB_TAILLE_TESTE)); i++))
			    do 
			    N=$((START_X+i*ECHELLE_X))
			    start=`date +%s`
			    SEED=0 STARPU_SCHED=dynamic-data-aware STARPU_SCHED_READY=1 DATA_POP_POLICY=1 EVICTION_STRATEGY_DYNAMIC_DATA_AWARE=1 STARPU_NTASKS_THRESHOLD=$((TH)) STARPU_CUDA_PIPELINE=$((CP)) STARPU_LIMIT_CUDA_MEM=$((CM)) STARPU_MINIMUM_CLEAN_BUFFERS=0 STARPU_TARGET_CLEAN_BUFFERS=0 STARPU_NCPU=0 STARPU_NCUDA=$((NGPU)) STARPU_NOPENCL=0 STARPU_BUS_STATS=1 STARPU_BUS_STATS_FILE="${FICHIER_BUS:0}" ./examples/mult/sgemm -xy $((960*N)) -nblocks $((N)) -iter $((NITER)) | tail -n 1 >> ${FICHIER_RAW:0}
			    end=`date +%s` 
				echo $((end-start)) >> ${FICHIER_TIME}
			    sed -n '4p' ${FICHIER_BUS:0} >> ${FICHIER_RAW_DT:0}
		    done
		else
			echo "NO HFP + >1 GPU"
<<<<<<< HEAD
		    NB_ALGO_TESTE=6
		   # echo "############## Modular eager prefetching ##############"
		   # for ((i=1 ; i<=(($NB_TAILLE_TESTE)); i++))
		#	    do 
		#	    N=$((START_X+i*ECHELLE_X))
		#		start=`date +%s`
		#	    STARPU_SCHED=modular-eager-prefetching STARPU_NTASKS_THRESHOLD=$((TH)) STARPU_CUDA_PIPELINE=$((CP)) STARPU_LIMIT_CUDA_MEM=$((CM)) STARPU_MINIMUM_CLEAN_BUFFERS=0 STARPU_TARGET_CLEAN_BUFFERS=0 STARPU_NCPU=0 STARPU_NCUDA=$((NGPU)) STARPU_NOPENCL=0 STARPU_BUS_STATS=1 STARPU_BUS_STATS_FILE="${FICHIER_BUS:0}" ./examples/mult/sgemm -xy $((960*N)) -nblocks $((N)) -iter $((NITER)) | tail -n 1 >> ${FICHIER_RAW:0}
		#	    end=`date +%s` 
		#		echo $((end-start)) >> ${FICHIER_TIME}
		#	    sed -n '4p' ${FICHIER_BUS:0} >> ${FICHIER_RAW_DT:0}
		 #   done
		  #  echo "############## Dmdar ##############"
		 #   for ((i=1 ; i<=(($NB_TAILLE_TESTE)); i++))
		#	    do 
		#	    N=$((START_X+i*ECHELLE_X))
		#	    start=`date +%s`
		#	    STARPU_SCHED=dmdar STARPU_NTASKS_THRESHOLD=$((TH)) STARPU_CUDA_PIPELINE=$((CP)) STARPU_LIMIT_CUDA_MEM=$((CM)) STARPU_MINIMUM_CLEAN_BUFFERS=0 STARPU_TARGET_CLEAN_BUFFERS=0 STARPU_NCPU=0 STARPU_NCUDA=$((NGPU)) STARPU_NOPENCL=0 STARPU_BUS_STATS=1 STARPU_BUS_STATS_FILE="${FICHIER_BUS:0}" ./examples/mult/sgemm -xy $((960*N)) -nblocks $((N)) -iter $((NITER)) | tail -n 1 >> ${FICHIER_RAW:0}
		#	    end=`date +%s` 
		#		echo $((end-start)) >> ${FICHIER_TIME}
		#	    sed -n '4p' ${FICHIER_BUS:0} >> ${FICHIER_RAW_DT:0}
		   # done
		  echo "############## HMETIS + TASK STEALING ##############"
=======
		    NB_ALGO_TESTE=7
		    echo "############## Modular eager prefetching ##############"
		    for ((i=1 ; i<=(($NB_TAILLE_TESTE)); i++))
			    do 
			    N=$((START_X+i*ECHELLE_X))
				start=`date +%s`
			    STARPU_SCHED=modular-eager-prefetching STARPU_NTASKS_THRESHOLD=$((TH)) STARPU_CUDA_PIPELINE=$((CP)) STARPU_LIMIT_CUDA_MEM=$((CM)) STARPU_MINIMUM_CLEAN_BUFFERS=0 STARPU_TARGET_CLEAN_BUFFERS=0 STARPU_NCPU=0 STARPU_NCUDA=$((NGPU)) STARPU_NOPENCL=0 STARPU_BUS_STATS=1 STARPU_BUS_STATS_FILE="${FICHIER_BUS:0}" ./examples/mult/sgemm -xy $((960*N)) -nblocks $((N)) -iter $((NITER)) | tail -n 1 >> ${FICHIER_RAW:0}
			    end=`date +%s` 
				echo $((end-start)) >> ${FICHIER_TIME}
			    sed -n '4p' ${FICHIER_BUS:0} >> ${FICHIER_RAW_DT:0}
		    done
		    echo "############## Dmdar ##############"
		    for ((i=1 ; i<=(($NB_TAILLE_TESTE)); i++))
			    do 
			    N=$((START_X+i*ECHELLE_X))
			    start=`date +%s`
			    STARPU_LIMIT_BANDWIDTH=10726 STARPU_SCHED=dmdar STARPU_NTASKS_THRESHOLD=$((TH)) STARPU_CUDA_PIPELINE=$((CP)) STARPU_LIMIT_CUDA_MEM=$((CM)) STARPU_MINIMUM_CLEAN_BUFFERS=0 STARPU_TARGET_CLEAN_BUFFERS=0 STARPU_NCPU=0 STARPU_NCUDA=$((NGPU)) STARPU_NOPENCL=0 STARPU_BUS_STATS=1 STARPU_BUS_STATS_FILE="${FICHIER_BUS:0}" ./examples/mult/sgemm -xy $((960*N)) -nblocks $((N)) -iter $((NITER)) | tail -n 1 >> ${FICHIER_RAW:0}
			    end=`date +%s` 
				echo $((end-start)) >> ${FICHIER_TIME}
			    sed -n '4p' ${FICHIER_BUS:0} >> ${FICHIER_RAW_DT:0}
		    done
		    echo "############## HMETIS + TASK STEALING ##############"
>>>>>>> 7a5f35b6
		    for ((i=1 ; i<=(($NB_TAILLE_TESTE)); i++))
			    do 
			    N=$((START_X+i*ECHELLE_X))
			    start=`date +%s`
			    STARPU_SCHED=HFP HMETIS=3 TASK_STEALING=3 STARPU_NTASKS_THRESHOLD=$((TH)) STARPU_CUDA_PIPELINE=$((CP)) ORDER_U=1 STARPU_SIMGRID_CUDA_MALLOC_COST=0 STARPU_LIMIT_CUDA_MEM=$((CM)) STARPU_MINIMUM_CLEAN_BUFFERS=0 STARPU_TARGET_CLEAN_BUFFERS=0 STARPU_NCPU=0 STARPU_NCUDA=$((NGPU)) STARPU_NOPENCL=0 STARPU_BUS_STATS=1 STARPU_BUS_STATS_FILE="${FICHIER_BUS:0}" ./examples/mult/sgemm -xy $((960*N)) -nblocks $((N)) -iter $((NITER)) | tail -n 1 >> ${FICHIER_RAW:0}
			    end=`date +%s` 
				echo $((end-start)) >> ${FICHIER_TIME}
			    sed -n '4p' ${FICHIER_BUS:0} >> ${FICHIER_RAW_DT:0}
		    done
<<<<<<< HEAD
		  #  echo "############## Dynamic data aware TH30 Pop best data ##############"
		 #   for ((i=1 ; i<=(($NB_TAILLE_TESTE)); i++))
		#	    do 
		#	    N=$((START_X+i*ECHELLE_X))
		#	    start=`date +%s`
		#	    SEED=0 STARPU_SCHED=dynamic-data-aware STARPU_SCHED_READY=0 DATA_POP_POLICY=1 EVICTION_STRATEGY_DYNAMIC_DATA_AWARE=0 STARPU_NTASKS_THRESHOLD=$((TH)) STARPU_CUDA_PIPELINE=$((CP)) STARPU_LIMIT_CUDA_MEM=$((CM)) STARPU_MINIMUM_CLEAN_BUFFERS=0 STARPU_TARGET_CLEAN_BUFFERS=0 STARPU_NCPU=0 STARPU_NCUDA=$((NGPU)) STARPU_NOPENCL=0 STARPU_BUS_STATS=1 STARPU_BUS_STATS_FILE="${FICHIER_BUS:0}" ./examples/mult/sgemm -xy $((960*N)) -nblocks $((N)) -iter $((NITER)) | tail -n 1 >> ${FICHIER_RAW:0}
		#	    end=`date +%s` 
		#		echo $((end-start)) >> ${FICHIER_TIME}
		#	    sed -n '4p' ${FICHIER_BUS:0} >> ${FICHIER_RAW_DT:0}
		   # done
		  #  echo "############## Dynamic data aware TH30 Pop best data + READY ##############"
		 #   for ((i=1 ; i<=(($NB_TAILLE_TESTE)); i++))
		#	    do 
		#	    N=$((START_X+i*ECHELLE_X))
		#	    start=`date +%s`
		#	    SEED=0 STARPU_SCHED=dynamic-data-aware STARPU_SCHED_READY=1 DATA_POP_POLICY=1 EVICTION_STRATEGY_DYNAMIC_DATA_AWARE=0 STARPU_NTASKS_THRESHOLD=$((TH)) STARPU_CUDA_PIPELINE=$((CP)) STARPU_LIMIT_CUDA_MEM=$((CM)) STARPU_MINIMUM_CLEAN_BUFFERS=0 STARPU_TARGET_CLEAN_BUFFERS=0 STARPU_NCPU=0 STARPU_NCUDA=$((NGPU)) STARPU_NOPENCL=0 STARPU_BUS_STATS=1 STARPU_BUS_STATS_FILE="${FICHIER_BUS:0}" ./examples/mult/sgemm -xy $((960*N)) -nblocks $((N)) -iter $((NITER)) | tail -n 1 >> ${FICHIER_RAW:0}
		#	    end=`date +%s` 
		#		echo $((end-start)) >> ${FICHIER_TIME}
		#	    sed -n '4p' ${FICHIER_BUS:0} >> ${FICHIER_RAW_DT:0}
		  #  done
		  #  echo "############## Dynamic data aware TH30 Pop best data + EVICTION ##############"
		  #  for ((i=1 ; i<=(($NB_TAILLE_TESTE)); i++))
		#	    do 
		#	    N=$((START_X+i*ECHELLE_X))
		#	    start=`date +%s`
		#	    SEED=0 STARPU_SCHED=dynamic-data-aware STARPU_SCHED_READY=0 DATA_POP_POLICY=1 EVICTION_STRATEGY_DYNAMIC_DATA_AWARE=1 STARPU_NTASKS_THRESHOLD=$((TH)) STARPU_CUDA_PIPELINE=3 STARPU_LIMIT_CUDA_MEM=$((CM)) STARPU_MINIMUM_CLEAN_BUFFERS=0 STARPU_TARGET_CLEAN_BUFFERS=0 STARPU_NCPU=0 STARPU_NCUDA=$((NGPU)) STARPU_NOPENCL=0 STARPU_BUS_STATS=1 STARPU_BUS_STATS_FILE="${FICHIER_BUS:0}" ./examples/mult/sgemm -xy $((960*N)) -nblocks $((N)) -iter 10 | tail -n 1 >> ${FICHIER_RAW:0}
		#		end=`date +%s` 
		#		echo $((end-start)) >> ${FICHIER_TIME}
		#	    sed -n '4p' ${FICHIER_BUS:0} >> ${FICHIER_RAW_DT:0}
		 #   done
=======
		    echo "############## Dynamic data aware TH30 Pop best data ##############"
		    for ((i=1 ; i<=(($NB_TAILLE_TESTE)); i++))
			    do 
			    N=$((START_X+i*ECHELLE_X))
			    start=`date +%s`
			    SEED=0 STARPU_SCHED=dynamic-data-aware STARPU_SCHED_READY=0 DATA_POP_POLICY=1 EVICTION_STRATEGY_DYNAMIC_DATA_AWARE=0 STARPU_NTASKS_THRESHOLD=$((TH)) STARPU_CUDA_PIPELINE=$((CP)) STARPU_LIMIT_CUDA_MEM=$((CM)) STARPU_MINIMUM_CLEAN_BUFFERS=0 STARPU_TARGET_CLEAN_BUFFERS=0 STARPU_NCPU=0 STARPU_NCUDA=$((NGPU)) STARPU_NOPENCL=0 STARPU_BUS_STATS=1 STARPU_BUS_STATS_FILE="${FICHIER_BUS:0}" ./examples/mult/sgemm -xy $((960*N)) -nblocks $((N)) -iter $((NITER)) | tail -n 1 >> ${FICHIER_RAW:0}
			    end=`date +%s` 
				echo $((end-start)) >> ${FICHIER_TIME}
			    sed -n '4p' ${FICHIER_BUS:0} >> ${FICHIER_RAW_DT:0}
		    done
		    echo "############## Dynamic data aware TH30 Pop best data + READY ##############"
		    for ((i=1 ; i<=(($NB_TAILLE_TESTE)); i++))
			    do 
			    N=$((START_X+i*ECHELLE_X))
			    start=`date +%s`
			    SEED=0 STARPU_SCHED=dynamic-data-aware STARPU_SCHED_READY=1 DATA_POP_POLICY=1 EVICTION_STRATEGY_DYNAMIC_DATA_AWARE=0 STARPU_NTASKS_THRESHOLD=$((TH)) STARPU_CUDA_PIPELINE=$((CP)) STARPU_LIMIT_CUDA_MEM=$((CM)) STARPU_MINIMUM_CLEAN_BUFFERS=0 STARPU_TARGET_CLEAN_BUFFERS=0 STARPU_NCPU=0 STARPU_NCUDA=$((NGPU)) STARPU_NOPENCL=0 STARPU_BUS_STATS=1 STARPU_BUS_STATS_FILE="${FICHIER_BUS:0}" ./examples/mult/sgemm -xy $((960*N)) -nblocks $((N)) -iter $((NITER)) | tail -n 1 >> ${FICHIER_RAW:0}
			    end=`date +%s` 
				echo $((end-start)) >> ${FICHIER_TIME}
			    sed -n '4p' ${FICHIER_BUS:0} >> ${FICHIER_RAW_DT:0}
		    done
		    echo "############## Dynamic data aware TH30 Pop best data + EVICTION ##############"
		    for ((i=1 ; i<=(($NB_TAILLE_TESTE)); i++))
			    do 
			    N=$((START_X+i*ECHELLE_X))
			    start=`date +%s`
			    SEED=0 STARPU_SCHED=dynamic-data-aware STARPU_SCHED_READY=0 DATA_POP_POLICY=1 EVICTION_STRATEGY_DYNAMIC_DATA_AWARE=1 STARPU_NTASKS_THRESHOLD=$((TH)) STARPU_CUDA_PIPELINE=$((CP)) STARPU_LIMIT_CUDA_MEM=$((CM)) STARPU_MINIMUM_CLEAN_BUFFERS=0 STARPU_TARGET_CLEAN_BUFFERS=0 STARPU_NCPU=0 STARPU_NCUDA=$((NGPU)) STARPU_NOPENCL=0 STARPU_BUS_STATS=1 STARPU_BUS_STATS_FILE="${FICHIER_BUS:0}" ./examples/mult/sgemm -xy $((960*N)) -nblocks $((N)) -iter $((NITER)) | tail -n 1 >> ${FICHIER_RAW:0}
				end=`date +%s` 
				echo $((end-start)) >> ${FICHIER_TIME}
			    sed -n '4p' ${FICHIER_BUS:0} >> ${FICHIER_RAW_DT:0}
		    done
		    echo "############## Dynamic data aware TH30 Pop best data + EVICTION + READY ##############"
		    for ((i=1 ; i<=(($NB_TAILLE_TESTE)); i++))
			    do 
			    N=$((START_X+i*ECHELLE_X))
			    start=`date +%s`
			    SEED=0 STARPU_SCHED=dynamic-data-aware STARPU_SCHED_READY=1 DATA_POP_POLICY=1 EVICTION_STRATEGY_DYNAMIC_DATA_AWARE=1 STARPU_NTASKS_THRESHOLD=$((TH)) STARPU_CUDA_PIPELINE=$((CP)) STARPU_LIMIT_CUDA_MEM=$((CM)) STARPU_MINIMUM_CLEAN_BUFFERS=0 STARPU_TARGET_CLEAN_BUFFERS=0 STARPU_NCPU=0 STARPU_NCUDA=$((NGPU)) STARPU_NOPENCL=0 STARPU_BUS_STATS=1 STARPU_BUS_STATS_FILE="${FICHIER_BUS:0}" ./examples/mult/sgemm -xy $((960*N)) -nblocks $((N)) -iter $((NITER)) | tail -n 1 >> ${FICHIER_RAW:0}
				end=`date +%s` 
				echo $((end-start)) >> ${FICHIER_TIME}
			    sed -n '4p' ${FICHIER_BUS:0} >> ${FICHIER_RAW_DT:0}
		    done
>>>>>>> 7a5f35b6
		fi
	fi
fi

#Tracage data transfers
#gcc -o cut_datatransfers_raw_out cut_datatransfers_raw_out.c
#./cut_datatransfers_raw_out $NB_TAILLE_TESTE $NB_ALGO_TESTE $ECHELLE_X $START_X ${FICHIER_RAW_DT:0} Output_maxime/Data/${DOSSIER}/DT_${MODEL}_${GPU}_${NGPU}GPU.txt

# Tracage des GFlops
#gcc -o cut_gflops_raw_out cut_gflops_raw_out.c
#./cut_gflops_raw_out $NB_TAILLE_TESTE $NB_ALGO_TESTE $ECHELLE_X $START_X ${FICHIER_RAW} Output_maxime/Data/${DOSSIER}/GF_${MODEL}_${GPU}_${NGPU}GPU.txt

# Tracage du temps
#gcc -o cut_time_raw_out cut_time_raw_out.c
#./cut_time_raw_out $NB_TAILLE_TESTE $NB_ALGO_TESTE $ECHELLE_X $START_X ${FICHIER_TIME} Output_maxime/Data/${DOSSIER}/TIME_${MODEL}_${GPU}_${NGPU}GPU.txt<|MERGE_RESOLUTION|>--- conflicted
+++ resolved
@@ -262,30 +262,7 @@
 		    done
 		else
 			echo "NO HFP + >1 GPU"
-<<<<<<< HEAD
-		    NB_ALGO_TESTE=6
-		   # echo "############## Modular eager prefetching ##############"
-		   # for ((i=1 ; i<=(($NB_TAILLE_TESTE)); i++))
-		#	    do 
-		#	    N=$((START_X+i*ECHELLE_X))
-		#		start=`date +%s`
-		#	    STARPU_SCHED=modular-eager-prefetching STARPU_NTASKS_THRESHOLD=$((TH)) STARPU_CUDA_PIPELINE=$((CP)) STARPU_LIMIT_CUDA_MEM=$((CM)) STARPU_MINIMUM_CLEAN_BUFFERS=0 STARPU_TARGET_CLEAN_BUFFERS=0 STARPU_NCPU=0 STARPU_NCUDA=$((NGPU)) STARPU_NOPENCL=0 STARPU_BUS_STATS=1 STARPU_BUS_STATS_FILE="${FICHIER_BUS:0}" ./examples/mult/sgemm -xy $((960*N)) -nblocks $((N)) -iter $((NITER)) | tail -n 1 >> ${FICHIER_RAW:0}
-		#	    end=`date +%s` 
-		#		echo $((end-start)) >> ${FICHIER_TIME}
-		#	    sed -n '4p' ${FICHIER_BUS:0} >> ${FICHIER_RAW_DT:0}
-		 #   done
-		  #  echo "############## Dmdar ##############"
-		 #   for ((i=1 ; i<=(($NB_TAILLE_TESTE)); i++))
-		#	    do 
-		#	    N=$((START_X+i*ECHELLE_X))
-		#	    start=`date +%s`
-		#	    STARPU_SCHED=dmdar STARPU_NTASKS_THRESHOLD=$((TH)) STARPU_CUDA_PIPELINE=$((CP)) STARPU_LIMIT_CUDA_MEM=$((CM)) STARPU_MINIMUM_CLEAN_BUFFERS=0 STARPU_TARGET_CLEAN_BUFFERS=0 STARPU_NCPU=0 STARPU_NCUDA=$((NGPU)) STARPU_NOPENCL=0 STARPU_BUS_STATS=1 STARPU_BUS_STATS_FILE="${FICHIER_BUS:0}" ./examples/mult/sgemm -xy $((960*N)) -nblocks $((N)) -iter $((NITER)) | tail -n 1 >> ${FICHIER_RAW:0}
-		#	    end=`date +%s` 
-		#		echo $((end-start)) >> ${FICHIER_TIME}
-		#	    sed -n '4p' ${FICHIER_BUS:0} >> ${FICHIER_RAW_DT:0}
-		   # done
 		  echo "############## HMETIS + TASK STEALING ##############"
-=======
 		    NB_ALGO_TESTE=7
 		    echo "############## Modular eager prefetching ##############"
 		    for ((i=1 ; i<=(($NB_TAILLE_TESTE)); i++))
@@ -308,7 +285,6 @@
 			    sed -n '4p' ${FICHIER_BUS:0} >> ${FICHIER_RAW_DT:0}
 		    done
 		    echo "############## HMETIS + TASK STEALING ##############"
->>>>>>> 7a5f35b6
 		    for ((i=1 ; i<=(($NB_TAILLE_TESTE)); i++))
 			    do 
 			    N=$((START_X+i*ECHELLE_X))
@@ -318,39 +294,7 @@
 				echo $((end-start)) >> ${FICHIER_TIME}
 			    sed -n '4p' ${FICHIER_BUS:0} >> ${FICHIER_RAW_DT:0}
 		    done
-<<<<<<< HEAD
-		  #  echo "############## Dynamic data aware TH30 Pop best data ##############"
-		 #   for ((i=1 ; i<=(($NB_TAILLE_TESTE)); i++))
-		#	    do 
-		#	    N=$((START_X+i*ECHELLE_X))
-		#	    start=`date +%s`
-		#	    SEED=0 STARPU_SCHED=dynamic-data-aware STARPU_SCHED_READY=0 DATA_POP_POLICY=1 EVICTION_STRATEGY_DYNAMIC_DATA_AWARE=0 STARPU_NTASKS_THRESHOLD=$((TH)) STARPU_CUDA_PIPELINE=$((CP)) STARPU_LIMIT_CUDA_MEM=$((CM)) STARPU_MINIMUM_CLEAN_BUFFERS=0 STARPU_TARGET_CLEAN_BUFFERS=0 STARPU_NCPU=0 STARPU_NCUDA=$((NGPU)) STARPU_NOPENCL=0 STARPU_BUS_STATS=1 STARPU_BUS_STATS_FILE="${FICHIER_BUS:0}" ./examples/mult/sgemm -xy $((960*N)) -nblocks $((N)) -iter $((NITER)) | tail -n 1 >> ${FICHIER_RAW:0}
-		#	    end=`date +%s` 
-		#		echo $((end-start)) >> ${FICHIER_TIME}
-		#	    sed -n '4p' ${FICHIER_BUS:0} >> ${FICHIER_RAW_DT:0}
-		   # done
-		  #  echo "############## Dynamic data aware TH30 Pop best data + READY ##############"
-		 #   for ((i=1 ; i<=(($NB_TAILLE_TESTE)); i++))
-		#	    do 
-		#	    N=$((START_X+i*ECHELLE_X))
-		#	    start=`date +%s`
-		#	    SEED=0 STARPU_SCHED=dynamic-data-aware STARPU_SCHED_READY=1 DATA_POP_POLICY=1 EVICTION_STRATEGY_DYNAMIC_DATA_AWARE=0 STARPU_NTASKS_THRESHOLD=$((TH)) STARPU_CUDA_PIPELINE=$((CP)) STARPU_LIMIT_CUDA_MEM=$((CM)) STARPU_MINIMUM_CLEAN_BUFFERS=0 STARPU_TARGET_CLEAN_BUFFERS=0 STARPU_NCPU=0 STARPU_NCUDA=$((NGPU)) STARPU_NOPENCL=0 STARPU_BUS_STATS=1 STARPU_BUS_STATS_FILE="${FICHIER_BUS:0}" ./examples/mult/sgemm -xy $((960*N)) -nblocks $((N)) -iter $((NITER)) | tail -n 1 >> ${FICHIER_RAW:0}
-		#	    end=`date +%s` 
-		#		echo $((end-start)) >> ${FICHIER_TIME}
-		#	    sed -n '4p' ${FICHIER_BUS:0} >> ${FICHIER_RAW_DT:0}
-		  #  done
-		  #  echo "############## Dynamic data aware TH30 Pop best data + EVICTION ##############"
-		  #  for ((i=1 ; i<=(($NB_TAILLE_TESTE)); i++))
-		#	    do 
-		#	    N=$((START_X+i*ECHELLE_X))
-		#	    start=`date +%s`
-		#	    SEED=0 STARPU_SCHED=dynamic-data-aware STARPU_SCHED_READY=0 DATA_POP_POLICY=1 EVICTION_STRATEGY_DYNAMIC_DATA_AWARE=1 STARPU_NTASKS_THRESHOLD=$((TH)) STARPU_CUDA_PIPELINE=3 STARPU_LIMIT_CUDA_MEM=$((CM)) STARPU_MINIMUM_CLEAN_BUFFERS=0 STARPU_TARGET_CLEAN_BUFFERS=0 STARPU_NCPU=0 STARPU_NCUDA=$((NGPU)) STARPU_NOPENCL=0 STARPU_BUS_STATS=1 STARPU_BUS_STATS_FILE="${FICHIER_BUS:0}" ./examples/mult/sgemm -xy $((960*N)) -nblocks $((N)) -iter 10 | tail -n 1 >> ${FICHIER_RAW:0}
-		#		end=`date +%s` 
-		#		echo $((end-start)) >> ${FICHIER_TIME}
-		#	    sed -n '4p' ${FICHIER_BUS:0} >> ${FICHIER_RAW_DT:0}
-		 #   done
-=======
-		    echo "############## Dynamic data aware TH30 Pop best data ##############"
+		     echo "############## Dynamic data aware TH30 Pop best data ##############"
 		    for ((i=1 ; i<=(($NB_TAILLE_TESTE)); i++))
 			    do 
 			    N=$((START_X+i*ECHELLE_X))
@@ -390,7 +334,6 @@
 				echo $((end-start)) >> ${FICHIER_TIME}
 			    sed -n '4p' ${FICHIER_BUS:0} >> ${FICHIER_RAW_DT:0}
 		    done
->>>>>>> 7a5f35b6
 		fi
 	fi
 fi
