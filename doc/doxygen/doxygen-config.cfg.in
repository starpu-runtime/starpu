--- conflicted
+++ resolved
@@ -16,57 +16,12 @@
 # See the GNU Lesser General Public License in COPYING.LGPL for more details.
 #
 INPUT                  = @top_srcdir@/doc/doxygen/chapters/foreword.doxy \
-<<<<<<< HEAD
-						 @top_srcdir@/doc/doxygen/chapters/starpu_introduction/introduction.doxy \
-						 @top_srcdir@/doc/doxygen/chapters/starpu_introduction/table_of_contents.doxy \
-						 @top_srcdir@/doc/doxygen/chapters/starpu_introduction/glossary.doxy \
-						 @top_srcdir@/doc/doxygen/chapters/starpu_installation/environment_variables.doxy \
-						 @top_srcdir@/doc/doxygen/chapters/starpu_installation/building.doxy \
-						 @top_srcdir@/doc/doxygen/chapters/starpu_installation/configure_options.doxy \
-						 @top_srcdir@/doc/doxygen/chapters/starpu_basics/starpu_applications.doxy \
-						 @top_srcdir@/doc/doxygen/chapters/starpu_basics/basic_examples.doxy \
-						 @top_srcdir@/doc/doxygen/chapters/starpu_basics/advanced_examples.doxy \
-						 @top_srcdir@/doc/doxygen/chapters/starpu_basics/scaling_vector_example.doxy \
-						 @top_srcdir@/doc/doxygen/chapters/starpu_basics/tasks.doxy \
-						 @top_srcdir@/doc/doxygen/chapters/starpu_basics/data_management.doxy \
-						 @top_srcdir@/doc/doxygen/chapters/starpu_basics/scheduling.doxy \
-						 @top_srcdir@/doc/doxygen/chapters/starpu_basics/scheduling_contexts.doxy \
-						 @top_srcdir@/doc/doxygen/chapters/starpu_basics/scheduling_context_hypervisor.doxy \
-						 @top_srcdir@/doc/doxygen/chapters/starpu_performances/benchmarking_starpu.doxy \
-						 @top_srcdir@/doc/doxygen/chapters/starpu_performances/online_performance_tools.doxy \
-						 @top_srcdir@/doc/doxygen/chapters/starpu_performances/offline_performance_tools.doxy \
-						 @top_srcdir@/doc/doxygen/chapters/starpu_faq/check_list_performance.doxy \
-						 @top_srcdir@/doc/doxygen/chapters/starpu_faq/faq.doxy \
-						 @top_srcdir@/doc/doxygen/chapters/starpu_interfaces/native_fortran_support.doxy \
-						 @top_srcdir@/doc/doxygen/chapters/starpu_interfaces/java.doxy \
-						 @top_srcdir@/doc/doxygen/chapters/starpu_interfaces/eclipse_plugin.doxy \
-						 @top_srcdir@/doc/doxygen/chapters/starpu_interfaces/python.doxy \
-						 @top_srcdir@/doc/doxygen/chapters/starpu_interfaces/openmp_runtime_support.doxy \
-						 @top_srcdir@/doc/doxygen/chapters/starpu_extensions/debugging_tools.doxy \
-						 @top_srcdir@/doc/doxygen/chapters/starpu_extensions/advanced_data_management.doxy \
-						 @top_srcdir@/doc/doxygen/chapters/starpu_extensions/out_of_core.doxy \
-						 @top_srcdir@/doc/doxygen/chapters/starpu_extensions/mpi_support.doxy \
-						 @top_srcdir@/doc/doxygen/chapters/starpu_extensions/tcpip_support.doxy \
-						 @top_srcdir@/doc/doxygen/chapters/starpu_extensions/transactions.doxy \
-						 @top_srcdir@/doc/doxygen/chapters/starpu_extensions/fault_tolerance.doxy \
-						 @top_srcdir@/doc/doxygen/chapters/starpu_extensions/fft_support.doxy \
-						 @top_srcdir@/doc/doxygen/chapters/starpu_extensions/max_fpga_support.doxy \
-						 @top_srcdir@/doc/doxygen/chapters/starpu_extensions/socl_opencl_extensions.doxy \
-						 @top_srcdir@/doc/doxygen/chapters/starpu_extensions/bubble.doxy \
-						 @top_srcdir@/doc/doxygen/chapters/starpu_extensions/clustering_a_machine.doxy \
-						 @top_srcdir@/doc/doxygen/chapters/starpu_extensions/interoperability.doxy \
-						 @top_srcdir@/doc/doxygen/chapters/starpu_extensions/scheduling_policy_definition.doxy \
-						 @top_srcdir@/doc/doxygen/chapters/starpu_extensions/simgrid.doxy \
-						 @top_srcdir@/doc/doxygen/chapters/files.doxy \
-						 @top_srcdir@/doc/doxygen/chapters/fdl_1_3.doxy \
-		       	 @top_srcdir@/doc/doxygen/chapters/api \
-=======
 			 @top_srcdir@/doc/doxygen/chapters/starpu_introduction/introduction.doxy \
 			 @top_srcdir@/doc/doxygen/chapters/starpu_introduction/table_of_contents.doxy \
 			 @top_srcdir@/doc/doxygen/chapters/starpu_introduction/glossary.doxy \
 			 @top_srcdir@/doc/doxygen/chapters/starpu_installation/environment_variables.doxy \
+			 @top_srcdir@/doc/doxygen/chapters/starpu_installation/building.doxy \
 			 @top_srcdir@/doc/doxygen/chapters/starpu_installation/configure_options.doxy \
-			 @top_srcdir@/doc/doxygen/chapters/starpu_installation/building.doxy \
 			 @top_srcdir@/doc/doxygen/chapters/starpu_basics/starpu_applications.doxy \
 			 @top_srcdir@/doc/doxygen/chapters/starpu_basics/basic_examples.doxy \
 			 @top_srcdir@/doc/doxygen/chapters/starpu_basics/advanced_examples.doxy \
@@ -104,7 +59,6 @@
 			 @top_srcdir@/doc/doxygen/chapters/fdl_1_3.doxy \
 			 @top_srcdir@/doc/doxygen/chapters/files.doxy \
 			 @top_srcdir@/doc/doxygen/chapters/api \
->>>>>>> f7ff4d83
                          @top_builddir@/doc/doxygen/starpu_config.h \
 			 @top_srcdir@/include/starpu_bitmap.h \
 	 		 @top_srcdir@/include/starpu_bound.h \
