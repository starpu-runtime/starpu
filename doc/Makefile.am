--- conflicted
+++ resolved
@@ -1,12 +1,6 @@
 # StarPU --- Runtime system for heterogeneous multicore architectures.
 #
-<<<<<<< HEAD
-# Copyright (C) 2011,2012,2015                           Inria
-# Copyright (C) 2009,2011,2012,2015,2020                 Université de Bordeaux
-# Copyright (C) 2010-2019                                CNRS
-=======
 # Copyright (C) 2009-2020  Université de Bordeaux, CNRS (LaBRI UMR 5800), Inria
->>>>>>> dc4b17be
 #
 # StarPU is free software; you can redistribute it and/or modify
 # it under the terms of the GNU Lesser General Public License as published by
@@ -38,20 +32,4 @@
 		tutorial/vector_scal_opencl_kernel.cl
 
 txtdir = ${docdir}/tutorial
-<<<<<<< HEAD
-txt_DATA = $(EXTRA_DIST)
-
-recheck:
-	-cat /dev/null
-
-showfailed:
-	@-cat /dev/null
-
-showcheck:
-	-cat /dev/null
-
-showsuite:
-	-cat /dev/null
-=======
-txt_DATA = $(EXTRA_DIST)
->>>>>>> dc4b17be
+txt_DATA = $(EXTRA_DIST)