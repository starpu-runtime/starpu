--- conflicted
+++ resolved
@@ -270,93 +270,7 @@
 graph, and StarPU automatically determines which node actually execute which
 task, and trigger the required MPI transfers.
 
-<<<<<<< HEAD
-@deftypefun int starpu_data_set_tag (starpu_data_handle_t @var{handle}, int @var{tag})
-Tell StarPU-MPI which MPI tag to use when exchanging the data.
-@end deftypefun
-
-@deftypefun int starpu_data_get_tag (starpu_data_handle_t @var{handle})
-Returns the MPI tag to be used when exchanging the data.
-@end deftypefun
-
-@deftypefun starpu_data_handle_t starpu_data_get_data_handle_from_tag (int @var{tag})
-Returns the data handle associated to the MPI tag, or NULL if there is not.
-@end deftypefun
-
-@deftypefun int starpu_data_set_rank (starpu_data_handle_t @var{handle}, int @var{rank})
-Tell StarPU-MPI which MPI node "owns" a given data, that is, the node which will
-always keep an up-to-date value, and will by default execute tasks which write
-to it.
-@end deftypefun
-
-@deftypefun int starpu_data_get_rank (starpu_data_handle_t @var{handle})
-Returns the last value set by @code{starpu_data_set_rank}.
-@end deftypefun
-
-@defmac STARPU_EXECUTE_ON_NODE
-this macro is used when calling @code{starpu_mpi_insert_task}, and
-must be followed by a integer value which specified the node on which
-to execute the codelet.
-@end defmac
-
-@defmac STARPU_EXECUTE_ON_DATA
-this macro is used when calling @code{starpu_mpi_insert_task}, and
-must be followed by a data handle to specify that the node owning the
-given data will execute the codelet.
-@end defmac
-
-@deftypefun int starpu_mpi_insert_task (MPI_Comm @var{comm}, struct starpu_codelet *@var{codelet}, ...)
-Create and submit a task corresponding to @var{codelet} with the following
-arguments.  The argument list must be zero-terminated.
-
-The arguments following the codelets are the same types as for the
-function @code{starpu_insert_task} defined in @ref{Insert Task
-Utility}. The extra argument @code{STARPU_EXECUTE_ON_NODE} followed by an
-integer allows to specify the MPI node to execute the codelet. It is also
-possible to specify that the node owning a specific data will execute
-the codelet, by using @code{STARPU_EXECUTE_ON_DATA} followed by a data
-handle.
-
-The internal algorithm is as follows:
-@enumerate
-@item Find out which MPI node is going to execute the codelet.
-      @enumerate
-      @item If there is only one node owning data in W mode, it will
-      be selected;
-      @item If there is several nodes owning data in W node, the one
-      selected will be the one having the least data in R mode so as
-      to minimize the amount of data to be transfered;
-      @item The argument @code{STARPU_EXECUTE_ON_NODE} followed by an
-      integer can be used to specify the node;
-      @item The argument @code{STARPU_EXECUTE_ON_DATA} followed by a
-      data handle can be used to specify that the node owing the given
-      data will execute the codelet.
-      @end enumerate
-@item Send and receive data as requested. Nodes owning data which need to be
-read by the task are sending them to the MPI node which will execute it. The
-latter receives them.
-@item Execute the codelet. This is done by the MPI node selected in the
-1st step of the algorithm.
-@item If several MPI nodes own data to be written to, send written
-data back to their owners.
-@end enumerate
-
-The algorithm also includes a communication cache mechanism that
-allows not to send data twice to the same MPI node, unless the data
-has been modified. The cache can be disabled
-(@pxref{STARPU_MPI_CACHE}).
-@c todo parler plus du cache
-
-@end deftypefun
-
-@deftypefun void starpu_mpi_get_data_on_node (MPI_Comm @var{comm}, starpu_data_handle_t @var{data_handle}, int @var{node})
-Transfer data @var{data_handle} to MPI node @var{node}, sending it from its
-owner if needed. At least the target node and the owner have to call the
-function.
-@end deftypefun
-=======
 The list of functions are described in @ref{MPI Insert Task}.
->>>>>>> 0de0a10a
 
 Here an stencil example showing how to use @code{starpu_mpi_insert_task}. One
 first needs to define a distribution function which specifies the
