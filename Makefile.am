--- conflicted
+++ resolved
@@ -39,13 +39,12 @@
 SUBDIRS += mpi
 endif
 
-<<<<<<< HEAD
 if USE_NMAD
 SUBDIRS += nmad
-=======
+endif
+
 if USE_DSM
 SUBDIRS += dsm
->>>>>>> 50d46c91
 endif
 
 if BUILD_EXAMPLES
