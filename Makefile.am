--- conflicted
+++ resolved
@@ -1,14 +1,7 @@
 # StarPU --- Runtime system for heterogeneous multicore architectures.
 #
-<<<<<<< HEAD
-# Copyright (C) 2011-2018                                Inria
-# Copyright (C) 2009-2017, 2020                                Université de Bordeaux
-# Copyright (C) 2017                                     Guillaume Beauchamp
-# Copyright (C) 2010-2019                                CNRS
-=======
 # Copyright (C) 2009-2020  Université de Bordeaux, CNRS (LaBRI UMR 5800), Inria
 # Copyright (C) 2017       Guillaume Beauchamp
->>>>>>> dc4b17be
 #
 # StarPU is free software; you can redistribute it and/or modify
 # it under the terms of the GNU Lesser General Public License as published by
