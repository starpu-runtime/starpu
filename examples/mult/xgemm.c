--- conflicted
+++ resolved
@@ -663,7 +663,6 @@
 		start = starpu_timing_now();
 
 		unsigned x, y, z, iter;
-<<<<<<< HEAD
 		/* Matrice 3D */
 		if (tiled)
 		{
@@ -746,7 +745,6 @@
 					task->handles[0] = starpu_data_get_sub_data(A_handle, 1, tab_y[i][j]);
 					task->handles[1] = starpu_data_get_sub_data(B_handle, 1, tab_x[i][j]);
 					task->handles[2] = starpu_data_get_sub_data(C_handle, 2, tab_x[i][j], tab_y[i][j]);
-=======
 		for (iter = 0; iter < niter; iter++)
 		{
 			if (tiled)
@@ -795,13 +793,11 @@
 					task->handles[1] = starpu_data_get_sub_data(B_handle, 1, x);
 					task->handles[2] = starpu_data_get_sub_data(C_handle, 2, x, y);
 
->>>>>>> 124ac4f1
 					task->flops = 2ULL * (xdim/nslicesx) * (ydim/nslicesy) * zdim;
 
 					ret = starpu_task_submit(task);
 					if (ret == -ENODEV)
 					{
-<<<<<<< HEAD
 						 ret = 77;
 						 goto enodev;
 					}
@@ -886,7 +882,6 @@
 				}
 				starpu_resume();
 				starpu_task_wait_for_all();
-=======
 					     check = 0;
 					     ret = 77;
 					     goto enodev;
@@ -894,7 +889,6 @@
 					STARPU_CHECK_RETURN_VALUE(ret, "starpu_task_submit");
 					starpu_data_wont_use(starpu_data_get_sub_data(C_handle, 2, x, y));
 				}
->>>>>>> 124ac4f1
 			}
 			//End If RECURSIVE_MATRIX_LAYOUT == 1
 		}
