/* StarPU --- Runtime system for heterogeneous multicore architectures.
 *
 * Copyright (C) 2009-2020  Université de Bordeaux, CNRS (LaBRI UMR 5800), Inria
 * Copyright (C) 2010       Mehdi Juhoor
 * Copyright (C) 2017       Erwan Leria
 *
 * StarPU is free software; you can redistribute it and/or modify
 * it under the terms of the GNU Lesser General Public License as published by
 * the Free Software Foundation; either version 2.1 of the License, or (at
 * your option) any later version.
 *
 * StarPU is distributed in the hope that it will be useful, but
 * WITHOUT ANY WARRANTY; without even the implied warranty of
 * MERCHANTABILITY or FITNESS FOR A PARTICULAR PURPOSE.
 *
 * See the GNU Lesser General Public License in COPYING.LGPL for more details.
 */

/*
 * Simple parallel GEMM implementation: partition the output matrix in the two
 * dimensions, and the input matrices in the corresponding dimension, and
 * perform the output computations in parallel.
 */
#ifndef TYPE
#error "Do not compile xgemm.c directly, compile sgemm.c or dgemm.c"
#endif

//To randomize the order of tasks
#include <time.h>
#include <stdlib.h>
#define RANDOM_TASK_ORDER
#define RECURSIVE_MATRIX_LAYOUT
#define RANDOM_TASKS

#include <limits.h>
#include <string.h>
#include <unistd.h>
#include <math.h>
#include <sys/types.h>
#include <starpu.h>
#include <starpu_fxt.h>

#include <common/blas.h>

#ifdef STARPU_USE_CUDA
#include <cuda.h>
#include <starpu_cublas_v2.h>
static const TYPE p1 = 1.0;
static const TYPE m1 = -1.0;
static const TYPE v0 = 0.0;
#endif

static unsigned niter = 10;
static unsigned nsleeps = 1;
static unsigned nslicesx = 4;
static unsigned nslicesy = 4;
#if defined(STARPU_QUICK_CHECK) && !defined(STARPU_SIMGRID)
static unsigned xdim = 256;
static unsigned ydim = 256;
static unsigned zdim = 64;
#else
static unsigned xdim = 960*4;
static unsigned ydim = 960*4;
static unsigned zdim = 960*4;
#endif
static unsigned check = 0;
static unsigned bound = 0;
static unsigned print_hostname = 0;

static TYPE *A, *B, *C;
static starpu_data_handle_t A_handle, B_handle, C_handle;

#define FPRINTF(ofile, fmt, ...) do { if (!getenv("STARPU_SSILENT")) {fprintf(ofile, fmt, ## __VA_ARGS__); }} while(0)
#define PRINTF(fmt, ...) do { if (!getenv("STARPU_SSILENT")) {printf(fmt, ## __VA_ARGS__); fflush(stdout); }} while(0)

static int check_output(void)
{
	/* compute C = C - AB */
	CPU_GEMM("N", "N", ydim, xdim, zdim, (TYPE)-1.0f, A, ydim, B, zdim, (TYPE)1.0f, C, ydim);

	/* make sure C = 0 */
	TYPE err;
	err = CPU_ASUM(xdim*ydim, C, 1);

	if (err < EPSILON*xdim*ydim*zdim)
	{
		FPRINTF(stderr, "Results are OK\n");
		return 0;
	}
	else
	{
		int max;
		max = CPU_IAMAX(xdim*ydim, C, 1);

		FPRINTF(stderr, "There were errors ... err = %f\n", err);
		FPRINTF(stderr, "Max error : %e\n", C[max]);
		return 1;
	}
}

static void init_problem_data(void)
{
#ifndef STARPU_SIMGRID
	unsigned i,j;
#endif

	starpu_malloc_flags((void **)&A, zdim*ydim*sizeof(TYPE), STARPU_MALLOC_PINNED|STARPU_MALLOC_SIMULATION_FOLDED);
	starpu_malloc_flags((void **)&B, xdim*zdim*sizeof(TYPE), STARPU_MALLOC_PINNED|STARPU_MALLOC_SIMULATION_FOLDED);
	starpu_malloc_flags((void **)&C, xdim*ydim*sizeof(TYPE), STARPU_MALLOC_PINNED|STARPU_MALLOC_SIMULATION_FOLDED);

#ifndef STARPU_SIMGRID
	/* fill the A and B matrices */
	for (j=0; j < ydim; j++)
	{
		for (i=0; i < zdim; i++)
		{
			A[j+i*ydim] = (TYPE)(starpu_drand48());
		}
	}

	for (j=0; j < zdim; j++)
	{
		for (i=0; i < xdim; i++)
		{
			B[j+i*zdim] = (TYPE)(starpu_drand48());
		}
	}

	for (j=0; j < ydim; j++)
	{
		for (i=0; i < xdim; i++)
		{
			C[j+i*ydim] = (TYPE)(0);
		}
	}
#endif
}

static void partition_mult_data(void)
{
	starpu_matrix_data_register(&A_handle, STARPU_MAIN_RAM, (uintptr_t)A,
		ydim, ydim, zdim, sizeof(TYPE));
	starpu_matrix_data_register(&B_handle, STARPU_MAIN_RAM, (uintptr_t)B,
		zdim, zdim, xdim, sizeof(TYPE));
	starpu_matrix_data_register(&C_handle, STARPU_MAIN_RAM, (uintptr_t)C,
		ydim, ydim, xdim, sizeof(TYPE));

	struct starpu_data_filter vert;
	memset(&vert, 0, sizeof(vert));
	vert.filter_func = starpu_matrix_filter_vertical_block;
	vert.nchildren = nslicesx;

	struct starpu_data_filter horiz;
	memset(&horiz, 0, sizeof(horiz));
	horiz.filter_func = starpu_matrix_filter_block;
	horiz.nchildren = nslicesy;

	starpu_data_partition(B_handle, &vert);
	starpu_data_partition(A_handle, &horiz);

	starpu_data_map_filters(C_handle, 2, &vert, &horiz);

	unsigned x, y;
	for (x = 0; x < nslicesx; x++)
	for (y = 0; y < nslicesy; y++)
		starpu_data_set_coordinates(starpu_data_get_sub_data(C_handle, 2, x, y), 2, x, y);
}

#ifdef STARPU_USE_CUDA
static void cublas_mult(void *descr[], void *arg)
{
	(void)arg;
	TYPE *subA = (TYPE *)STARPU_MATRIX_GET_PTR(descr[0]);
	TYPE *subB = (TYPE *)STARPU_MATRIX_GET_PTR(descr[1]);
	TYPE *subC = (TYPE *)STARPU_MATRIX_GET_PTR(descr[2]);

	unsigned nxC = STARPU_MATRIX_GET_NX(descr[2]);
	unsigned nyC = STARPU_MATRIX_GET_NY(descr[2]);
	unsigned nyA = STARPU_MATRIX_GET_NY(descr[0]);

	unsigned ldA = STARPU_MATRIX_GET_LD(descr[0]);
	unsigned ldB = STARPU_MATRIX_GET_LD(descr[1]);
	unsigned ldC = STARPU_MATRIX_GET_LD(descr[2]);

	cudaStream_t stream = starpu_cuda_get_local_stream();

	if (nxC == ldC)
		cudaMemsetAsync(subC, 0, sizeof(*subC) * nxC * nyC, stream);
	else
	{
		unsigned i;
		for (i = 0; i < nyC; i++)
			cudaMemsetAsync(subC + i*ldC, 0, sizeof(*subC) * nxC, stream);
	}

	cublasStatus_t status = CUBLAS_GEMM(starpu_cublas_get_local_handle(),
			CUBLAS_OP_N, CUBLAS_OP_N,
			nxC, nyC, nyA,
			&p1, subA, ldA, subB, ldB,
			&v0, subC, ldC);
	if (status != CUBLAS_STATUS_SUCCESS)
		STARPU_CUBLAS_REPORT_ERROR(status);
}
#endif

void cpu_mult(void *descr[], void *arg)
{
	(void)arg;
	TYPE *subA = (TYPE *)STARPU_MATRIX_GET_PTR(descr[0]);
	TYPE *subB = (TYPE *)STARPU_MATRIX_GET_PTR(descr[1]);
	TYPE *subC = (TYPE *)STARPU_MATRIX_GET_PTR(descr[2]);

	unsigned nxC = STARPU_MATRIX_GET_NX(descr[2]);
	unsigned nyC = STARPU_MATRIX_GET_NY(descr[2]);
	unsigned nyA = STARPU_MATRIX_GET_NY(descr[0]);

	unsigned ldA = STARPU_MATRIX_GET_LD(descr[0]);
	unsigned ldB = STARPU_MATRIX_GET_LD(descr[1]);
	unsigned ldC = STARPU_MATRIX_GET_LD(descr[2]);

	int worker_size = starpu_combined_worker_get_size();

	if (nxC == ldC)
		memset(subC, 0, sizeof(*subC) * nxC * nyC);
	else
	{
		unsigned i;
		for (i = 0; i < nyC; i++)
			memset(subC + i*ldC, 0, sizeof(*subC) * nxC);
	}

	if (worker_size == 1)
	{
		/* Sequential CPU task */
		CPU_GEMM("N", "N", nxC, nyC, nyA, (TYPE)1.0, subA, ldA, subB, ldB, (TYPE)0.0, subC, ldC);
	}
	else
	{
		/* Parallel CPU task */
		unsigned rank = starpu_combined_worker_get_rank();

		unsigned block_size = (nyC + worker_size - 1)/worker_size;
		unsigned new_nyC = STARPU_MIN(nyC, block_size*(rank+1)) - block_size*rank;

		STARPU_ASSERT(nyC == STARPU_MATRIX_GET_NY(descr[1]));

		TYPE *new_subB = &subB[block_size*rank];
		TYPE *new_subC = &subC[block_size*rank];

		CPU_GEMM("N", "N", nxC, new_nyC, nyA, (TYPE)1.0, subA, ldA, new_subB, ldB, (TYPE)0.0, new_subC, ldC);
	}
}

static struct starpu_perfmodel starpu_gemm_model =
{
	.type = STARPU_HISTORY_BASED,
	.symbol = STARPU_GEMM_STR(gemm)
};

static struct starpu_codelet cl =
{
	.type = STARPU_SEQ, /* changed to STARPU_SPMD if -spmd is passed */
	.max_parallelism = INT_MAX,
	.cpu_funcs = {cpu_mult},
	.cpu_funcs_name = {"cpu_mult"},
#ifdef STARPU_USE_CUDA
	.cuda_funcs = {cublas_mult},
#elif defined(STARPU_SIMGRID)
	.cuda_funcs = {(void*)1},
#endif
	.cuda_flags = {STARPU_CUDA_ASYNC},
	.nbuffers = 3,
	.modes = {STARPU_R, STARPU_R, STARPU_W},
	.model = &starpu_gemm_model
};

static void parse_args(int argc, char **argv)
{
	int i;
	for (i = 1; i < argc; i++)
	{
		if (strcmp(argv[i], "-nblocks") == 0)
		{
			char *argptr;
			nslicesx = strtol(argv[++i], &argptr, 10);
			nslicesy = nslicesx;
		}

		else if (strcmp(argv[i], "-nblocksx") == 0)
		{
			char *argptr;
			nslicesx = strtol(argv[++i], &argptr, 10);
		}

		else if (strcmp(argv[i], "-nblocksy") == 0)
		{
			char *argptr;
			nslicesy = strtol(argv[++i], &argptr, 10);
		}

		else if (strcmp(argv[i], "-x") == 0)
		{
			char *argptr;
			xdim = strtol(argv[++i], &argptr, 10);
		}

		else if (strcmp(argv[i], "-xy") == 0)
		{
			char *argptr;
			xdim = ydim = strtol(argv[++i], &argptr, 10);
		}

		else if (strcmp(argv[i], "-y") == 0)
		{
			char *argptr;
			ydim = strtol(argv[++i], &argptr, 10);
		}

		else if (strcmp(argv[i], "-z") == 0)
		{
			char *argptr;
			zdim = strtol(argv[++i], &argptr, 10);
		}

		else if (strcmp(argv[i], "-size") == 0)
		{
			char *argptr;
			xdim = ydim = zdim = strtol(argv[++i], &argptr, 10);
		}

		else if (strcmp(argv[i], "-iter") == 0)
		{
			char *argptr;
			niter = strtol(argv[++i], &argptr, 10);
		}

		else if (strcmp(argv[i], "-nsleeps") == 0)
		{
			char *argptr;
			nsleeps = strtol(argv[++i], &argptr, 10);
		}

		else if (strcmp(argv[i], "-bound") == 0)
		{
			bound = 1;
		}

		else if (strcmp(argv[i], "-hostname") == 0)
		{
			print_hostname = 1;
		}

		else if (strcmp(argv[i], "-check") == 0)
		{
			check = 1;
		}

		else if (strcmp(argv[i], "-spmd") == 0)
		{
			cl.type = STARPU_SPMD;
		}

		else if (strcmp(argv[i], "-help") == 0 || strcmp(argv[i], "--help") == 0 || strcmp(argv[i], "-h") == 0)
		{
			fprintf(stderr,"Usage: %s [-nblocks n] [-nblocksx x] [-nblocksy y] [-x x] [-y y] [-xy n] [-z z] [-size size] [-iter iter] [-bound] [-check] [-spmd] [-hostname] [-nsleeps nsleeps]\n", argv[0]);
			fprintf(stderr,"Currently selected: %ux%u * %ux%u and %ux%u blocks, %u iterations, %u sleeps\n", zdim, ydim, xdim, zdim, nslicesx, nslicesy, niter, nsleeps);
			exit(EXIT_SUCCESS);
		}
		else
		{
			fprintf(stderr,"Unrecognized option %s\n", argv[i]);
			exit(EXIT_FAILURE);
		}
	}
}

int main(int argc, char **argv)
{
	//Ajout pour randomiser l'ordre d'arrivé des tâches
	srandom(time(0));
	
	//Ajout pour le Z layout
	int x_z_layout = 0; int i_bis = 0; int x_z_layout_i = 0; int j_bis = 0; int y_z_layout = 0; int y_z_layout_i = 0;
	
	double start, end;
	int ret;

	parse_args(argc, argv);

#ifdef STARPU_QUICK_CHECK
	niter /= 10;
#endif

	starpu_fxt_autostart_profiling(0);
	ret = starpu_init(NULL);
	if (ret == -ENODEV)
		return 77;
	STARPU_CHECK_RETURN_VALUE(ret, "starpu_init");

	starpu_cublas_init();

	init_problem_data();
	partition_mult_data();

	PRINTF("# ");
	if (print_hostname)
		PRINTF("node\t");
	PRINTF("x\ty\tz\tms\tGFlops");
	if (bound)
		PRINTF("\tTms\tTGFlops\tTims\tTiGFlops");
	PRINTF("\n");

	unsigned sleeps;
	for (sleeps = 0; sleeps < nsleeps; sleeps++)
	{
		if (bound)
			starpu_bound_start(0, 0);

		starpu_fxt_start_profiling();
		start = starpu_timing_now();

		unsigned x, y, iter;
		
		if (starpu_get_env_number_default("RANDOM_TASK_ORDER",0) == 1 && starpu_get_env_number_default("RECURSIVE_MATRIX_LAYOUT",0) == 0 && starpu_get_env_number_default("RANDOM_TASKS",0) == 0) {
			//~ printf("random\n");
			//If environment variable RANDOM_TASK_ORDER == 1
			int i = 0; int j = 0; unsigned tab_x[nslicesx][nslicesx]; unsigned tab_y[nslicesy][nslicesy]; int temp = 0; int k = 0; int n = 0;
			for (iter = 0; iter < niter; iter++)
			{
				for (i= 0; i < nslicesx; i++) { for (j = 0; j < nslicesx; j++) { tab_x[i][j] = i; } }
				for (i= 0; i < nslicesy; i++) { for (j = 0; j < nslicesy; j++) { tab_y[i][j] = j; } }

				//Shuffle
				for( n=0; n< nslicesx*nslicesy; n++)
				{	
					k = n;
					k += random() % ((nslicesx*nslicesy) - n);
					temp = tab_x[n%nslicesx][n/nslicesx];
					tab_x[n%nslicesx][n/nslicesx] = tab_x[k%nslicesx][k/nslicesx];
					tab_x[k%nslicesx][k/nslicesx] = temp;	
					temp = tab_y[n%nslicesy][n/nslicesy];
					tab_y[n%nslicesy][n/nslicesy] = tab_y[k%nslicesy][k/nslicesy];
					tab_y[k%nslicesy][k/nslicesy] = temp;
				} 			
				//printf des tableaux
				//~ printf("\n");
				//~ printf("Tableau x : \n");
				//~ for (i= 0; i < nslicesx; i++) { for (j = 0; j < nslicesx; j++) { printf(" %3d ",tab_x[i][j]); } printf("\n"); }
				//~ printf("Tableau y : \n");
				//~ for (i= 0; i < nslicesy; i++) { for (j = 0; j < nslicesy; j++) { printf(" %3d ",tab_y[i][j]); } printf("\n"); }
				
				starpu_pause();
				for (i = 0; i < nslicesx; i++)
				for (j = 0; j < nslicesy; j++)
				{
					struct starpu_task *task = starpu_task_create();

					task->cl = &cl;
					
					task->handles[0] = starpu_data_get_sub_data(A_handle, 1, tab_y[i][j]);
					task->handles[1] = starpu_data_get_sub_data(B_handle, 1, tab_x[i][j]);
					task->handles[2] = starpu_data_get_sub_data(C_handle, 2, tab_x[i][j], tab_y[i][j]);
					task->flops = 2ULL * (xdim/nslicesx) * (ydim/nslicesy) * zdim;

					ret = starpu_task_submit(task);
					if (ret == -ENODEV)
					{
						 ret = 77;
						 goto enodev;
					}
					STARPU_CHECK_RETURN_VALUE(ret, "starpu_task_submit");
					starpu_data_invalidate_submit(starpu_data_get_sub_data(C_handle, 2, tab_x[i][j], tab_y[i][j]));
				}
				starpu_resume();

				starpu_task_wait_for_all();
			}
			//End If environment variable RANDOM_TASK_ORDER == 1
		}
		else if (starpu_get_env_number_default("RECURSIVE_MATRIX_LAYOUT",0) == 1 && starpu_get_env_number_default("RANDOM_TASKS",0) == 0) {
			// RECURSIVE_MATRIX_LAYOUT == 1, cela annule le random=1
			int i = 0; int j = 0; unsigned tab_x[nslicesx][nslicesx]; unsigned tab_y[nslicesy][nslicesy]; int temp = 0; int k = 0; int n = 0;
			for (iter = 0; iter < niter; iter++)
			{
				for (i= 0; i < nslicesx; i++) { for (j = 0; j < nslicesx; j++) { tab_x[i][j] = i; } }
				for (i= 0; i < nslicesy; i++) { for (j = 0; j < nslicesy; j++) { tab_y[i][j] = j; } }
			
				//printf des tableaux
				//~ printf("Au début \n");
				//~ printf("Tableau x : \n");
				//~ for (i= 0; i < nslicesx; i++) { for (j = 0; j < nslicesx; j++) { printf(" %3d ",tab_x[i][j]); } printf("\n"); }
				//~ printf("Tableau y : \n");
				//~ for (i= 0; i < nslicesy; i++) { for (j = 0; j < nslicesy; j++) { printf(" %3d ",tab_y[i][j]); } printf("\n"); }
				
				x_z_layout = 0; x_z_layout_i = 0; i_bis = 0;
				for (i= 0; i < nslicesx; i++) { for (j = 0; j < nslicesx; j++) {
					if (i_bis%2 == 1) { x_z_layout_i = nslicesx/2; }
					if (j >= 4) { x_z_layout = (j/4)*2; }
					tab_x[i][j] = j%2 + x_z_layout + x_z_layout_i;
				} x_z_layout = 0; x_z_layout_i = 0; if (i%2 == 1) { i_bis++; } }
				
				//~ x_z_layout = 0; x_z_layout_i = 0; i_bis = 0;
				//~ for (i= 0; i < nslicesy; i++) { for (j = 0; j < nslicesy; j++) {
					//~ if (i_bis%2 == 1) { x_z_layout_i = nslicesy/2; }
					//~ if (j >= 4) { x_z_layout = (j/4)*2; }
					//~ tab_y[j][i] = j%2 + x_z_layout + x_z_layout_i;
				//~ } x_z_layout = 0; x_z_layout_i = 0; if (i%2 == 1) { i_bis++; } }
				
				y_z_layout_i = 0; i_bis = 0; j_bis = 0; y_z_layout = 0;
				for (i= 0; i < nslicesy; i++) { for (j = 0; j < nslicesy; j++) {
					//~ if (i >= nslicesy/2) { y_z_layout_i = nslicesy/2; }
					if (i >= 4) { y_z_layout_i = 4*(i/4); }
					//~ if (i%2 == 1) { y_z_layout_i += nslicesy/4; }
					if (j_bis%2 == 1) { y_z_layout = 1; }
					if (i%2 == 1) { y_z_layout += 2; }
					tab_y[i][j] = y_z_layout + y_z_layout_i;
					if (j%2 == 1) { j_bis++; }
					y_z_layout = 0;
					y_z_layout_i = 0;
				} y_z_layout = 0;  if (i%2 == 1) { i_bis++; } }
				
		
				
				//~ //printf des tableaux
				//~ printf("A la fin \n");
				//~ printf("Tableau x : \n");
				//~ for (i= 0; i < nslicesx; i++) { for (j = 0; j < nslicesx; j++) { printf(" %3d ",tab_x[i][j]); } printf("\n"); }
				//~ printf("Tableau y : \n");
				//~ for (i= 0; i < nslicesy; i++) { for (j = 0; j < nslicesy; j++) { printf(" %3d ",tab_y[i][j]); } printf("\n"); }
				
				starpu_pause();
				for (i = 0; i < nslicesx; i++)
				{
<<<<<<< HEAD
					for (j = 0; j < nslicesy; j++)
					{
						struct starpu_task *task = starpu_task_create();
						task->cl = &cl;
						
						task->handles[0] = starpu_data_get_sub_data(A_handle, 1, tab_y[i][j]);
						task->handles[1] = starpu_data_get_sub_data(B_handle, 1, tab_x[i][j]);
						task->handles[2] = starpu_data_get_sub_data(C_handle, 2, tab_x[i][j], tab_y[i][j]);
						task->flops = 2ULL * (xdim/nslicesx) * (ydim/nslicesy) * zdim;
						ret = starpu_task_submit(task); if (ret == -ENODEV) { ret = 77; goto enodev; }
						STARPU_CHECK_RETURN_VALUE(ret, "starpu_task_submit"); 
						starpu_data_invalidate_submit(starpu_data_get_sub_data(C_handle, 2, tab_x[i][j], tab_y[i][j]));
					}
=======
				     check = 0;
				     ret = 77;
				     goto enodev;
>>>>>>> bcc00c53
				}
				starpu_resume();
				starpu_task_wait_for_all();
			}
			//End If RECURSIVE_MATRIX_LAYOUT == 1
		}
		else if (starpu_get_env_number_default("RANDOM_TASKS",0) == 1) {
			for (iter = 0; iter < niter; iter++)
			{
				starpu_pause();
				for (x = 0; x < nslicesx; x++)
				for (y = 0; y < nslicesy; y++)
				{
					struct starpu_task *task = starpu_task_create();

					task->cl = &cl;
					//random x et y mais meme nombre de tâches inf a nslicesx et y pour la matrice A et B seulement
					task->handles[0] = starpu_data_get_sub_data(A_handle, 1, random()%nslicesy);
					task->handles[1] = starpu_data_get_sub_data(B_handle, 1, random()%nslicesx);
					task->handles[2] = starpu_data_get_sub_data(C_handle, 2, x, y);		
					
					task->flops = 2ULL * (xdim/nslicesx) * (ydim/nslicesy) * zdim;

					ret = starpu_task_submit(task);
					if (ret == -ENODEV)
					{
						 ret = 77;
						 goto enodev;
					}
					STARPU_CHECK_RETURN_VALUE(ret, "starpu_task_submit");
					starpu_data_invalidate_submit(starpu_data_get_sub_data(C_handle, 2, x, y));
				}
				starpu_resume();

				starpu_task_wait_for_all();
			}	
		}
		else { 
			//If environment variable RANDOM_TASK_ORDER == 0
			for (iter = 0; iter < niter; iter++)
			{
				starpu_pause();
				for (x = 0; x < nslicesx; x++)
				for (y = 0; y < nslicesy; y++)
				{
					struct starpu_task *task = starpu_task_create();

					task->cl = &cl;
					//random x et y mais meme nombre de tâches inf a nslicesx et y pour la matrice A et B seulement
					task->handles[0] = starpu_data_get_sub_data(A_handle, 1, y);
					task->handles[1] = starpu_data_get_sub_data(B_handle, 1, x);
					task->handles[2] = starpu_data_get_sub_data(C_handle, 2, x, y);		
					
					task->flops = 2ULL * (xdim/nslicesx) * (ydim/nslicesy) * zdim;

					ret = starpu_task_submit(task);
					if (ret == -ENODEV)
					{
						 ret = 77;
						 goto enodev;
					}
					STARPU_CHECK_RETURN_VALUE(ret, "starpu_task_submit");
					starpu_data_invalidate_submit(starpu_data_get_sub_data(C_handle, 2, x, y));
				}
				starpu_resume();

				starpu_task_wait_for_all();
			}	
			//End If environment variable RANDOM_TASK_ORDER == 0
		}

		end = starpu_timing_now();
		starpu_fxt_stop_profiling();

		if (bound)
			starpu_bound_stop();

		double timing = end - start;
		double min, min_int;
		double flops = 2.0*((unsigned long long)niter)*((unsigned long long)xdim)
				   *((unsigned long long)ydim)*((unsigned long long)zdim);

		if (bound)
			starpu_bound_compute(&min, &min_int, 1);

		if (print_hostname)
		{
			char hostname[255];
			gethostname(hostname, 255);
			PRINTF("%s\t", hostname);
		}
		PRINTF("%u\t%u\t%u\t%.0f\t%.1f", xdim, ydim, zdim, timing/niter/1000.0, flops/timing/1000.0);
		if (bound)
			PRINTF("\t%.0f\t%.1f\t%.0f\t%.1f", min, flops/min/1000000.0, min_int, flops/min_int/1000000.0);
		PRINTF("\n");

		if (sleeps < nsleeps-1)
		{
			sleep(10);
		}
	}

enodev:
	{
		unsigned x, y;
		for (x = 0; x < nslicesx; x++)
		for (y = 0; y < nslicesy; y++)
		{
			starpu_data_handle_t subhandle = starpu_data_get_sub_data(C_handle, 2, x, y);
			starpu_data_acquire(subhandle, STARPU_W);
			starpu_data_release(subhandle);
		}
	}
	starpu_data_unpartition(C_handle, STARPU_MAIN_RAM);
	starpu_data_unpartition(B_handle, STARPU_MAIN_RAM);
	starpu_data_unpartition(A_handle, STARPU_MAIN_RAM);

	starpu_data_unregister(A_handle);
	starpu_data_unregister(B_handle);
	starpu_data_unregister(C_handle);

#ifndef STARPU_SIMGRID
	if (check)
		ret = check_output();
#endif

	starpu_free_flags(A, zdim*ydim*sizeof(TYPE), STARPU_MALLOC_PINNED|STARPU_MALLOC_SIMULATION_FOLDED);
	starpu_free_flags(B, xdim*zdim*sizeof(TYPE), STARPU_MALLOC_PINNED|STARPU_MALLOC_SIMULATION_FOLDED);
	starpu_free_flags(C, xdim*ydim*sizeof(TYPE), STARPU_MALLOC_PINNED|STARPU_MALLOC_SIMULATION_FOLDED);

	starpu_cublas_shutdown();
	starpu_shutdown();

	return ret;
}<|MERGE_RESOLUTION|>--- conflicted
+++ resolved
@@ -531,7 +531,6 @@
 				starpu_pause();
 				for (i = 0; i < nslicesx; i++)
 				{
-<<<<<<< HEAD
 					for (j = 0; j < nslicesy; j++)
 					{
 						struct starpu_task *task = starpu_task_create();
@@ -545,11 +544,9 @@
 						STARPU_CHECK_RETURN_VALUE(ret, "starpu_task_submit"); 
 						starpu_data_invalidate_submit(starpu_data_get_sub_data(C_handle, 2, tab_x[i][j], tab_y[i][j]));
 					}
-=======
 				     check = 0;
 				     ret = 77;
 				     goto enodev;
->>>>>>> bcc00c53
 				}
 				starpu_resume();
 				starpu_task_wait_for_all();
