/* StarPU --- Runtime system for heterogeneous multicore architectures.
 *
<<<<<<< HEAD
 * Copyright (C) 2009, 2010-2011  Université de Bordeaux 1
 * Copyright (C) 2010, 2011, 2012, 2013, 2014  Centre National de la Recherche Scientifique
=======
 * Copyright (C) 2009, 2010-2011  Université de Bordeaux
 * Copyright (C) 2010, 2011, 2012, 2013  Centre National de la Recherche Scientifique
>>>>>>> 244f758f
 * Copyright (C) 2011  Télécom-SudParis
 *
 * StarPU is free software; you can redistribute it and/or modify
 * it under the terms of the GNU Lesser General Public License as published by
 * the Free Software Foundation; either version 2.1 of the License, or (at
 * your option) any later version.
 *
 * StarPU is distributed in the hope that it will be useful, but
 * WITHOUT ANY WARRANTY; without even the implied warranty of
 * MERCHANTABILITY or FITNESS FOR A PARTICULAR PURPOSE.
 *
 * See the GNU Lesser General Public License in COPYING.LGPL for more details.
 */

#include "lu_kernels_model.h"

/*
 * As a convention, in that file, buffers[0] is represented by A,
 * 				  buffers[1] is B ...
 */

/*
 *	Number of flops of Gemm
 */

/* #define USE_PERTURBATION	1 */


#ifdef USE_PERTURBATION
#define PERTURBATE(a)	((starpu_drand48()*2.0f*(AMPL) + 1.0f - (AMPL))*(a))
#else
#define PERTURBATE(a)	(a)
#endif

/*
 *
 *	Generic models
 *
 */

double task_11_cost(struct starpu_task *task, unsigned nimpl)
{
	uint32_t n;

	n = starpu_matrix_get_nx(task->handles[0]);

	double cost = ((n*n*n)/537.5);

	return PERTURBATE(cost);
}

double task_12_cost(struct starpu_task *task, unsigned nimpl)
{
	uint32_t n;

	n = starpu_matrix_get_nx(task->handles[0]);

/*	double cost = ((n*n*n)/1744.695); */
	double cost = ((n*n*n)/3210.80);

	/* fprintf(stderr, "task 12 predicts %e\n", cost); */
	return PERTURBATE(cost);
}


double task_21_cost(struct starpu_task *task, unsigned nimpl)
{
	uint32_t n;

	n = starpu_matrix_get_nx(task->handles[0]);

/*	double cost = ((n*n*n)/1744.695); */
	double cost = ((n*n*n)/3691.53);

	/* fprintf(stderr, "task 12 predicts %e\n", cost); */
	return PERTURBATE(cost);
}



double task_22_cost(struct starpu_task *task, unsigned nimpl)
{
	uint32_t nx, ny, nz;

	nx = starpu_matrix_get_nx(task->handles[2]);
	ny = starpu_matrix_get_ny(task->handles[2]);
	nz = starpu_matrix_get_ny(task->handles[0]);

	double cost = ((nx*ny*nz)/4110.0);

	return PERTURBATE(cost);
}

/*
 *
 *	Models for CUDA
 *
 */


double task_11_cost_cuda(struct starpu_task *task, struct starpu_perfmodel_arch* arch, unsigned nimpl)
{
	uint32_t n;

	n = starpu_matrix_get_nx(task->handles[0]);

	double cost = ((n*n*n)/1853.7806);

/*	printf("CUDA task 11 ; predict %e\n", cost); */
	return PERTURBATE(cost);
}

double task_12_cost_cuda(struct starpu_task *task, struct starpu_perfmodel_arch* arch, unsigned nimpl)
{
	uint32_t n;

	n = starpu_matrix_get_nx(task->handles[0]);

	double cost = ((n*n*n)/42838.5718);

/*	printf("CUDA task 12 ; predict %e\n", cost); */
	return PERTURBATE(cost);
}


double task_21_cost_cuda(struct starpu_task *task, struct starpu_perfmodel_arch* arch, unsigned nimpl)
{
	uint32_t n;

	n = starpu_matrix_get_nx(task->handles[0]);

	double cost = ((n*n*n)/49208.667);

/*	printf("CUDA task 21 ; predict %e\n", cost); */
	return PERTURBATE(cost);
}



double task_22_cost_cuda(struct starpu_task *task, struct starpu_perfmodel_arch* arch, unsigned nimpl)
{
	uint32_t nx, ny, nz;

	nx = starpu_matrix_get_nx(task->handles[2]);
	ny = starpu_matrix_get_ny(task->handles[2]);
	nz = starpu_matrix_get_ny(task->handles[0]);

	double cost = ((nx*ny*nz)/57523.560);

/*	printf("CUDA task 22 ; predict %e\n", cost); */
	return PERTURBATE(cost);
}

/*
 *
 *	Models for CPUs
 *
 */

double task_11_cost_cpu(struct starpu_task *task, struct starpu_perfmodel_arch* arch, unsigned nimpl)
{
	uint32_t n;

	n = starpu_matrix_get_nx(task->handles[0]);

	double cost = ((n*n*n)/537.5);

/*	printf("CPU task 11 ; predict %e\n", cost); */
	return PERTURBATE(cost);
}

double task_12_cost_cpu(struct starpu_task *task, struct starpu_perfmodel_arch* arch, unsigned nimpl)
{
	uint32_t n;

	n = starpu_matrix_get_nx(task->handles[0]);

	double cost = ((n*n*n)/6668.224);

/*	printf("CPU task 12 ; predict %e\n", cost); */
	return PERTURBATE(cost);
}


double task_21_cost_cpu(struct starpu_task *task, struct starpu_perfmodel_arch* arch, unsigned nimpl)
{
	uint32_t n;

	n = starpu_matrix_get_nx(task->handles[0]);

	double cost = ((n*n*n)/6793.8423);

/*	printf("CPU task 21 ; predict %e\n", cost); */
	return PERTURBATE(cost);
}



double task_22_cost_cpu(struct starpu_task *task, struct starpu_perfmodel_arch* arch, unsigned nimpl)
{
	uint32_t nx, ny, nz;

	nx = starpu_matrix_get_nx(task->handles[2]);
	ny = starpu_matrix_get_ny(task->handles[2]);
	nz = starpu_matrix_get_ny(task->handles[0]);

	double cost = ((nx*ny*nz)/4203.0175);

/*	printf("CPU task 22 ; predict %e\n", cost); */
	return PERTURBATE(cost);
}

void initialize_lu_kernels_model(struct starpu_perfmodel* model, char * symbol,
				 double (*cost_function)(struct starpu_task *, unsigned),
				 double (*cpu_cost_function)(struct starpu_task *, struct starpu_perfmodel_arch*, unsigned),
				 double (*cuda_cost_function)(struct starpu_task *, struct starpu_perfmodel_arch*, unsigned))
{
	model->symbol = symbol;
	model->type = STARPU_HISTORY_BASED;

	starpu_perfmodel_init(NULL, model);

	starpu_perfmodel_set_per_devices_cost_function(model, 0, cpu_cost_function, STARPU_CPU_WORKER, 0, 1, -1);

	if(starpu_worker_get_count_by_type(STARPU_CUDA_WORKER) != 0)
	{
		starpu_perfmodel_set_per_devices_cost_function(model, 0, cuda_cost_function, STARPU_CUDA_WORKER, 0, 1, -1);
	}
}<|MERGE_RESOLUTION|>--- conflicted
+++ resolved
@@ -1,12 +1,7 @@
 /* StarPU --- Runtime system for heterogeneous multicore architectures.
  *
-<<<<<<< HEAD
- * Copyright (C) 2009, 2010-2011  Université de Bordeaux 1
+ * Copyright (C) 2009, 2010-2011  Université de Bordeaux
  * Copyright (C) 2010, 2011, 2012, 2013, 2014  Centre National de la Recherche Scientifique
-=======
- * Copyright (C) 2009, 2010-2011  Université de Bordeaux
- * Copyright (C) 2010, 2011, 2012, 2013  Centre National de la Recherche Scientifique
->>>>>>> 244f758f
  * Copyright (C) 2011  Télécom-SudParis
  *
  * StarPU is free software; you can redistribute it and/or modify
