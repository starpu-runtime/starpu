/* StarPU --- Runtime system for heterogeneous multicore architectures.
 *
 * Copyright (C) 2009-2021, 2023  Université de Bordeaux, CNRS (LaBRI UMR 5800), Inria
 * Copyright (C) 2010       Mehdi Juhoor
 * Copyright (C) 2013       Thibaut Lambert
 *
 * StarPU is free software; you can redistribute it and/or modify
 * it under the terms of the GNU Lesser General Public License as published by
 * the Free Software Foundation; either version 2.1 of the License, or (at
 * your option) any later version.
 *
 * StarPU is distributed in the hope that it will be useful, but
 * WITHOUT ANY WARRANTY; without even the implied warranty of
 * MERCHANTABILITY or FITNESS FOR A PARTICULAR PURPOSE.
 *
 * See the GNU Lesser General Public License in COPYING.LGPL for more details.
 */

/*
 * This version of the Cholesky factorization uses implicit dependency computation.
 * The whole algorithm thus appears clearly in the task submission loop in _cholesky().
 */

/* Note: this is using fortran ordering, i.e. column-major ordering, i.e.
 * elements with consecutive row number are consecutive in memory */

#include "cholesky.h"
#include "../sched_ctx_utils/sched_ctx_utils.h"
#include <starpu_data_maxime.h> /* Pour l'appel d'une nouvele itération dans le scheduler */

#define PRIORITY_ATTRIBUTION /* 0: default one from StarPU. 1: Bottom level from Christophe Alias. 2: Bottom level from Christophe Alias with times. 3: Prios from PaRSEC */
int priority_attribution;
int graph_descendants;

#if defined(STARPU_USE_CUDA) && defined(STARPU_HAVE_MAGMA)
#include "magma.h"
#endif

#include "starpu_cusolver.h"

/* Mes variables. Pour le sans dépendances uniquement. */
//~ int count_do_schedule;

/* To avegrage on 11 iteration and ignoring the first one. */
double average_flop;
double timing_total;
double timing_square;
double flop_total;
int niter;
int current_iteration;

/* Durée des tâches utilisé pour la priorité bottom level */
/* Pour des tuiles 960*960 */
double T_POTRF = 20695.580000;
double T_TRSM = 626.567700;
double T_GEMM = 139.072000;
double T_SYRK = 139.072000;
//~ /* Pour des tuiles 1920*1920 */
//~ double T_POTRF = 46798.300000;
//~ double T_TRSM = 1519.698000;
//~ double T_GEMM = 1014.999000;

/*
 *	code to bootstrap the factorization
 *	and construct the DAG
 */

//#undef STARPU_HAVE_LIBCUSOLVER

static void callback_turn_spmd_on(void *arg)
{
	(void)arg;
	cl22.type = STARPU_SPMD;
}

static int _cholesky(starpu_data_handle_t dataA, unsigned nblocks)
{
	double start = 0;
	double end;

	unsigned k,m,n;
	unsigned long nx = starpu_matrix_get_nx(dataA);
	unsigned long nn = nx/nblocks;

	unsigned unbound_prio = STARPU_MAX_PRIO == INT_MAX && STARPU_MIN_PRIO == INT_MIN;

	if (bound_p || bound_lp_p || bound_mps_p)
		starpu_bound_start(bound_deps_p, 0);
	starpu_fxt_start_profiling();
	
	start = starpu_timing_now();  /* Cas dep == 1 */
	
	//~ starpu_fxt_trace_user_event_string("Timing Now");

	if (graph_descendants == 1)
	{
		starpu_pause(); /* Version sans dépendances ou pour GRAPH_DESCENDANTS */
	}
	
	int priority = 0;
	
	//#if defined(STARPU_USE_CUDA) && defined(STARPU_HAVE_LIBCUSOLVER) 
	//printf("STARPU_HAVE_LIBCUSOLVER\n"); fflush(stdout);
	//#endif	
	
	/* create all the DAG nodes */
	for (k = 0; k < nblocks; k++)
	{
		int ret;
		starpu_iteration_push(k);
                starpu_data_handle_t sdatakk = starpu_data_get_sub_data(dataA, 2, k, k);
				
				if (priority_attribution == 0) /* Prio de base */
				{
					priority = 2*nblocks - 2*k;
				}
				else if (priority_attribution == 1) /* Avec prio de bottom levels de Christophe Alias */
				{
					priority = 3*nblocks - 3*k;
				}
				else if (priority_attribution == 2) /* Bottom level avec les temps */
				{
					priority = 3*(T_POTRF + T_TRSM + T_SYRK + T_GEMM) - (T_POTRF + T_TRSM + T_GEMM)*k;
				}
				else /* Prio de parsec */
				{
					priority = pow((nblocks-k),3);
				}
				
                ret = starpu_task_insert(&cl11,
					 //~ STARPU_PRIORITY, noprio_p ? STARPU_DEFAULT_PRIO : unbound_prio ? (int)(2*nblocks - 2*k) : STARPU_MAX_PRIO,
					 STARPU_PRIORITY, noprio_p ? STARPU_DEFAULT_PRIO : unbound_prio ? priority : STARPU_MAX_PRIO,
					 //~ STARPU_R, sdatakk, /* Version sans dépendances */
					 STARPU_RW, sdatakk,  /* Cas dep == 1 */
#if defined(STARPU_USE_CUDA) && defined(STARPU_HAVE_LIBCUSOLVER)
					 STARPU_SCRATCH, scratch,
#endif
					 STARPU_CALLBACK, (k == 3*nblocks/4)?callback_turn_spmd_on:NULL,
					 STARPU_FLOPS, (double) FLOPS_SPOTRF(nn),
					 STARPU_TAG_ONLY, TAG11(k),
					 0);
		if (ret == -ENODEV) return 77;
		STARPU_CHECK_RETURN_VALUE(ret, "starpu_task_insert");

		for (m = k+1; m<nblocks; m++)
		{
                        starpu_data_handle_t sdatamk = starpu_data_get_sub_data(dataA, 2, m, k);
                        
                        if (priority_attribution == 0) /* Prio de base */
						{
							priority = 2*nblocks - 2*k - m;
						}
						else if (priority_attribution == 1)
						{
							priority = 3*nblocks - (2*k + m);
						}
						else if (priority_attribution == 2)
						{
							priority = 3*(T_POTRF + T_TRSM + T_SYRK + T_GEMM) - ((T_TRSM + T_GEMM)*k+(T_POTRF + T_SYRK - T_GEMM)*m + T_GEMM - T_SYRK);
						}
						else /* Prio de parsec */
						{
							priority = pow((nblocks-m),3) + 3*(m-k)*(2*nblocks-k-m-1);
						}

                        ret = starpu_task_insert(&cl21,
						 //~ STARPU_PRIORITY, noprio_p ? STARPU_DEFAULT_PRIO : unbound_prio ? (int)(2*nblocks - 2*k - m) : (m == k+1)?STARPU_MAX_PRIO:STARPU_DEFAULT_PRIO,
						 STARPU_PRIORITY, noprio_p ? STARPU_DEFAULT_PRIO : unbound_prio ? priority : (m == k+1)?STARPU_MAX_PRIO:STARPU_DEFAULT_PRIO,
						 STARPU_R, sdatakk,
						 //~ STARPU_R, sdatamk, /* Version sans dépendances */
						 STARPU_RW, sdatamk, /* Cas dep == 1 */
						 STARPU_FLOPS, (double) FLOPS_STRSM(nn, nn),
						 STARPU_TAG_ONLY, TAG21(m,k),
						 0);
			if (ret == -ENODEV) return 77;
			STARPU_CHECK_RETURN_VALUE(ret, "starpu_task_insert");
		}
		starpu_data_wont_use(sdatakk);

		for (n = k+1; n<nblocks; n++)
		{
            starpu_data_handle_t sdatank = starpu_data_get_sub_data(dataA, 2, n, k);
			for (m = n; m<nblocks; m++)
			{
				starpu_data_handle_t sdatamk = starpu_data_get_sub_data(dataA, 2, m, k);
				starpu_data_handle_t sdatamn = starpu_data_get_sub_data(dataA, 2, m, n);

                if (priority_attribution == 0) /* Prio de base */
				{
					priority = 2*nblocks - 2*k - m - n;
				}
				else if (priority_attribution == 1)
				{
					priority = 3*nblocks - (k + n + m);
				}
				else if (priority_attribution == 2)
				{
					priority = 3*(T_POTRF + T_TRSM + T_SYRK + T_GEMM) - (T_GEMM*k + T_TRSM*n + (T_POTRF + T_SYRK - T_GEMM)*m - T_SYRK + T_GEMM);
				}
				else /* Prio de parsec */
				{
					if (n == m) /* SYRK has different prio in PaRSEC */
					{ 
						priority = pow((nblocks-m),3) + 3*(m-k);
					}
					else
					{
						priority = pow((nblocks-m),3) + 3*(m-n)*(2*nblocks-m-n-3) + 6*(m-k);
					}
				}
						
				ret = starpu_task_insert(&cl22,
							 //~ STARPU_PRIORITY, noprio_p ? STARPU_DEFAULT_PRIO : unbound_prio ? (int)(2*nblocks - 2*k - m - n) : ((n == k+1) && (m == k+1))?STARPU_MAX_PRIO:STARPU_DEFAULT_PRIO,
							 STARPU_PRIORITY, noprio_p ? STARPU_DEFAULT_PRIO : unbound_prio ? priority : ((n == k+1) && (m == k+1))?STARPU_MAX_PRIO:STARPU_DEFAULT_PRIO,
							 STARPU_R, sdatamk,
							 STARPU_R, sdatank,
							 cl22.modes[2], sdatamn,
							 STARPU_FLOPS, (double) FLOPS_SGEMM(nn, nn, nn),
							 STARPU_TAG_ONLY, TAG22(k,m,n),
							 0);
				if (ret == -ENODEV) return 77;
				STARPU_CHECK_RETURN_VALUE(ret, "starpu_task_insert");
			}
			starpu_data_wont_use(sdatank);
		}
		starpu_iteration_pop();
	}
	
	if (graph_descendants == 1)
	{
		starpu_resume(); /* Version avec dépendances ou GRAPH_DESCENDANTS */
	}
		
	//~ starpu_fxt_trace_user_event_string("Before Wait For All");
	/* Cas dep == 1 */
	starpu_task_wait_for_all();
	end = starpu_timing_now();
	
	/* Version sans dépendances */
	//~ if (count_do_schedule == 0)
	//~ {
		//~ starpu_do_schedule();
		//~ start = starpu_timing_now();					
		//~ starpu_resume();
		//~ starpu_task_wait_for_all();
		//~ end = starpu_timing_now();
	//~ }
	//~ else
	//~ {
		//~ start = starpu_timing_now();
		//~ starpu_do_schedule();		
		//~ starpu_resume();
		//~ starpu_task_wait_for_all();
		//~ end = starpu_timing_now();
	//~ }
	
	
	starpu_fxt_stop_profiling();
	if (bound_p || bound_lp_p || bound_mps_p)
		starpu_bound_stop();

	double timing = end - start;

	double flop = FLOPS_SPOTRF(nx);
	
	if(with_ctxs_p || with_noctxs_p || chole1_p || chole2_p)
		update_sched_ctx_timing_results((flop/timing/1000.0f), (timing/1000000.0f));
	else
	{
		if (niter > 1)
		{
			/* Pour faire la moyenne sur 11 itération sans la première. */
//			printf("GFlop/s: %f (flop: %f / timing: %f)\n", flop/timing/1000.0f, flop, timing); fflush(stdout);
			if (current_iteration != 1)
			{
				average_flop += flop/timing/1000.0f;
				timing_total += end - start;
				flop_total += flop;
				timing_square += (end-start) * (end-start);
			}
			if (current_iteration == niter)
			{
				average_flop = average_flop/(niter - 1);
				
				double average = timing_total/(niter - 1);
				double deviation = sqrt(fabs(timing_square / (niter - 1) - average*average));
				PRINTF("# size\tms\tGFlops\tDeviance");
				if (bound_p)
					PRINTF("\tTms\tTGFlops");
				PRINTF("\n");

				//~ PRINTF("%lu\t%.0f\t%.1f", nx, timing/1000, (flop/timing/1000.0f));
				PRINTF("%lu\t%.0f\t%.1f\t%.1f", nx, timing/1000, average_flop, flop_total/(niter-1)/(average*average)*deviation/1000.0);
				PRINTF("\n");
			}
		}
		else
		{	
			/* To get flops max */
	//		printf("flop: %f\n", flop); fflush(stdout);	
			
			PRINTF("# size\tms\tGFlops");
			if (bound_p)
				PRINTF("\tTms\tTGFlops");
			PRINTF("\n");

			PRINTF("%lu\t%.0f\t%.1f", nx, timing/1000, (flop/timing/1000.0f));
			PRINTF("\n");
		}
				
		if (bound_lp_p)
		{
			FILE *f = fopen("cholesky.lp", "w");
			starpu_bound_print_lp(f);
			fclose(f);
		}
		if (bound_mps_p)
		{
			FILE *f = fopen("cholesky.mps", "w");
			starpu_bound_print_mps(f);
			fclose(f);
		}
		if (bound_p)
		{
			double res;
			starpu_bound_compute(&res, NULL, 0);
			PRINTF("\t%.0f\t%.1f\n", res, (flop/res/1000000.0f));
		}
	}
	return 0;
}

static int cholesky(float *matA, unsigned size, unsigned ld, unsigned nblocks)
{
	starpu_data_handle_t dataA;
	unsigned m, n;

	/* monitor and partition the A matrix into blocks :
	 * one block is now determined by 2 unsigned (m,n) */
	starpu_matrix_data_register(&dataA, STARPU_MAIN_RAM, (uintptr_t)matA, ld, size, size, sizeof(float));

	/* Split into blocks of complete rows first */
	struct starpu_data_filter f =
	{
		.filter_func = starpu_matrix_filter_block,
		.nchildren = nblocks
	};

	/* Then split rows into tiles */
	struct starpu_data_filter f2 =
	{
		/* Note: here "vertical" is for row-major, we are here using column-major. */
		.filter_func = starpu_matrix_filter_vertical_block,
		.nchildren = nblocks
	};

	starpu_data_map_filters(dataA, 2, &f, &f2);

	for (m = 0; m < nblocks; m++)
		for (n = 0; n < nblocks; n++)
		{
			starpu_data_handle_t data = starpu_data_get_sub_data(dataA, 2, m, n);
			starpu_data_set_coordinates(data, 2, m, n); /* Les coordonnées pour visualisation */
		}

	cholesky_kernel_init(size / nblocks);

	int ret = _cholesky(dataA, nblocks);

	cholesky_kernel_fini();

	starpu_data_unpartition(dataA, STARPU_MAIN_RAM);
	starpu_data_unregister(dataA);

	return ret;
}

static void execute_cholesky(unsigned size, unsigned nblocks)
{
	float *mat = NULL;

	/*
	 * create a simple definite positive symetric matrix example
	 *
	 *	Hilbert matrix : h(i,j) = 1/(i+j+1)
	 *
	 * and make it better conditioned by adding one on the diagonal.
	 */

#ifndef STARPU_SIMGRID
	unsigned long long m,n;
	starpu_malloc_flags((void **)&mat, (size_t)size*size*sizeof(float), STARPU_MALLOC_PINNED|STARPU_MALLOC_SIMULATION_FOLDED);
	for (n = 0; n < size; n++)
	{
		for (m = 0; m < size; m++)
		{
			mat[m +n*size] = (1.0f/(1.0f+m+n)) + ((m == n)?1.0f*2*size:0.0f);
			//~ mat[m +n*size] = (1.0f/(1.0f+m+n)) + ((m == n)?1.0f*10*size:0.0f);
			/* mat[m +n*size] = ((m == n)?1.0f*size:0.0f); */
		}
	}

/* #define PRINT_OUTPUT */
#ifdef PRINT_OUTPUT
	FPRINTF(stdout, "Input :\n");

	for (m = 0; m < size; m++)
	{
		for (n = 0; n < size; n++)
		{
			if (n <= m)
			{
				FPRINTF(stdout, "%2.2f\t", mat[m +n*size]);
			}
			else
			{
				FPRINTF(stdout, ".\t");
			}
		}
		FPRINTF(stdout, "\n");
	}
#endif
#endif

	cholesky(mat, size, size, nblocks);

#ifndef STARPU_SIMGRID
#ifdef PRINT_OUTPUT
	FPRINTF(stdout, "Results :\n");
	for (m = 0; m < size; m++)
	{
		for (n = 0; n < size; n++)
		{
			if (n <= m)
			{
				FPRINTF(stdout, "%2.2f\t", mat[m +n*size]);
			}
			else
			{
				FPRINTF(stdout, ".\t");
			}
		}
		FPRINTF(stdout, "\n");
	}
#endif

	if (check_p)
	{
		FPRINTF(stderr, "compute explicit LLt ...\n");
		for (m = 0; m < size; m++)
		{
			for (n = 0; n < size; n++)
			{
				if (n > m)
				{
					mat[m+n*size] = 0.0f; /* debug */
				}
			}
		}
		float *test_mat = malloc((size_t)size*size*sizeof(float));
		STARPU_ASSERT(test_mat);

		STARPU_SSYRK("L", "N", size, size, 1.0f,
					mat, size, 0.0f, test_mat, size);

		FPRINTF(stderr, "comparing results ...\n");
#ifdef PRINT_OUTPUT
		for (m = 0; m < size; m++)
		{
			for (n = 0; n < size; n++)
			{
				if (n <= m)
				{
					FPRINTF(stdout, "%2.2f\t", test_mat[m +n*size]);
				}
				else
				{
					FPRINTF(stdout, ".\t");
				}
			}
			FPRINTF(stdout, "\n");
		}
#endif

		for (m = 0; m < size; m++)
		{
			for (n = 0; n < size; n++)
			{
				if (n <= m)
				{
	                                float orig = (1.0f/(1.0f+m+n)) + ((m == n)?1.0f*size:0.0f);
	                                float err = fabsf(test_mat[m +n*size] - orig) / orig;
	                                if (err > 0.0001)
					{
	                                        FPRINTF(stderr, "Error[%llu, %llu] --> %2.6f != %2.6f (err %2.6f)\n", m, n, test_mat[m +n*size], orig, err);
	                                        assert(0);
	                                }
	                        }
			}
	        }
		free(test_mat);
	}
	starpu_free_flags(mat, (size_t)size*size*sizeof(float), STARPU_MALLOC_PINNED|STARPU_MALLOC_SIMULATION_FOLDED);
#endif
}

int main(int argc, char **argv)
{
	/* Récup de var d'env */
	/* Pour le sans dépendances uniquement. */
	//~ count_do_schedule = starpu_get_env_number_default("COUNT_DO_SCHEDULE", 1);
	priority_attribution = starpu_get_env_number_default("PRIORITY_ATTRIBUTION", 0);
	graph_descendants = starpu_get_env_number_default("GRAPH_DESCENDANTS", 0);
	
	average_flop = 0;
	//niter = 1; /* Pour changer le nombre d'itérations */
<<<<<<< HEAD
	//niter = 2;
=======
	//~ niter = 2;
>>>>>>> 33313069
	niter = 11;
	current_iteration = 1;
	timing_total = 0;
	flop_total = 0;
	timing_square = 0;
	
#ifdef STARPU_HAVE_MAGMA
	magma_init();
#endif

	int ret;
	ret = starpu_init(NULL);
	if (ret == -ENODEV) return 77;
        STARPU_CHECK_RETURN_VALUE(ret, "starpu_init");

	//starpu_fxt_stop_profiling();
	init_sizes();

	parse_args(argc, argv);

	if(with_ctxs_p || with_noctxs_p || chole1_p || chole2_p)
		parse_args_ctx(argc, argv);

#ifdef STARPU_USE_CUDA
	initialize_chol_model(&chol_model_11,"chol_model_11",cpu_chol_task_11_cost,cuda_chol_task_11_cost);
	initialize_chol_model(&chol_model_21,"chol_model_21",cpu_chol_task_21_cost,cuda_chol_task_21_cost);
	initialize_chol_model(&chol_model_22,"chol_model_22",cpu_chol_task_22_cost,cuda_chol_task_22_cost);
#else
	initialize_chol_model(&chol_model_11,"chol_model_11",cpu_chol_task_11_cost,NULL);
	initialize_chol_model(&chol_model_21,"chol_model_21",cpu_chol_task_21_cost,NULL);
	initialize_chol_model(&chol_model_22,"chol_model_22",cpu_chol_task_22_cost,NULL);
#endif

	starpu_cublas_init();
	starpu_cusolver_init();


	/* Si on veux plusieurs itérations. */
	int i = 0;
	for (i = 0; i < niter; i++)
	{
		if(with_ctxs_p)
		{
			construct_contexts();
			start_2benchs(execute_cholesky);
		}
		else if(with_noctxs_p)
			start_2benchs(execute_cholesky);
		else if(chole1_p)
			start_1stbench(execute_cholesky);
		else if(chole2_p)
			start_2ndbench(execute_cholesky);
		else
			execute_cholesky(size_p, nblocks_p);
		
		current_iteration++;
		
		new_iteration(); /* Cas dep == 1 */
	}

	starpu_cusolver_shutdown();
	starpu_cublas_shutdown();
	starpu_shutdown();

	return 0;
}<|MERGE_RESOLUTION|>--- conflicted
+++ resolved
@@ -513,12 +513,6 @@
 	graph_descendants = starpu_get_env_number_default("GRAPH_DESCENDANTS", 0);
 	
 	average_flop = 0;
-	//niter = 1; /* Pour changer le nombre d'itérations */
-<<<<<<< HEAD
-	//niter = 2;
-=======
-	//~ niter = 2;
->>>>>>> 33313069
 	niter = 11;
 	current_iteration = 1;
 	timing_total = 0;
