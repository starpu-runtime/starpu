--- conflicted
+++ resolved
@@ -505,15 +505,8 @@
 	graph_descendants = starpu_get_env_number_default("GRAPH_DESCENDANTS", 0);
 	
 	average_flop = 0;
-<<<<<<< HEAD
 	//niter = 1; /* Pour changer le nombre d'itérations */
-	niter = 2; /* Pour changer le nombre d'itérations */
-=======
-	//~ niter = 1; /* Pour changer le nombre d'itérations */
-	//~ niter = 2; /* Pour changer le nombre d'itérations */
->>>>>>> c3a272f3
-	//~ niter = 4; /* Pour changer le nombre d'itérations */
-	niter = 11; /* Pour changer le nombre d'itérations */
+	niter = 11;
 	current_iteration = 1;
 	
 #ifdef STARPU_HAVE_MAGMA
