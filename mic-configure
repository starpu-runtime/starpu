#!/bin/bash
# StarPU --- Runtime system for heterogeneous multicore architectures.
#
<<<<<<< HEAD
# Copyright (C) 2014,2016                                Inria
# Copyright (C) 2013-2017                                CNRS
# Copyright (C) 2013-2017,2020                           Université de Bordeaux
# Copyright (C) 2013                                     Thibaut Lambert
=======
# Copyright (C) 2013-2020  Université de Bordeaux, CNRS (LaBRI UMR 5800), Inria
# Copyright (C) 2013       Thibaut Lambert
>>>>>>> dc4b17be
#
# StarPU is free software; you can redistribute it and/or modify
# it under the terms of the GNU Lesser General Public License as published by
# the Free Software Foundation; either version 2.1 of the License, or (at
# your option) any later version.
#
# StarPU is distributed in the hope that it will be useful, but
# WITHOUT ANY WARRANTY; without even the implied warranty of
# MERCHANTABILITY or FITNESS FOR A PARTICULAR PURPOSE.
#
# See the GNU Lesser General Public License in COPYING.LGPL for more details.
#
ROOT_DIR=$(dirname $0)

cat > ./mic-config.log << EOF
This file was created by StarPU mic-configure

 $ $0 $*
EOF

prefix="/usr/local"
coi_dir="/opt/intel/mic/coi"
scif_dir="/opt/intel/mic/scif"
mic_host="x86_64-k1om-linux"
declare -a host_params
declare -a mic_params
unset host_params
unset mic_params
native_mic=0
mpi=0
for arg in "$@"
do
	case $arg in
		--prefix=*)
			prefix="${arg#--prefix=}"
			;;
		--with-coi-dir=*)
			coi_dir="${arg#--with-coi-dir=}"
			;;
		--with-scif-dir=*)
			scif_dir="${arg#--with-scif-dir=}"
			;;
		--mic-host=*)
			mic_host="${arg#--mic-host=}"
			;;
	        --enable-native-mic)
		        native_mic=1
		        ;;
		--with-compiler=*)
			compiler="${arg#--with-compiler=}"
			;;
		--with-mic-param=*)
			mic_params+=("${arg#--with-mic-param=}")
			;;
		--with-host-param=*)
			host_params+=("${arg#--with-host-param=}")
			;;
		--with-mpi*)
			mpi=1
			;;
		--help)
			cat << EOF
mic-configure specific options:

  --with-coi-dir=DIR	Specify directory that contains
			device-linux-release/lib/libcoi_device and 
			host-linux-release/lib/libcoi_host and 
  --with-scif-dir=DIR	Specify directory that contains
			device-linux-release/lib/libscif_device and 
			host-linux-release/lib/libscif_host and 
  --mic-host=HOST	Specify the precise Phi host to build for
			(default: k1om)
  --with-compiler=[icc|gcc]
			Specify whether to build with icc or with gcc
  --enable-native-mic	Only build the Phi binaries
  --with-mic-param=--OPTION
			Pass --OPTION to the Phi configure script
  --with-host-param=--OPTION
			Pass --OPTION to the host configure script
EOF
			;;
	esac
done

if [ -z "$compiler" ]
then
    # Test gcc compiler
    x=$(type -t ${mic_host}-gcc)
    if [ -z "$x" ]
    then
	# Test icc compiler
	echo "int main(int argc, char **argv) { return 0; }" > /tmp/icc_$USER_$$.c
	icc -mmic /tmp/icc_$USER_$$.c > /dev/null 2>/tmp/icc_$USER_$$.err
	l=$(grep -c "invalid argument" /tmp/icc_$USER_$$.err)
	if [ "$l" != "0" ]
	then
	    echo "[error] no compiler found. please add path to either ${mic_host}-gcc or to an enabled mic icc compiler in your PATH"
	    exit 1
	else
	    compiler="icc"
	fi
    else
	compiler="gcc"
    fi
fi

dev_list="host mic"
if [ "$native_mic" -eq "1" ]
then
    dev_list="mic"
fi

# prepend mic_params with "--with-mpicc=mpicc -mmic", to allow possible override by the user
if [ $mpi = 1 ]
then
	mic_params=("--with-mpicc=mpicc -mmic" "${mic_params[@]}")
	mic_params=("--with-mpifort=mpifort -mmic" "${mic_params[@]}")
fi

for arch in $dev_list #host mic
do
	# We call the configure script from a build directory further in the
	# arborescence

	case $ROOT_DIR in
		/*) command="${ROOT_DIR}/configure";;
		*) command="../${ROOT_DIR}/configure";;
	esac

	declare -a params
	params=("--prefix=$prefix/$arch" "--disable-fstack-protector-all")

	if [ "$arch" = mic ] ; then
		if [ $compiler = "icc" ] ; then
		    export CC="icc -mmic"
		    export CXX="icc -mmic"
		    export LD="icc -mmic"
		    export CXXLD="icc -mmic"
		    export F77="ifort -mmic"
		    export FC="ifort -mmic"
		else
		    # let configure auto-detect GNU cross-building tools
		    unset CC
		    unset CXX
		    unset LD
		    unset CXXLD
		    unset F77
		    unset FC
		    params+=(--disable-fortran)
		fi
	fi

	if [ "$native_mic" -eq "0" ]
	then
		params+=(--enable-mic "--with-coi-dir=$coi_dir" "--with-scif-dir=$scif_dir")
	fi

	if test x$arch = xmic ; then
	    params+=(--host=$mic_host --disable-build-doc)
	    if [ "$native_mic" -eq "1" ]
	    then
		params+=(--enable-maxcpus=250)
	    else
		params+=("--with-coi-lib-dir=$coi_dir/device-linux-release/lib" "--with-scif-lib-dir=$scif_dir/device-linux-release/lib")
	    fi
	else
	    params+=("--with-coi-lib-dir=$coi_dir/host-linux-release/lib" "--with-scif-lib-dir=$scif_dir/host-linux-release/lib")
	fi

	# If the build directory doesn't exist yet, create it
	if [ ! -d "build_${arch}" ] ; then
		mkdir "build_${arch}"
	fi

	cd "build_${arch}"

	if test x$arch = xmic ; then
		LIBRARY_PATH=$SINK_LIBRARY_PATH:$MIC_LIBRARY_PATH \
		INCLUDE=$SINK_INCLUDE \
		C_INCLUDE_PATH=$SINK_C_INCLUDE_PATH \
		CPLUS_INCLUDE_PATH=$SINK_CPLUS_INCLUDE_PATH \
		PKG_CONFIG_PATH=$SINK_PKG_CONFIG_PATH \
		$command "$@" "${params[@]}" "${mic_params[@]}"
		MIC_BUILD_ENV="\
LIBRARY_PATH=$SINK_LIBRARY_PATH:$MIC_LIBRARY_PATH \\
	INCLUDE=$SINK_INCLUDE \\
	C_INCLUDE_PATH=$SINK_C_INCLUDE_PATH \\
	CPLUS_INCLUDE_PATH=$SINK_CPLUS_INCLUDE_PATH \\
	PKG_CONFIG_PATH=$SINK_PKG_CONFIG_PATH \\\
"
	else
		$command "$@" "${params[@]}""${host_params[@]}"
	fi
	if [ "$?" != 0 ]
	then
		exit $?
	fi
	cd ..
done
if [ "$native_mic" -eq "1" ]
then
cat > Makefile << EOF
all:
	$MIC_BUILD_ENV
	\$(MAKE) \$(MFLAGS) -C build_mic

clean:
	\$(MAKE) \$(MFLAGS) -C build_mic clean

distclean: clean
	rm -f Makefile

check:
	$MIC_BUILD_ENV
	\$(MAKE) \$(MFLAGS) -C build_mic check

showfailed:
	@\$(MAKE) \$(MFLAGS) -C build_mic showfailed

showcheck:
	\$(MAKE) \$(MFLAGS) -C build_mic showcheck

install:
	$MIC_BUILD_ENV
	\$(MAKE) \$(MFLAGS) -C build_mic install
	ln -sf "${prefix}/mic/lib/pkgconfig/starpu-1.3.pc" "${prefix}/mic/lib/pkgconfig/starpu-1.3-mic.pc"
EOF
else
cat > Makefile << EOF
all:
	\$(MAKE) \$(MFLAGS) -C build_host
	$MIC_BUILD_ENV
	\$(MAKE) \$(MFLAGS) -C build_mic

clean:
	\$(MAKE) \$(MFLAGS) -C build_host clean
	\$(MAKE) \$(MFLAGS) -C build_mic clean

distclean: clean
	rm -f Makefile

check:
	\$(MAKE) \$(MFLAGS) -C build_host check
	$MIC_BUILD_ENV
	\$(MAKE) \$(MFLAGS) -C build_mic check ; \
	RET=\$\$? ; \
	STARPU_NCPUS=0 \$(MAKE) \$(MFLAGS) -C build_mic check && [ \$\$RET == 0 ]

showfailed:
	@\$(MAKE) \$(MFLAGS) -C build_host showfailed
	@\$(MAKE) \$(MFLAGS) -C build_mic showfailed

showcheck:
	\$(MAKE) \$(MFLAGS) -C build_host showcheck
	\$(MAKE) \$(MFLAGS) -C build_mic showcheck

install:
	\$(MAKE) \$(MFLAGS) -C build_host install
	$MIC_BUILD_ENV
	\$(MAKE) \$(MFLAGS) -C build_mic install
	ln -sf "${prefix}/mic/lib/pkgconfig/starpu-1.3.pc" "${prefix}/mic/lib/pkgconfig/starpu-1.3-mic.pc"
EOF
fi<|MERGE_RESOLUTION|>--- conflicted
+++ resolved
@@ -1,15 +1,8 @@
 #!/bin/bash
 # StarPU --- Runtime system for heterogeneous multicore architectures.
 #
-<<<<<<< HEAD
-# Copyright (C) 2014,2016                                Inria
-# Copyright (C) 2013-2017                                CNRS
-# Copyright (C) 2013-2017,2020                           Université de Bordeaux
-# Copyright (C) 2013                                     Thibaut Lambert
-=======
 # Copyright (C) 2013-2020  Université de Bordeaux, CNRS (LaBRI UMR 5800), Inria
 # Copyright (C) 2013       Thibaut Lambert
->>>>>>> dc4b17be
 #
 # StarPU is free software; you can redistribute it and/or modify
 # it under the terms of the GNU Lesser General Public License as published by
