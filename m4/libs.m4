# StarPU --- Runtime system for heterogeneous multicore architectures.
#
# Copyright (C) 2011-2020  Université de Bordeaux, CNRS (LaBRI UMR 5800), Inria
#
# StarPU is free software; you can redistribute it and/or modify
# it under the terms of the GNU Lesser General Public License as published by
# the Free Software Foundation; either version 2.1 of the License, or (at
# your option) any later version.
#
# StarPU is distributed in the hope that it will be useful, but
# WITHOUT ANY WARRANTY; without even the implied warranty of
# MERCHANTABILITY or FITNESS FOR A PARTICULAR PURPOSE.
#
# See the GNU Lesser General Public License in COPYING.LGPL for more details.
#
# STARPU_SEARCH_LIBS(NAME, FUNCTION, SEARCH-LIBS,
#                    [ACTION-IF-FOUND], [ACTION-IF-NOT-FOUND],
#                    [OTHER-LIBRARIES])
#
# Like AC_SEARCH_LIBS, but puts -l flags into $1_LDFLAGS instead of LIBS, and
# AC_SUBSTs it
AC_DEFUN([STARPU_SEARCH_LIBS], [dnl
	_LIBS_SAV="$LIBS"
	LIBS=""
	AC_SEARCH_LIBS([$2], [$3], [$4], [$5], [$6])
	STARPU_$1_LDFLAGS="$STARPU_$1_LDFLAGS $LIBS"
	LIBS=$_LIBS_SAV
	AC_SUBST(STARPU_$1_LDFLAGS)
])dnl

# STARPU_CHECK_LIB(NAME, LIBRARY, FUNCTION,
#                  [ACTION-IF-FOUND], [ACTION-IF-NOT-FOUND],
#                  [OTHER-LIBRARIES])
#
# Like AC_CHECK_LIB, but puts -l flags into $1_LDFLAGS instead of LIBS, and
# AC_SUBSTs it
AC_DEFUN([STARPU_CHECK_LIB], [dnl
	_LIBS_SAV="$LIBS"
	LIBS=""
	AC_CHECK_LIB([$2], [$3], [$4], [$5], [$6])
	STARPU_$1_LDFLAGS="$STARPU_$1_LDFLAGS $LIBS"
	LIBS=$_LIBS_SAV
	AC_SUBST(STARPU_$1_LDFLAGS)
])dnl

# STARPU_HAVE_LIBRARY(NAME, LIBRARY,
#                     [ACTION-IF-FOUND], [ACTION-IF-NOT-FOUND],
#                     [OTHER-LIBRARIES])
# Like AC_HAVE_LIBRARY, but puts -l flags into $1_LDFLAGS instead of LIBS, and
# AC_SUBSTs it
AC_DEFUN([STARPU_HAVE_LIBRARY], [dnl
STARPU_CHECK_LIB([$1], [$2], main, [$3], [$4], [$5])
])dnl

# STARPU_INIT_ZERO(INCLUDES, TYPE, INIT_MACRO)
# Checks whether when TYPE is initialized with INIT_MACRO, the content is just
# plain zeroes
AC_DEFUN([STARPU_INIT_ZERO], [dnl
AC_MSG_CHECKING(whether $3 just zeroes)
AC_RUN_IFELSE([AC_LANG_PROGRAM(
		$1,
		[[$2 var = $3;
		 char *p;
		 for (p = (char*) &var; p < (char*) (&var+1); p++)
		   if (*p != 0)
		     return 1;
		 return 0;
		]],
		)],
		[AC_DEFINE([STARPU_$3_ZERO], [1], [Define to 1 if `$3' is just zeroes])
		 AC_MSG_RESULT(yes)],
		[AC_MSG_RESULT(no)])
])dnl

# IS_SUPPORTED_CFLAG(flag)
# ------------------------
# Check if the CFLAGS `flag' is supported by the compiler
AC_DEFUN([IS_SUPPORTED_CFLAG],
[
	AC_REQUIRE([AC_PROG_CC])
	AC_MSG_CHECKING([whether C compiler support $1])

	SAVED_CFLAGS="$CFLAGS"
	CFLAGS="$1"

	AC_LINK_IFELSE(
		AC_LANG_PROGRAM(
			[[]],
			[[AC_LANG_SOURCE([const char *hello = "Hello World";])]]
		),
		[
			m4_default_nblank([$2], [GLOBAL_AM_CFLAGS="$GLOBAL_AM_CFLAGS $1"])
			AC_MSG_RESULT(yes)
			option_available=1
		],
		[
			AC_MSG_RESULT(no)
			option_available=0
		]
	)
	CFLAGS="$SAVED_CFLAGS"
])

# IS_SUPPORTED_CXXFLAG(flag)
# ------------------------
# Check if the CXXFLAGS `flag' is supported by the compiler
AC_DEFUN([IS_SUPPORTED_CXXFLAG],
[
	AC_REQUIRE([AC_PROG_CXX])
	AC_LANG_PUSH([C++])
	AC_MSG_CHECKING([whether CXX compiler support $1])

	SAVED_CXXFLAGS="$CXXFLAGS"
	CXXFLAGS="$1"

	AC_LINK_IFELSE(
		AC_LANG_PROGRAM(
			[[]],
			[[AC_LANG_SOURCE([const char *hello = "Hello World";])]]
		),
		[
			m4_default_nblank([$2], [GLOBAL_AM_CXXFLAGS="$GLOBAL_AM_CXXFLAGS $1"])
			AC_MSG_RESULT(yes)
			option_available=1
		],
		[
			AC_MSG_RESULT(no)
			option_available=0
		]
	)
	CXXFLAGS="$SAVED_CXXFLAGS"
	AC_LANG_POP([C++])
])

# IS_SUPPORTED_FFLAG(flag)
# ------------------------
# Check if the FFLAGS `flag' is supported by the compiler
AC_DEFUN([IS_SUPPORTED_FFLAG],
[
	AC_LANG_PUSH([Fortran 77])
	AC_MSG_CHECKING([whether Fortran 77 compiler support $1])

	SAVED_FFLAGS="$FFLAGS"
	FFLAGS="$1"

	AC_LINK_IFELSE(
		AC_LANG_PROGRAM(
			[],
			[[AC_LANG_SOURCE([])]]
		),
		[
			m4_default_nblank([$2], [GLOBAL_AM_FFLAGS="$GLOBAL_AM_FFLAGS $1"])
			AC_MSG_RESULT(yes)
			option_available=1
		],
		[
			AC_MSG_RESULT(no)
			option_available=0
		]
	)
	FFLAGS="$SAVED_FFLAGS"
	AC_LANG_POP([Fortran 77])
])

# IS_SUPPORTED_FCFLAG(flag)
# ------------------------
# Check if the FCLAGS `flag' is supported by the compiler
AC_DEFUN([IS_SUPPORTED_FCFLAG],
[
	AC_LANG_PUSH([Fortran])
	AC_MSG_CHECKING([whether Fortran compiler support $1])

	SAVED_FCFLAGS="$FCFLAGS"
	FCFLAGS="$1"

	AC_LINK_IFELSE(
		AC_LANG_PROGRAM(
			[],
			[[AC_LANG_SOURCE([])]]
		),
		[
			m4_default_nblank([$2], [GLOBAL_AM_FCFLAGS="$GLOBAL_AM_FCFLAGS $1"])
			AC_MSG_RESULT(yes)
			option_available=1
		],
		[
			AC_MSG_RESULT(no)
			option_available=0
		]
	)
	FCFLAGS="$SAVED_FCFLAGS"
	AC_LANG_POP([Fortran])
])

<<<<<<< HEAD
# AC_PYTHON_MODULE(modulename, [action-if-found], [action-if-not-found])
# Check if the given python module is available
AC_DEFUN([AC_PYTHON_MODULE],
	[
	echo "import $1" | $PYTHON - 2>/dev/null
	if test $? -ne 0 ; then
	   	$3
	else
		$2
	fi
=======
# IS_SUPPORTED_FLAG(flag)
# ------------------------
# Check with C, C++, F77 and F90 that the `flag' is supported by the compiler
AC_DEFUN([IS_SUPPORTED_FLAG],
[
	IS_SUPPORTED_CFLAG($1)
	IS_SUPPORTED_CXXFLAG($1)
	IS_SUPPORTED_FFLAG($1)
	IS_SUPPORTED_FCFLAG($1)
>>>>>>> fd63ad79
])<|MERGE_RESOLUTION|>--- conflicted
+++ resolved
@@ -192,26 +192,25 @@
 	AC_LANG_POP([Fortran])
 ])
 
-<<<<<<< HEAD
+# IS_SUPPORTED_FLAG(flag)
+# ------------------------
+# Check with C, C++, F77 and F90 that the `flag' is supported by the compiler
+AC_DEFUN([IS_SUPPORTED_FLAG],
+[
+	IS_SUPPORTED_CFLAG($1)
+	IS_SUPPORTED_CXXFLAG($1)
+	IS_SUPPORTED_FFLAG($1)
+	IS_SUPPORTED_FCFLAG($1)
+])
+
 # AC_PYTHON_MODULE(modulename, [action-if-found], [action-if-not-found])
 # Check if the given python module is available
 AC_DEFUN([AC_PYTHON_MODULE],
-	[
+[
 	echo "import $1" | $PYTHON - 2>/dev/null
 	if test $? -ne 0 ; then
 	   	$3
 	else
 		$2
 	fi
-=======
-# IS_SUPPORTED_FLAG(flag)
-# ------------------------
-# Check with C, C++, F77 and F90 that the `flag' is supported by the compiler
-AC_DEFUN([IS_SUPPORTED_FLAG],
-[
-	IS_SUPPORTED_CFLAG($1)
-	IS_SUPPORTED_CXXFLAG($1)
-	IS_SUPPORTED_FFLAG($1)
-	IS_SUPPORTED_FCFLAG($1)
->>>>>>> fd63ad79
 ])