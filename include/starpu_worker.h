/* StarPU --- Runtime system for heterogeneous multicore architectures.
 *
 * Copyright (C) 2009-2013  Université de Bordeaux 1
 * Copyright (C) 2010-2013  Centre National de la Recherche Scientifique
 *
 * StarPU is free software; you can redistribute it and/or modify
 * it under the terms of the GNU Lesser General Public License as published by
 * the Free Software Foundation; either version 2.1 of the License, or (at
 * your option) any later version.
 *
 * StarPU is distributed in the hope that it will be useful, but
 * WITHOUT ANY WARRANTY; without even the implied warranty of
 * MERCHANTABILITY or FITNESS FOR A PARTICULAR PURPOSE.
 *
 * See the GNU Lesser General Public License in COPYING.LGPL for more details.
 */

#ifndef __STARPU_WORKER_H__
#define __STARPU_WORKER_H__

#include <stdlib.h>
#include <starpu_config.h>

#ifdef STARPU_HAVE_HWLOC
#include <hwloc.h>
#endif


#ifdef __cplusplus
extern "C"
{
#endif

enum starpu_worker_archtype
{
	STARPU_ANY_WORKER,    /* any worker, used in the hypervisor */
	STARPU_CPU_WORKER,    /* CPU core */
	STARPU_CUDA_WORKER,   /* NVIDIA CUDA device */
	STARPU_OPENCL_WORKER, /* OpenCL device */
	STARPU_MIC_WORKER,    /* Intel MIC device */
	STARPU_SCC_WORKER     /* Intel SCC device */
};

/* Represent the topology of sink devices, contains useful informations about
 * their capabilities */
// XXX: unused.
struct starpu_sink_topology
{
	unsigned nb_cpus;
};

struct starpu_sched_ctx_iterator
{
	int cursor;
};

struct starpu_machine_topology
{
	unsigned nworkers;

	unsigned ncombinedworkers;

	unsigned nsched_ctxs;
#ifdef STARPU_HAVE_HWLOC
	hwloc_topology_t hwtopology;
#else
	/* We maintain ABI compatibility with and without hwloc */
	void *dummy;
#endif

	unsigned nhwcpus;
	unsigned nhwcudagpus;
	unsigned nhwopenclgpus;
	unsigned nhwscc;

	unsigned ncpus;
	unsigned ncudagpus;
	unsigned nopenclgpus;
	unsigned nsccdevices;

	/* Topology of MP nodes (mainly MIC and SCC) as well as necessary
	 * objects to communicate with them. */
	unsigned nhwmicdevices;
	unsigned nmicdevices;

	unsigned nhwmiccores[STARPU_MAXMICDEVS]; // Each MIC node has its set of cores.
	unsigned nmiccores[STARPU_MAXMICDEVS];

	/* Where to bind workers ? */
	unsigned workers_bindid[STARPU_NMAXWORKERS];

	/* Which GPU(s) do we use for CUDA ? */
	unsigned workers_cuda_gpuid[STARPU_NMAXWORKERS];

	/* Which GPU(s) do we use for OpenCL ? */
	unsigned workers_opencl_gpuid[STARPU_NMAXWORKERS];

	/* Which MIC core(s) do we use ? */
	/* unsigned workers_mic_deviceid[STARPU_NMAXWORKERS]; */

	/* Which SCC(s) do we use ? */
	unsigned workers_scc_deviceid[STARPU_NMAXWORKERS];
};

/* generic structure used by the scheduling contexts to iterate the workers */
struct starpu_worker_collection
{
	/* hidden data structure used to memorize the workers */
	void *workerids;
	/* the number of workers in the collection */
	unsigned nworkers;
	/* the type of structure (STARPU_WORKER_LIST,...) */
	int type;
	/* checks if there is another element in collection */
	unsigned (*has_next)(struct starpu_worker_collection *workers, struct starpu_sched_ctx_iterator *it);
	/* return the next element in the collection */
	int (*get_next)(struct starpu_worker_collection *workers, struct starpu_sched_ctx_iterator *it);
	/* add a new element in the collection */
	int (*add)(struct starpu_worker_collection *workers, int worker);
	/* remove an element from the collection */
	int (*remove)(struct starpu_worker_collection *workers, int worker);
	/* initialize the structure */
	void (*init)(struct starpu_worker_collection *workers);
	/* free the structure */
	void (*deinit)(struct starpu_worker_collection *workers);
	/* initialize the cursor if there is one */
	void (*init_iterator)(struct starpu_worker_collection *workers, struct starpu_sched_ctx_iterator *it);
};

<<<<<<< HEAD
enum starpu_node_kind
{
	STARPU_UNUSED     = 0x00,
	STARPU_CPU_RAM    = 0x01,
	STARPU_CUDA_RAM   = 0x02,
	STARPU_OPENCL_RAM = 0x03,
	STARPU_MIC_RAM    = 0x05,

	/* This node kind is not used anymore, but implementations in interfaces
	 * will be useful for MPI. */
	STARPU_SCC_RAM    = 0x06,

	STARPU_SCC_SHM    = 0x07
};

unsigned starpu_worker_get_memory_node(unsigned workerid);
unsigned starpu_memory_nodes_get_count(void);
enum starpu_node_kind starpu_node_get_kind(unsigned node);


=======
>>>>>>> 2f0aa154
/* types of structures the worker collection can implement */
#define STARPU_WORKER_LIST 0

/* This function returns the number of workers (ie. processing units executing
 * StarPU tasks). The returned value should be at most STARPU_NMAXWORKERS. */
unsigned starpu_worker_get_count(void);
unsigned starpu_combined_worker_get_count(void);
unsigned starpu_worker_is_combined_worker(int id);

unsigned starpu_cpu_worker_get_count(void);
unsigned starpu_cuda_worker_get_count(void);
unsigned starpu_opencl_worker_get_count(void);
unsigned starpu_mic_worker_get_count(void);
unsigned starpu_scc_worker_get_count(void);

unsigned starpu_mic_device_get_count(void);

/* Return the identifier of the thread in case this is associated to a worker.
 * This will return -1 if this function is called directly from the application
 * or if it is a worker in which a single thread controls different devices. */
int starpu_worker_get_id(void);

int starpu_combined_worker_get_id(void);
int starpu_combined_worker_get_size(void);
int starpu_combined_worker_get_rank(void);

/* This function returns the type of worker associated to an identifier (as
 * returned by the starpu_worker_get_id function). The returned value indicates
 * the architecture of the worker: STARPU_CPU_WORKER for a CPU core,
 * STARPU_CUDA_WORKER for a CUDA device. The value returned for an
 * invalid identifier is unspecified.  */
enum starpu_worker_archtype starpu_worker_get_type(int id);

/* Returns the number of workers of the type indicated by the argument. A
 * positive (or null) value is returned in case of success, -EINVAL indicates
 * that the type is not valid otherwise. */
int starpu_worker_get_count_by_type(enum starpu_worker_archtype type);

/* Fill the workerids array with the identifiers of the workers that have the
 * type indicated in the first argument. The maxsize argument indicates the
 * size of the workids array. The returned value gives the number of
 * identifiers that were put in the array. -ERANGE is returned is maxsize is
 * lower than the number of workers with the appropriate type: in that case,
 * the array is filled with the maxsize first elements. To avoid such
 * overflows, the value of maxsize can be chosen by the means of the
 * starpu_worker_get_count_by_type function, or by passing a value greater or
 * equal to STARPU_NMAXWORKERS. */
int starpu_worker_get_ids_by_type(enum starpu_worker_archtype type, int *workerids, int maxsize);

/* Return the identifier of the n-th worker of a specific type */
int starpu_worker_get_by_type(enum starpu_worker_archtype type, int num);

/* Return the identifier of the worker devid of a specific type */
int starpu_worker_get_by_devid(enum starpu_worker_archtype type, int devid);

/* StarPU associates a unique human readable string to each processing unit.
 * This function copies at most the "maxlen" first bytes of the unique
 * string associated to a worker identified by its identifier "id" into
 * the "dst" buffer. The caller is responsible for ensuring that the
 * "dst" is a valid pointer to a buffer of "maxlen" bytes at least.
 * Calling this function on an invalid identifier results in an unspecified
 * behaviour. */
void starpu_worker_get_name(int id, char *dst, size_t maxlen);

/* This functions returns the device id of the worker associated to an
 *  identifier (as returned by the starpu_worker_get_id() function)
 */
int starpu_worker_get_devid(int id);

int starpu_worker_get_mp_nodeid(int id);

#ifdef __cplusplus
}
#endif

#endif /* __STARPU_WORKER_H__ */
<|MERGE_RESOLUTION|>--- conflicted
+++ resolved
@@ -127,29 +127,7 @@
 	void (*init_iterator)(struct starpu_worker_collection *workers, struct starpu_sched_ctx_iterator *it);
 };
 
-<<<<<<< HEAD
-enum starpu_node_kind
-{
-	STARPU_UNUSED     = 0x00,
-	STARPU_CPU_RAM    = 0x01,
-	STARPU_CUDA_RAM   = 0x02,
-	STARPU_OPENCL_RAM = 0x03,
-	STARPU_MIC_RAM    = 0x05,
-
-	/* This node kind is not used anymore, but implementations in interfaces
-	 * will be useful for MPI. */
-	STARPU_SCC_RAM    = 0x06,
-
-	STARPU_SCC_SHM    = 0x07
-};
-
-unsigned starpu_worker_get_memory_node(unsigned workerid);
-unsigned starpu_memory_nodes_get_count(void);
-enum starpu_node_kind starpu_node_get_kind(unsigned node);
-
-
-=======
->>>>>>> 2f0aa154
+
 /* types of structures the worker collection can implement */
 #define STARPU_WORKER_LIST 0
 
