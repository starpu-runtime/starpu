--- conflicted
+++ resolved
@@ -97,29 +97,6 @@
 int starpu_data_prefetch_on_node(starpu_data_handle_t handle, unsigned node, unsigned async);
 
 
-<<<<<<< HEAD
-enum starpu_node_kind
-{
-	STARPU_UNUSED     = 0x00,
-	STARPU_CPU_RAM    = 0x01,
-	STARPU_CUDA_RAM   = 0x02,
-	STARPU_OPENCL_RAM = 0x03,
-	STARPU_MIC_RAM    = 0x05,
-
-	/* This node kind is not used anymore, but implementations in interfaces
-	 * will be useful for MPI. */
-	STARPU_SCC_RAM    = 0x06,
-
-	STARPU_SCC_SHM    = 0x07
-};
-
-unsigned starpu_worker_get_memory_node(unsigned workerid);
-unsigned starpu_memory_nodes_get_count(void);
-enum starpu_node_kind starpu_node_get_kind(unsigned node);
-
-
-=======
->>>>>>> dad5d11f
 /* It is possible to associate a mask to a piece of data (and its children) so
  * that when it is modified, it is automatically transfered into those memory
  * node. For instance a (1<<0) write-through mask means that the CUDA workers will
