/* StarPU --- Runtime system for heterogeneous multicore architectures.
 *
 * Copyright (C) 2009-2021  Université de Bordeaux, CNRS (LaBRI UMR 5800), Inria
 * Copyright (C) 2021       Federal University of Rio Grande do Sul (UFRGS)
 *
 * StarPU is free software; you can redistribute it and/or modify
 * it under the terms of the GNU Lesser General Public License as published by
 * the Free Software Foundation; either version 2.1 of the License, or (at
 * your option) any later version.
 *
 * StarPU is distributed in the hope that it will be useful, but
 * WITHOUT ANY WARRANTY; without even the implied warranty of
 * MERCHANTABILITY or FITNESS FOR A PARTICULAR PURPOSE.
 *
 * See the GNU Lesser General Public License in COPYING.LGPL for more details.
 */

#ifndef __STARPU_DATA_H__
#define __STARPU_DATA_H__

#include <starpu.h>

#ifdef __cplusplus
extern "C"
{
#endif

/**
   @defgroup API_Data_Management Data Management
   @brief Data management facilities provided by StarPU. We show how
   to use existing data interfaces in \ref API_Data_Interfaces, but
   developers can design their own data interfaces if required.
   @{
*/

struct _starpu_data_state;
/**
   StarPU uses ::starpu_data_handle_t as an opaque handle to manage a
   piece of data. Once a piece of data has been registered to StarPU,
   it is associated to a ::starpu_data_handle_t which keeps track of
   the state of the piece of data over the entire machine, so that we
   can maintain data consistency and locate data replicates for
   instance.
*/
typedef struct _starpu_data_state* starpu_data_handle_t;

/**
   Describe a StarPU data access mode

   Note: when adding a flag here, update
   _starpu_detect_implicit_data_deps_with_handle

   Note: other STARPU_* values in include/starpu_task_util.h
 */
enum starpu_data_access_mode
{
	STARPU_NONE=0, /**< todo */
	STARPU_R=(1<<0), /**< read-only mode */
	STARPU_W=(1<<1), /**< write-only mode */
	STARPU_RW=(STARPU_R|STARPU_W), /**< read-write mode. Equivalent to ::STARPU_R|::STARPU_W  */
	STARPU_SCRATCH=(1<<2), /**< A temporary buffer is allocated
				  for the task, but StarPU does not
				  enforce data consistency---i.e. each
				  device has its own buffer,
				  independently from each other (even
				  for CPUs), and no data transfer is
				  ever performed. This is useful for
				  temporary variables to avoid
				  allocating/freeing buffers inside
				  each task. Currently, no behavior is
				  defined concerning the relation with
				  the ::STARPU_R and ::STARPU_W modes
				  and the value provided at
				  registration --- i.e., the value of
				  the scratch buffer is undefined at
				  entry of the codelet function.  It
				  is being considered for future
				  extensions at least to define the
				  initial value.  For now, data to be
				  used in ::STARPU_SCRATCH mode should
				  be registered with node -1 and a
				  <c>NULL</c> pointer, since the value
				  of the provided buffer is simply
				  ignored for now.
			       */
	STARPU_REDUX=(1<<3), /**< todo */
	STARPU_COMMUTE=(1<<4), /**<  ::STARPU_COMMUTE can be passed
				  along ::STARPU_W or ::STARPU_RW to
				  express that StarPU can let tasks
				  commute, which is useful e.g. when
				  bringing a contribution into some
				  data, which can be done in any order
				  (but still require sequential
				  consistency against reads or
				  non-commutative writes).
			       */
	STARPU_SSEND=(1<<5), /**< used in starpu_mpi_insert_task() to
				specify the data has to be sent using
				a synchronous and non-blocking mode
				(see starpu_mpi_issend())
			     */
	STARPU_LOCALITY=(1<<6), /**< used to tell the scheduler which
				   data is the most important for the
				   task, and should thus be used to
				   try to group tasks on the same core
				   or cache, etc. For now only the ws
				   and lws schedulers take this flag
				   into account, and only when rebuild
				   with \c USE_LOCALITY flag defined in
				   the
				   src/sched_policies/work_stealing_policy.c
				   source code.
				*/
	STARPU_MPI_REDUX=(1<<7), /**< Inter-node reduction only. Codelets
				    contributing to these reductions should
				    be registered with ::STARPU_RW | ::STARPU_COMMUTE
				    access modes.
			            When inserting these tasks through the
				    MPI layer however, the access mode needs
				    to be ::STARPU_MPI_REDUX. */
<<<<<<< HEAD
	STARPU_UNMAP=(1<<8),
=======
	STARPU_NOPLAN=(1<<8),	/**< Disable automatic submission of asynchronous
				    partitioning/unpartitioning */
>>>>>>> fbb55aa7
	STARPU_ACCESS_MODE_MAX=(1<<9) /**< The purpose of ::STARPU_ACCESS_MODE_MAX is to
					be the maximum of this enum. */
};

struct starpu_data_interface_ops;

/**
   Set the name of the data, to be shown in various profiling tools.
*/
void starpu_data_set_name(starpu_data_handle_t handle, const char *name);

/**
   Set the coordinates of the data, to be shown in various profiling
   tools. \p dimensions is the size of the \p dims array. This can be
   for instance the tile coordinates within a big matrix.
*/
void starpu_data_set_coordinates_array(starpu_data_handle_t handle, unsigned dimensions, int dims[]);

/**
   Set the coordinates of the data, to be shown in various profiling
   tools. \p dimensions is the number of subsequent \c int parameters.
   This can be for instance the tile coordinates within a big matrix.
*/
void starpu_data_set_coordinates(starpu_data_handle_t handle, unsigned dimensions, ...);

/**
   Get the coordinates of the data, as set by a previous call to
   starpu_data_set_coordinates_array() or starpu_data_set_coordinates()
   \p dimensions is the size of the \p dims array.
   This returns the actual number of returned coordinates.
*/
unsigned starpu_data_get_coordinates_array(starpu_data_handle_t handle, unsigned dimensions, int dims[]);

/**
   Unregister a data \p handle from StarPU. If the data was
   automatically allocated by StarPU because the home node was -1, all
   automatically allocated buffers are freed. Otherwise, a valid copy
   of the data is put back into the home node in the buffer that was
   initially registered. Using a data handle that has been
   unregistered from StarPU results in an undefined behaviour. In case
   we do not need to update the value of the data in the home node, we
   can use the function starpu_data_unregister_no_coherency() instead.
*/
void starpu_data_unregister(starpu_data_handle_t handle);

/**
    Similar to starpu_data_unregister(), except that StarPU does not
    put back a valid copy into the home node, in the buffer that was
    initially registered.
*/
void starpu_data_unregister_no_coherency(starpu_data_handle_t handle);

/**
   Destroy the data \p handle once it is no longer needed by any
   submitted task. No coherency is provided.

   This is not safe to call starpu_data_unregister_submit() on a handle that
   comes from the registration of a non-NULL application home buffer, since the
   moment when the unregistration will happen is unknown to the
   application. Only calling starpu_shutdown() allows to be sure that the data
   was really unregistered.
*/
void starpu_data_unregister_submit(starpu_data_handle_t handle);

/**
   Destroy all replicates of the data \p handle immediately. After
   data invalidation, the first access to \p handle must be performed
   in ::STARPU_W mode. Accessing an invalidated data in ::STARPU_R
   mode results in undefined behaviour.
*/
void starpu_data_invalidate(starpu_data_handle_t handle);

/**
   Submit invalidation of the data \p handle after completion of
   previously submitted tasks.
*/
void starpu_data_invalidate_submit(starpu_data_handle_t handle);

/**
   Specify that the data \p handle can be discarded without impacting
   the application.
*/
void starpu_data_advise_as_important(starpu_data_handle_t handle, unsigned is_important);

/**
   @name Access registered data from the application
   @{
*/

/**
   This macro can be used to acquire data, but not require it to be
   available on a given node, only enforce R/W dependencies. This can
   for instance be used to wait for tasks which produce the data, but
   without requesting a fetch to the main memory.
*/
#define STARPU_ACQUIRE_NO_NODE -1

/**
   Similar to ::STARPU_ACQUIRE_NO_NODE, but will lock the data on all
   nodes, preventing them from being evicted for instance. This is
   mostly useful inside StarPU only.
*/
#define STARPU_ACQUIRE_NO_NODE_LOCK_ALL -2

/**
   The application must call this function prior to accessing
   registered data from main memory outside tasks. StarPU ensures that
   the application will get an up-to-date copy of \p handle in main
   memory located where the data was originally registered, and that
   all concurrent accesses (e.g. from tasks) will be consistent with
   the access mode specified with \p mode. starpu_data_release() must
   be called once the application no longer needs to access the piece
   of data. Note that implicit data dependencies are also enforced by
   starpu_data_acquire(), i.e. starpu_data_acquire() will wait for all
   tasks scheduled to work on the data, unless they have been disabled
   explictly by calling
   starpu_data_set_default_sequential_consistency_flag() or
   starpu_data_set_sequential_consistency_flag().
   starpu_data_acquire() is a blocking call, so that it cannot be
   called from tasks or from their callbacks (in that case,
   starpu_data_acquire() returns <c>-EDEADLK</c>). Upon successful
   completion, this function returns 0.
*/
int starpu_data_acquire(starpu_data_handle_t handle, enum starpu_data_access_mode mode);

/**
   Similar to starpu_data_acquire(), except that the data will be
   available on the given memory node instead of main memory.
   ::STARPU_ACQUIRE_NO_NODE and ::STARPU_ACQUIRE_NO_NODE_LOCK_ALL can
   be used instead of an explicit node number.
*/
int starpu_data_acquire_on_node(starpu_data_handle_t handle, int node, enum starpu_data_access_mode mode);

/**
   Asynchronous equivalent of starpu_data_acquire(). When the data
   specified in \p handle is available in the access \p mode, the \p
   callback function is executed. The application may access
   the requested data during the execution of \p callback. The \p callback
   function must call starpu_data_release() once the application no longer
   needs to access the piece of data. Note that implicit data
   dependencies are also enforced by starpu_data_acquire_cb() in case they
   are not disabled. Contrary to starpu_data_acquire(), this function is
   non-blocking and may be called from task callbacks. Upon successful
   completion, this function returns 0.
*/
int starpu_data_acquire_cb(starpu_data_handle_t handle, enum starpu_data_access_mode mode, void (*callback)(void *), void *arg);

/**
   Similar to starpu_data_acquire_cb(), except that the
   data will be available on the given memory node instead of main
   memory.
   ::STARPU_ACQUIRE_NO_NODE and ::STARPU_ACQUIRE_NO_NODE_LOCK_ALL can be
   used instead of an explicit node number.
*/
int starpu_data_acquire_on_node_cb(starpu_data_handle_t handle, int node, enum starpu_data_access_mode mode, void (*callback)(void *), void *arg);

/**
   Similar to starpu_data_acquire_cb() with the possibility of
   enabling or disabling data dependencies.
   When the data specified in \p handle is available in the access
   \p mode, the \p callback function is executed. The application may access
   the requested data during the execution of this \p callback. The \p callback
   function must call starpu_data_release() once the application no longer
   needs to access the piece of data. Note that implicit data
   dependencies are also enforced by starpu_data_acquire_cb_sequential_consistency() in case they
   are not disabled specifically for the given \p handle or by the parameter \p sequential_consistency.
   Similarly to starpu_data_acquire_cb(), this function is
   non-blocking and may be called from task callbacks. Upon successful
   completion, this function returns 0.
*/
int starpu_data_acquire_cb_sequential_consistency(starpu_data_handle_t handle, enum starpu_data_access_mode mode, void (*callback)(void *), void *arg, int sequential_consistency);

/**
   Similar to starpu_data_acquire_cb_sequential_consistency(), except that the
   data will be available on the given memory node instead of main
   memory.
   ::STARPU_ACQUIRE_NO_NODE and ::STARPU_ACQUIRE_NO_NODE_LOCK_ALL can be used instead of an
   explicit node number.
*/
int starpu_data_acquire_on_node_cb_sequential_consistency(starpu_data_handle_t handle, int node, enum starpu_data_access_mode mode, void (*callback)(void *), void *arg, int sequential_consistency);

int starpu_data_acquire_on_node_cb_sequential_consistency_quick(starpu_data_handle_t handle, int node, enum starpu_data_access_mode mode, void (*callback)(void *), void *arg, int sequential_consistency, int quick);

/**
   Similar to starpu_data_acquire_on_node_cb_sequential_consistency(),
   except that the \e pre_sync_jobid and \e post_sync_jobid parameters can be used
   to retrieve the jobid of the synchronization tasks. \e pre_sync_jobid happens
   just before the acquisition, and \e post_sync_jobid happens just after the
   release.

   callback_acquired is called when the data is acquired in terms of semantic,
   but the data is not fetched yet. It is given a pointer to the node, which it
   can modify if it wishes so.

   This is a very internal interface, subject to changes, do not use this.
*/
int starpu_data_acquire_on_node_cb_sequential_consistency_sync_jobids(starpu_data_handle_t handle, int node, enum starpu_data_access_mode mode, void (*callback_acquired)(void *arg, int *node, enum starpu_data_access_mode mode), void (*callback)(void *arg), void *arg, int sequential_consistency, int quick, long *pre_sync_jobid, long *post_sync_jobid, int prio);

/**
   The application can call this function instead of starpu_data_acquire() so as to
   acquire the data like starpu_data_acquire(), but only if all
   previously-submitted tasks have completed, in which case starpu_data_acquire_try()
   returns 0. StarPU will have ensured that the application will get an up-to-date
   copy of \p handle in main memory located where the data was originally
   registered. starpu_data_release() must be called once the application no longer
   needs to access the piece of data.
*/
int starpu_data_acquire_try(starpu_data_handle_t handle, enum starpu_data_access_mode mode);

/**
   Similar to starpu_data_acquire_try(), except that the
   data will be available on the given memory node instead of main
   memory.
   ::STARPU_ACQUIRE_NO_NODE and ::STARPU_ACQUIRE_NO_NODE_LOCK_ALL can be used instead of an
   explicit node number.
*/
int starpu_data_acquire_on_node_try(starpu_data_handle_t handle, int node, enum starpu_data_access_mode mode);

#ifdef __GCC__

/**
   STARPU_DATA_ACQUIRE_CB() is the same as starpu_data_acquire_cb(),
   except that the code to be executed in a callback is directly provided
   as a macro parameter, and the data \p handle is automatically released
   after it. This permits to easily execute code which depends on the
   value of some registered data. This is non-blocking too and may be
   called from task callbacks.
*/
#  define STARPU_DATA_ACQUIRE_CB(handle, mode, code) do \
	{ \						\
		void callback(void *arg)		\
		{					\
			code;				\
			starpu_data_release(handle);  	\
		}			      		\
		starpu_data_acquire_cb(handle, mode, callback, NULL);	\
	}						\
	while(0)
#endif

/**
   Release the piece of data acquired by the
   application either by starpu_data_acquire() or by
   starpu_data_acquire_cb().
*/
void starpu_data_release(starpu_data_handle_t handle);

/**
   Similar to starpu_data_release(), except that the data
   was made available on the given memory \p node instead of main memory.
   The \p node parameter must be exactly the same as the corresponding \c
   starpu_data_acquire_on_node* call.
*/
void starpu_data_release_on_node(starpu_data_handle_t handle, int node);

/**
   Partly release the piece of data acquired by the application either by
   starpu_data_acquire() or by starpu_data_acquire_cb(), switching the
   acquisition down to \p down_to_mode. For now, only releasing from STARPU_RW
   or STARPU_W acquisition down to STARPU_R is supported, or down to the same
   acquisition.  STARPU_NONE can also be passed as \p down_to_mode, in which
   case this is equivalent to calling starpu_data_release().
*/
void starpu_data_release_to(starpu_data_handle_t handle, enum starpu_data_access_mode down_to_mode);

/**
   Similar to starpu_data_release_to(), except that the data
   was made available on the given memory \p node instead of main memory.
   The \p node parameter must be exactly the same as the corresponding \c
   starpu_data_acquire_on_node* call.
*/
void starpu_data_release_to_on_node(starpu_data_handle_t handle, enum starpu_data_access_mode down_to_mode, int node);

/** @} */

/**
   This is an arbiter, which implements an advanced but centralized
   management of concurrent data accesses, see \ref
   ConcurrentDataAccess for the details.
*/
typedef struct starpu_arbiter *starpu_arbiter_t;

/**
   Create a data access arbiter, see \ref ConcurrentDataAccess for the
   details
*/
starpu_arbiter_t starpu_arbiter_create(void) STARPU_ATTRIBUTE_MALLOC;

/**
   Make access to \p handle managed by \p arbiter
*/
void starpu_data_assign_arbiter(starpu_data_handle_t handle, starpu_arbiter_t arbiter);

/**
   Destroy the \p arbiter . This must only be called after all data
   assigned to it have been unregistered.
*/
void starpu_arbiter_destroy(starpu_arbiter_t arbiter);

/**
   Explicitly ask StarPU to allocate room for a piece of data on
   the specified memory \p node.
*/
int starpu_data_request_allocation(starpu_data_handle_t handle, unsigned node);

/**
   Prefetch levels

   Data requests are ordered by priorities, but also by prefetching level,
   between data that a task wants now, and data that we will probably want
   "soon".
*/
enum starpu_is_prefetch
{
	/** A task really needs it now! */
	STARPU_FETCH = 0,
	/** A task will need it soon */
	STARPU_TASK_PREFETCH = 1,
	/** It is a good idea to have it asap */
	STARPU_PREFETCH = 2,
	/** Get this here when you have time to */
	STARPU_IDLEFETCH = 3,
	STARPU_NFETCH
};

/**
   Issue a fetch request for the data \p handle to \p node, i.e.
   requests that the data be replicated to the given node as soon as possible, so that it is
   available there for tasks. If \p async is 0, the call will
   block until the transfer is achieved, else the call will return immediately,
   after having just queued the request. In the latter case, the request will
   asynchronously wait for the completion of any task writing on the
   data.
*/
int starpu_data_fetch_on_node(starpu_data_handle_t handle, unsigned node, unsigned async);

/**
   Issue a prefetch request for the data \p handle to \p node, i.e.
   requests that the data be replicated to \p node when there is room for it, so that it is
   available there for tasks. If \p async is 0, the call will
   block until the transfer is achieved, else the call will return immediately,
   after having just queued the request. In the latter case, the request will
   asynchronously wait for the completion of any task writing on the
   data.
*/
int starpu_data_prefetch_on_node(starpu_data_handle_t handle, unsigned node, unsigned async);

int starpu_data_prefetch_on_node_prio(starpu_data_handle_t handle, unsigned node, unsigned async, int prio);

/**
   Issue an idle prefetch request for the data \p handle to \p node, i.e.
   requests that the data be replicated to \p node, so that it is
   available there for tasks, but only when the bus is really idle. If \p async is 0, the call will
   block until the transfer is achieved, else the call will return immediately,
   after having just queued the request. In the latter case, the request will
   asynchronously wait for the completion of any task writing on the data.
*/
int starpu_data_idle_prefetch_on_node(starpu_data_handle_t handle, unsigned node, unsigned async);
int starpu_data_idle_prefetch_on_node_prio(starpu_data_handle_t handle, unsigned node, unsigned async, int prio);

/**
   Check whether a valid copy of \p handle is currently available on
   memory node \p node (or a transfer request for getting so is ongoing).
*/
unsigned starpu_data_is_on_node(starpu_data_handle_t handle, unsigned node);

/**
   Advise StarPU that \p handle will not be used in the close future, and is
   thus a good candidate for eviction from GPUs. StarPU will thus write its value
   back to its home node when the bus is idle, and select this data in priority
   for eviction when memory gets low.
*/
void starpu_data_wont_use(starpu_data_handle_t handle);

/**
   Advise StarPU to evict \p handle from the memory node \p node
   StarPU will thus write its value back to its home node, before evicting it.
   This may however fail if e.g. some task is still working on it.

   If the eviction was successful, 0 is returned ; -1 is returned otherwise.
*/
int starpu_data_evict_from_node(starpu_data_handle_t handle, unsigned node);

/**
   Set the write-through mask of the data \p handle (and
   its children), i.e. a bitmask of nodes where the data should be always
   replicated after modification. It also prevents the data from being
   evicted from these nodes when memory gets scarse. When the data is
   modified, it is automatically transfered into those memory nodes. For
   instance a <c>1<<0</c> write-through mask means that the CUDA workers
   will commit their changes in main memory (node 0).
*/
void starpu_data_set_wt_mask(starpu_data_handle_t handle, uint32_t wt_mask);

/**
   @name Implicit Data Dependencies
   In this section, we describe how StarPU makes it possible to
   insert implicit task dependencies in order to enforce sequential data
   consistency. When this data consistency is enabled on a specific data
   handle, any data access will appear as sequentially consistent from
   the application. For instance, if the application submits two tasks
   that access the same piece of data in read-only mode, and then a third
   task that access it in write mode, dependencies will be added between
   the two first tasks and the third one. Implicit data dependencies are
   also inserted in the case of data accesses from the application.
   @{
*/

/**
   Set the data consistency mode associated to a data handle. The
   consistency mode set using this function has the priority over the
   default mode which can be set with
   starpu_data_set_default_sequential_consistency_flag().
*/
void starpu_data_set_sequential_consistency_flag(starpu_data_handle_t handle, unsigned flag);

/**
   Get the data consistency mode associated to the data handle \p handle
*/
unsigned starpu_data_get_sequential_consistency_flag(starpu_data_handle_t handle);

/**
   Return the default sequential consistency flag
*/
unsigned starpu_data_get_default_sequential_consistency_flag(void);

/**
   Set the default sequential consistency flag. If a non-zero
   value is passed, a sequential data consistency will be enforced for
   all handles registered after this function call, otherwise it is
   disabled. By default, StarPU enables sequential data consistency. It
   is also possible to select the data consistency mode of a specific
   data handle with the function
   starpu_data_set_sequential_consistency_flag().
*/
void starpu_data_set_default_sequential_consistency_flag(unsigned flag);

/** @} */

/**
   Set whether this data should be elligible to be evicted to disk
   storage (1) or not (0). The default is 1.
*/
void starpu_data_set_ooc_flag(starpu_data_handle_t handle, unsigned flag);
/**
   Get whether this data was set to be elligible to be evicted to disk
   storage (1) or not (0).
*/
unsigned starpu_data_get_ooc_flag(starpu_data_handle_t handle);

/**
   Query the status of \p handle on the specified \p memory_node.

   \p is_allocated tells whether memory was allocated there for the data.
   \p is_valid tells whether the actual value is available there.
   \p is_loading tells whether the actual value is getting loaded there.
   \p is_requested tells whether the actual value is requested to be loaded
   there by some fetch/prefetch/idlefetch request.
*/
void starpu_data_query_status2(starpu_data_handle_t handle, int memory_node, int *is_allocated, int *is_valid, int *is_loading, int *is_requested);

/**
   Same as starpu_data_query_status2(), but without the is_loading parameter.
*/
void starpu_data_query_status(starpu_data_handle_t handle, int memory_node, int *is_allocated, int *is_valid, int *is_requested);

struct starpu_codelet;

/**
   Set the codelets to be used for \p handle when it is accessed in the
   mode ::STARPU_REDUX. Per-worker buffers will be initialized with
   the codelet \p init_cl (which has to take one handle with STARPU_W), and
   reduction between per-worker buffers will be done with the codelet \p
   redux_cl (which has to take a first accumulation handle with
   STARPU_RW|STARPU_COMMUTE, and a second contribution handle with STARPU_R).
*/
void starpu_data_set_reduction_methods(starpu_data_handle_t handle, struct starpu_codelet *redux_cl, struct starpu_codelet *init_cl);

struct starpu_data_interface_ops* starpu_data_get_interface_ops(starpu_data_handle_t handle);

unsigned starpu_data_test_if_allocated_on_node(starpu_data_handle_t handle, unsigned memory_node);
unsigned starpu_data_test_if_mapped_on_node(starpu_data_handle_t handle, unsigned memory_node);

void starpu_memchunk_tidy(unsigned memory_node);

/**
   Set the field \c user_data for the \p handle to \p user_data . It can
   then be retrieved with starpu_data_get_user_data(). \p user_data can be any
   application-defined value, for instance a pointer to an object-oriented
   container for the data.
*/
void starpu_data_set_user_data(starpu_data_handle_t handle, void* user_data);

/**
   Retrieve the field \c user_data previously set for the \p handle.
*/
void *starpu_data_get_user_data(starpu_data_handle_t handle);

/**
   Set the field \c sched_data for the \p handle to \p sched_data . It can
   then be retrieved with starpu_data_get_sched_data(). \p sched_data can be any
   scheduler-defined value.
*/
void starpu_data_set_sched_data(starpu_data_handle_t handle, void* sched_data);

/**
   Retrieve the field \c sched_data previously set for the \p handle.
*/
void *starpu_data_get_sched_data(starpu_data_handle_t handle);

/**
  Check whether data \p handle can be evicted now from node \p node
*/
int starpu_data_can_evict(starpu_data_handle_t handle, unsigned node, enum starpu_is_prefetch is_prefetch);

/** @} */

#ifdef __cplusplus
}
#endif

#endif /* __STARPU_DATA_H__ */<|MERGE_RESOLUTION|>--- conflicted
+++ resolved
@@ -1,6 +1,6 @@
 /* StarPU --- Runtime system for heterogeneous multicore architectures.
  *
- * Copyright (C) 2009-2021  Université de Bordeaux, CNRS (LaBRI UMR 5800), Inria
+ * Copyright (C) 2009-2022  Université de Bordeaux, CNRS (LaBRI UMR 5800), Inria
  * Copyright (C) 2021       Federal University of Rio Grande do Sul (UFRGS)
  *
  * StarPU is free software; you can redistribute it and/or modify
@@ -118,13 +118,13 @@
 			            When inserting these tasks through the
 				    MPI layer however, the access mode needs
 				    to be ::STARPU_MPI_REDUX. */
-<<<<<<< HEAD
-	STARPU_UNMAP=(1<<8),
-=======
+
 	STARPU_NOPLAN=(1<<8),	/**< Disable automatic submission of asynchronous
 				    partitioning/unpartitioning */
->>>>>>> fbb55aa7
-	STARPU_ACCESS_MODE_MAX=(1<<9) /**< The purpose of ::STARPU_ACCESS_MODE_MAX is to
+
+	STARPU_UNMAP=(1<<9),	/**< Request unmapping the destination replicate */
+
+	STARPU_ACCESS_MODE_MAX=(1<<10) /**< The purpose of ::STARPU_ACCESS_MODE_MAX is to
 					be the maximum of this enum. */
 };
 
