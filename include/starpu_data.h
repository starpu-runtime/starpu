/* StarPU --- Runtime system for heterogeneous multicore architectures.
 *
 * Copyright (C) 2010-2013  Université de Bordeaux 1
 * Copyright (C) 2010, 2011, 2012, 2013  Centre National de la Recherche Scientifique
 *
 * StarPU is free software; you can redistribute it and/or modify
 * it under the terms of the GNU Lesser General Public License as published by
 * the Free Software Foundation; either version 2.1 of the License, or (at
 * your option) any later version.
 *
 * StarPU is distributed in the hope that it will be useful, but
 * WITHOUT ANY WARRANTY; without even the implied warranty of
 * MERCHANTABILITY or FITNESS FOR A PARTICULAR PURPOSE.
 *
 * See the GNU Lesser General Public License in COPYING.LGPL for more details.
 */

#ifndef __STARPU_DATA_H__
#define __STARPU_DATA_H__

#include <starpu.h>

#ifdef __cplusplus
extern "C"
{
#endif

struct _starpu_data_state;
typedef struct _starpu_data_state* starpu_data_handle_t;

enum starpu_data_access_mode
{
	STARPU_NONE=0,
	STARPU_R=(1<<0),
	STARPU_W=(1<<1),
	STARPU_RW=(STARPU_R|STARPU_W),
	STARPU_SCRATCH=(1<<2),
	STARPU_REDUX=(1<<3)
};

struct starpu_data_descr
{
	starpu_data_handle_t handle;
	enum starpu_data_access_mode mode;
};

struct starpu_data_interface_ops;

/* Destroy the data handle, in case we don't need to update the value of the
 * data in the home node, we can use starpu_data_unregister_no_coherency
 * instead. */
void starpu_data_unregister(starpu_data_handle_t handle);
void starpu_data_unregister_no_coherency(starpu_data_handle_t handle);

/* Destroy the data handle once it is not needed anymore by any submitted task.
 * No coherency is assumed.
 */
void starpu_data_unregister_submit(starpu_data_handle_t handle);

/* Destroy all data replicates. After data invalidation, the first access to
 * the handle must be performed in write-only mode. */
void starpu_data_invalidate(starpu_data_handle_t handle);
/* Same, but waits for previous task completion */
void starpu_data_invalidate_submit(starpu_data_handle_t handle);

void starpu_data_advise_as_important(starpu_data_handle_t handle, unsigned is_important);

int starpu_data_acquire(starpu_data_handle_t handle, enum starpu_data_access_mode mode);
int starpu_data_acquire_on_node(starpu_data_handle_t handle, unsigned node, enum starpu_data_access_mode mode);
int starpu_data_acquire_cb(starpu_data_handle_t handle, enum starpu_data_access_mode mode, void (*callback)(void *), void *arg);
int starpu_data_acquire_on_node_cb(starpu_data_handle_t handle, unsigned node, enum starpu_data_access_mode mode, void (*callback)(void *), void *arg);
#ifdef __GCC__
#  define STARPU_DATA_ACQUIRE_CB(handle, mode, code) do \
	{ \						\
		void callback(void *arg)		\
		{					\
			code;				\
			starpu_data_release(handle);  	\
		}			      		\
		starpu_data_acquire_cb(handle, mode, callback, NULL);	\
	}						\
	while(0)
#endif

void starpu_data_release(starpu_data_handle_t handle);
void starpu_data_release_on_node(starpu_data_handle_t handle, unsigned node);

void starpu_data_display_memory_stats();

/* XXX These macros are provided to avoid breaking old codes. But consider
 * these function names as deprecated. */
#define starpu_data_malloc_pinned_if_possible	starpu_malloc
#define starpu_data_free_pinned_if_possible	starpu_free

int starpu_data_request_allocation(starpu_data_handle_t handle, unsigned node);

int starpu_data_prefetch_on_node(starpu_data_handle_t handle, unsigned node, unsigned async);

#define STARPU_MAIN_RAM 0

enum starpu_node_kind
{
	STARPU_UNUSED     = 0x00,
	STARPU_CPU_RAM    = 0x01,
	STARPU_CUDA_RAM   = 0x02,
	STARPU_OPENCL_RAM = 0x03,
<<<<<<< HEAD
	STARPU_DISK_RAM   = 0x04
=======
	STARPU_MIC_RAM    = 0x05,

	/* This node kind is not used anymore, but implementations in interfaces
	 * will be useful for MPI. */
	STARPU_SCC_RAM    = 0x06,

	STARPU_SCC_SHM    = 0x07
>>>>>>> 522df66a
};

unsigned starpu_worker_get_memory_node(unsigned workerid);
unsigned starpu_memory_nodes_get_count(void);
enum starpu_node_kind starpu_node_get_kind(unsigned node);


/* It is possible to associate a mask to a piece of data (and its children) so
 * that when it is modified, it is automatically transfered into those memory
 * node. For instance a (1<<0) write-through mask means that the CUDA workers will
 * commit their changes in main memory (node 0). */
void starpu_data_set_wt_mask(starpu_data_handle_t handle, uint32_t wt_mask);

void starpu_data_set_sequential_consistency_flag(starpu_data_handle_t handle, unsigned flag);
unsigned starpu_data_get_sequential_consistency_flag(starpu_data_handle_t handle);
unsigned starpu_data_get_default_sequential_consistency_flag(void);
void starpu_data_set_default_sequential_consistency_flag(unsigned flag);

/* Query the status of the handle on the specified memory node. */
void starpu_data_query_status(starpu_data_handle_t handle, int memory_node, int *is_allocated, int *is_valid, int *is_requested);

struct starpu_codelet;

void starpu_data_set_reduction_methods(starpu_data_handle_t handle, struct starpu_codelet *redux_cl, struct starpu_codelet *init_cl);

int starpu_data_set_rank(starpu_data_handle_t handle, int rank);
int starpu_data_get_rank(starpu_data_handle_t handle);

int starpu_data_set_tag(starpu_data_handle_t handle, int tag);
int starpu_data_get_tag(starpu_data_handle_t handle);
starpu_data_handle_t starpu_data_get_data_handle_from_tag(int tag);
struct starpu_data_interface_ops* starpu_data_get_interface_ops(starpu_data_handle_t handle);

unsigned starpu_data_test_if_allocated_on_node(starpu_data_handle_t handle, unsigned memory_node);

#ifdef __cplusplus
}
#endif

#endif /* __STARPU_DATA_H__ */<|MERGE_RESOLUTION|>--- conflicted
+++ resolved
@@ -104,9 +104,7 @@
 	STARPU_CPU_RAM    = 0x01,
 	STARPU_CUDA_RAM   = 0x02,
 	STARPU_OPENCL_RAM = 0x03,
-<<<<<<< HEAD
-	STARPU_DISK_RAM   = 0x04
-=======
+	STARPU_DISK_RAM   = 0x04,
 	STARPU_MIC_RAM    = 0x05,
 
 	/* This node kind is not used anymore, but implementations in interfaces
@@ -114,7 +112,6 @@
 	STARPU_SCC_RAM    = 0x06,
 
 	STARPU_SCC_SHM    = 0x07
->>>>>>> 522df66a
 };
 
 unsigned starpu_worker_get_memory_node(unsigned workerid);
