--- conflicted
+++ resolved
@@ -98,7 +98,6 @@
 
 #define STARPU_MAIN_RAM 0
 
-<<<<<<< .courant
 enum starpu_node_kind
 {
 	STARPU_UNUSED     = 0x00,
@@ -113,21 +112,6 @@
 enum starpu_node_kind starpu_node_get_kind(unsigned node);
 
 
-=======
-enum starpu_node_kind
-{
-	STARPU_UNUSED     = 0x00,
-	STARPU_CPU_RAM    = 0x01,
-	STARPU_CUDA_RAM   = 0x02,
-	STARPU_OPENCL_RAM = 0x03
-};
-
-unsigned starpu_worker_get_memory_node(unsigned workerid);
-unsigned starpu_memory_nodes_get_count(void);
-enum starpu_node_kind starpu_node_get_kind(unsigned node);
-
-
->>>>>>> .fusion-droit.r9881
 /* It is possible to associate a mask to a piece of data (and its children) so
  * that when it is modified, it is automatically transfered into those memory
  * node. For instance a (1<<0) write-through mask means that the CUDA workers will
