/* StarPU --- Runtime system for heterogeneous multicore architectures.
 *
 * Copyright (C) 2010-2016  Université de Bordeaux
 * Copyright (C) 2010, 2011, 2012, 2013, 2014  CNRS
 * Copyright (C) 2011  Télécom-SudParis
<<<<<<< HEAD
 * Copyright (C) 2011, 2014, 2016  INRIA
=======
 * Copyright (C) 2011, 2014  INRIA
 * Copyright (C) 2016  Uppsala University
>>>>>>> a00a75d5
 *
 * StarPU is free software; you can redistribute it and/or modify
 * it under the terms of the GNU Lesser General Public License as published by
 * the Free Software Foundation; either version 2.1 of the License, or (at
 * your option) any later version.
 *
 * StarPU is distributed in the hope that it will be useful, but
 * WITHOUT ANY WARRANTY; without even the implied warranty of
 * MERCHANTABILITY or FITNESS FOR A PARTICULAR PURPOSE.
 *
 * See the GNU Lesser General Public License in COPYING.LGPL for more details.
 */

#ifndef __STARPU_TASK_H__
#define __STARPU_TASK_H__

#include <starpu.h>
#include <starpu_data.h>
#include <starpu_util.h>
#include <starpu_task_bundle.h>
#include <errno.h>
#include <assert.h>

#if defined STARPU_USE_CUDA && !defined STARPU_DONT_INCLUDE_CUDA_HEADERS
# include <cuda.h>
#endif

#ifdef __cplusplus
extern "C"
{
#endif

#define STARPU_NOWHERE	((1ULL)<<0)
#define STARPU_CPU	((1ULL)<<1)
#define STARPU_CUDA	((1ULL)<<3)
#define STARPU_OPENCL	((1ULL)<<6)
#define STARPU_MIC	((1ULL)<<7)
#define STARPU_SCC	((1ULL)<<8)
#define STARPU_MPI_MS	((1ULL)<<9)

#define STARPU_CODELET_SIMGRID_EXECUTE	(1<<0)
#define STARPU_CUDA_ASYNC	(1<<0)
#define STARPU_OPENCL_ASYNC	(1<<0)

enum starpu_codelet_type
{
	STARPU_SEQ = 0,
	STARPU_SPMD,
	STARPU_FORKJOIN
};

enum starpu_task_status
{
	STARPU_TASK_INVALID,
#define STARPU_TASK_INVALID 0
	STARPU_TASK_BLOCKED,
	STARPU_TASK_READY,
	STARPU_TASK_RUNNING,
	STARPU_TASK_FINISHED,
	STARPU_TASK_BLOCKED_ON_TAG,
	STARPU_TASK_BLOCKED_ON_TASK,
	STARPU_TASK_BLOCKED_ON_DATA,
	STARPU_TASK_STOPPED
};

typedef uint64_t starpu_tag_t;

typedef void (*starpu_cpu_func_t)(void **, void*);
typedef void (*starpu_cuda_func_t)(void **, void*);
typedef void (*starpu_opencl_func_t)(void **, void*);
typedef void (*starpu_mic_kernel_t)(void **, void*);
typedef void (*starpu_mpi_ms_kernel_t)(void **, void*);
typedef void (*starpu_scc_kernel_t)(void **, void*);

typedef starpu_mic_kernel_t (*starpu_mic_func_t)(void);
typedef starpu_mpi_ms_kernel_t (*starpu_mpi_ms_func_t)(void);
typedef starpu_scc_kernel_t (*starpu_scc_func_t)(void);

#define STARPU_MULTIPLE_CPU_IMPLEMENTATIONS    ((starpu_cpu_func_t) -1)
#define STARPU_MULTIPLE_CUDA_IMPLEMENTATIONS   ((starpu_cuda_func_t) -1)
#define STARPU_MULTIPLE_OPENCL_IMPLEMENTATIONS ((starpu_opencl_func_t) -1)

#define STARPU_VARIABLE_NBUFFERS (-1)

struct starpu_task;
struct starpu_codelet
{
	uint32_t where;
	int (*can_execute)(unsigned workerid, struct starpu_task *task, unsigned nimpl);
	enum starpu_codelet_type type;
	int max_parallelism;

	starpu_cpu_func_t cpu_func STARPU_DEPRECATED;
	starpu_cuda_func_t cuda_func STARPU_DEPRECATED;
	starpu_opencl_func_t opencl_func STARPU_DEPRECATED;

	starpu_cpu_func_t cpu_funcs[STARPU_MAXIMPLEMENTATIONS];
	starpu_cuda_func_t cuda_funcs[STARPU_MAXIMPLEMENTATIONS];
	char cuda_flags[STARPU_MAXIMPLEMENTATIONS];
	starpu_opencl_func_t opencl_funcs[STARPU_MAXIMPLEMENTATIONS];
	char opencl_flags[STARPU_MAXIMPLEMENTATIONS];
	starpu_mic_func_t mic_funcs[STARPU_MAXIMPLEMENTATIONS];
	starpu_mpi_ms_func_t mpi_ms_funcs[STARPU_MAXIMPLEMENTATIONS];
	starpu_scc_func_t scc_funcs[STARPU_MAXIMPLEMENTATIONS];

	const char *cpu_funcs_name[STARPU_MAXIMPLEMENTATIONS];

	int nbuffers;
	enum starpu_data_access_mode modes[STARPU_NMAXBUFS];
	enum starpu_data_access_mode *dyn_modes;

	unsigned specific_nodes;
	int nodes[STARPU_NMAXBUFS];
	int *dyn_nodes;

	struct starpu_perfmodel *model;
	struct starpu_perfmodel *energy_model;

	unsigned long per_worker_stats[STARPU_NMAXWORKERS];

	const char *name;

	int flags;
};

struct starpu_task
{
	const char *name;

	struct starpu_codelet *cl;

	int nbuffers;

	starpu_data_handle_t handles[STARPU_NMAXBUFS];
	void *interfaces[STARPU_NMAXBUFS];
	enum starpu_data_access_mode modes[STARPU_NMAXBUFS];

	starpu_data_handle_t *dyn_handles;
	void **dyn_interfaces;
	enum starpu_data_access_mode *dyn_modes;

	void *cl_arg;
	size_t cl_arg_size;

	void (*callback_func)(void *);
	void *callback_arg;
	/* must StarPU release callback_arg ? - 0 by default */

	void (*prologue_callback_func)(void *);
	void *prologue_callback_arg;

	void (*prologue_callback_pop_func)(void *);
	void *prologue_callback_pop_arg;

	starpu_tag_t tag_id;

	unsigned cl_arg_free:1;
	unsigned callback_arg_free:1;
	/* must StarPU release prologue_callback_arg ? - 0 by default */
	unsigned prologue_callback_arg_free:1;
	/* must StarPU release prologue_callback_pop_arg ? - 0 by default */
	unsigned prologue_callback_pop_arg_free:1;

	unsigned use_tag:1;
	unsigned sequential_consistency:1;
	unsigned synchronous:1;
	unsigned execute_on_a_specific_worker:1;

	unsigned detach:1;
	unsigned destroy:1;
	unsigned regenerate:1;

	unsigned workerid;
	unsigned workerorder;

	unsigned scheduled:1;

	unsigned int mf_skip:1;

	int priority;

	enum starpu_task_status status;

	int magic;

	unsigned sched_ctx;
	int hypervisor_tag;
	unsigned possibly_parallel;

	starpu_task_bundle_t bundle;

	struct starpu_profiling_task_info *profiling_info;

	double flops;
	double predicted;
	double predicted_transfer;
	double predicted_start;

	struct starpu_task *prev;
	struct starpu_task *next;
	void *starpu_private;
	unsigned prefetched;
#ifdef STARPU_OPENMP
	struct starpu_omp_task *omp_task;
#else
	void *omp_task;
#endif
};

#define STARPU_TASK_INITIALIZER 			\
{							\
	.cl = NULL,					\
	.cl_arg = NULL,					\
	.cl_arg_size = 0,				\
	.callback_func = NULL,				\
	.callback_arg = NULL,				\
	.priority = STARPU_DEFAULT_PRIO,		\
	.use_tag = 0,					\
	.synchronous = 0,				\
	.execute_on_a_specific_worker = 0,		\
	.workerorder = 0,				\
	.bundle = NULL,					\
	.detach = 1,					\
	.destroy = 0,					\
	.regenerate = 0,				\
	.status = STARPU_TASK_INVALID,			\
	.profiling_info = NULL,				\
	.predicted = -1.0,				\
	.predicted_transfer = -1.0,			\
	.starpu_private = NULL,				\
	.magic = 42,                  			\
	.sched_ctx = 0,					\
	.hypervisor_tag = 0,				\
	.flops = 0.0,					\
	.scheduled = 0,					\
	.prefetched = 0,					\
	.dyn_handles = NULL,				\
	.dyn_interfaces = NULL,				\
	.dyn_modes = NULL,				\
	.name = NULL,                        		\
	.possibly_parallel = 0                        	\
}

#define STARPU_TASK_GET_NBUFFERS(task) ((unsigned)((task)->cl->nbuffers == STARPU_VARIABLE_NBUFFERS ? ((task)->nbuffers) : ((task)->cl->nbuffers)))

#define STARPU_TASK_GET_HANDLE(task, i) (((task)->dyn_handles) ? (task)->dyn_handles[i] : (task)->handles[i])
#define STARPU_TASK_GET_HANDLES(task) (((task)->dyn_handles) ? (task)->dyn_handles : (task)->handles)
#define STARPU_TASK_SET_HANDLE(task, handle, i) do { if ((task)->dyn_handles) (task)->dyn_handles[i] = handle; else (task)->handles[i] = handle; } while(0)

#define STARPU_CODELET_GET_MODE(codelet, i) (((codelet)->dyn_modes) ? (codelet)->dyn_modes[i] : (assert(i < STARPU_NMAXBUFS), (codelet)->modes[i]))
#define STARPU_CODELET_SET_MODE(codelet, mode, i) do { if ((codelet)->dyn_modes) (codelet)->dyn_modes[i] = mode; else (codelet)->modes[i] = mode; } while(0)

#define STARPU_TASK_GET_MODE(task, i) ((task)->cl->nbuffers == STARPU_VARIABLE_NBUFFERS || (task)->dyn_modes ? \
						(((task)->dyn_modes) ? (task)->dyn_modes[i] : (task)->modes[i]) : \
						STARPU_CODELET_GET_MODE((task)->cl, i) )
#define STARPU_TASK_SET_MODE(task, mode, i) do { \
					if ((task)->cl->nbuffers == STARPU_VARIABLE_NBUFFERS || (task)->cl->nbuffers > STARPU_NMAXBUFS) \
						if ((task)->dyn_modes) (task)->dyn_modes[i] = mode; else (task)->modes[i] = mode; \
					else \
						STARPU_CODELET_SET_MODE((task)->cl, mode, i); \
					} while(0)

#define STARPU_CODELET_GET_NODE(codelet, i) (((codelet)->dyn_nodes) ? (codelet)->dyn_nodes[i] : (codelet)->nodes[i])
#define STARPU_CODELET_SET_NODE(codelet, __node, i) do { if ((codelet)->dyn_nodes) (codelet)->dyn_nodes[i] = __node; else (codelet)->nodes[i] = __node; } while(0)

void starpu_tag_declare_deps(starpu_tag_t id, unsigned ndeps, ...);
void starpu_tag_declare_deps_array(starpu_tag_t id, unsigned ndeps, starpu_tag_t *array);

void starpu_task_declare_deps_array(struct starpu_task *task, unsigned ndeps, struct starpu_task *task_array[]);

int starpu_task_get_task_succs(struct starpu_task *task, unsigned ndeps, struct starpu_task *task_array[]);
int starpu_task_get_task_scheduled_succs(struct starpu_task *task, unsigned ndeps, struct starpu_task *task_array[]);

int starpu_tag_wait(starpu_tag_t id);
int starpu_tag_wait_array(unsigned ntags, starpu_tag_t *id);

void starpu_tag_notify_from_apps(starpu_tag_t id);

void starpu_tag_restart(starpu_tag_t id);

void starpu_tag_remove(starpu_tag_t id);

struct starpu_task *starpu_tag_get_task(starpu_tag_t id);

void starpu_task_init(struct starpu_task *task);
void starpu_task_clean(struct starpu_task *task);

struct starpu_task *starpu_task_create(void) STARPU_ATTRIBUTE_MALLOC;

void starpu_task_destroy(struct starpu_task *task);
int starpu_task_submit(struct starpu_task *task) STARPU_WARN_UNUSED_RESULT;
int starpu_task_submit_to_ctx(struct starpu_task *task, unsigned sched_ctx_id);

int starpu_task_finished(struct starpu_task *task) STARPU_WARN_UNUSED_RESULT;

int starpu_task_wait(struct starpu_task *task) STARPU_WARN_UNUSED_RESULT;
int starpu_task_wait_array(struct starpu_task **tasks, unsigned nb_tasks) STARPU_WARN_UNUSED_RESULT;

int starpu_task_wait_for_all(void);
int starpu_task_wait_for_n_submitted(unsigned n);

int starpu_task_wait_for_all_in_ctx(unsigned sched_ctx_id);
int starpu_task_wait_for_n_submitted_in_ctx(unsigned sched_ctx_id, unsigned n);

int starpu_task_wait_for_no_ready(void);

int starpu_task_nready(void);
int starpu_task_nsubmitted(void);

void starpu_do_schedule(void);

void starpu_codelet_init(struct starpu_codelet *cl);

void starpu_codelet_display_stats(struct starpu_codelet *cl);

struct starpu_task *starpu_task_get_current(void);

void starpu_parallel_task_barrier_init(struct starpu_task *task, int workerid);
void starpu_parallel_task_barrier_init_n(struct starpu_task *task, int worker_size);

struct starpu_task *starpu_task_dup(struct starpu_task *task);

void starpu_task_set_implementation(struct starpu_task *task, unsigned impl);
unsigned starpu_task_get_implementation(struct starpu_task *task);

#ifdef __cplusplus
}
#endif

#endif /* __STARPU_TASK_H__ */<|MERGE_RESOLUTION|>--- conflicted
+++ resolved
@@ -3,12 +3,8 @@
  * Copyright (C) 2010-2016  Université de Bordeaux
  * Copyright (C) 2010, 2011, 2012, 2013, 2014  CNRS
  * Copyright (C) 2011  Télécom-SudParis
-<<<<<<< HEAD
  * Copyright (C) 2011, 2014, 2016  INRIA
-=======
- * Copyright (C) 2011, 2014  INRIA
  * Copyright (C) 2016  Uppsala University
->>>>>>> a00a75d5
  *
  * StarPU is free software; you can redistribute it and/or modify
  * it under the terms of the GNU Lesser General Public License as published by
