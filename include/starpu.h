/* StarPU --- Runtime system for heterogeneous multicore architectures.
 *
 * Copyright (C) 2011-2017                                Inria
 * Copyright (C) 2009-2014,2016-2018                      Université de Bordeaux
 * Copyright (C) 2010-2015,2017,2019                      CNRS
 *
 * StarPU is free software; you can redistribute it and/or modify
 * it under the terms of the GNU Lesser General Public License as published by
 * the Free Software Foundation; either version 2.1 of the License, or (at
 * your option) any later version.
 *
 * StarPU is distributed in the hope that it will be useful, but
 * WITHOUT ANY WARRANTY; without even the implied warranty of
 * MERCHANTABILITY or FITNESS FOR A PARTICULAR PURPOSE.
 *
 * See the GNU Lesser General Public License in COPYING.LGPL for more details.
 */

#ifndef __STARPU_H__
#define __STARPU_H__

#include <stdlib.h>

#ifndef _MSC_VER
#include <stdint.h>
#else
#include <windows.h>
typedef unsigned char uint8_t;
typedef unsigned short uint16_t;
typedef unsigned int uint32_t;
typedef unsigned long long uint64_t;
typedef UINT_PTR uintptr_t;
typedef char int8_t;
typedef short int16_t;
typedef int int32_t;
typedef long long int64_t;
typedef INT_PTR intptr_t;
#endif

#include <starpu_config.h>

#ifdef STARPU_HAVE_WINDOWS
#include <windows.h>
#endif

#if defined(STARPU_USE_OPENCL) && !defined(__CUDACC__)
#include <starpu_opencl.h>
#endif

#include <starpu_thread.h>
#include <starpu_thread_util.h>
#include <starpu_util.h>
#include <starpu_data.h>
#include <starpu_helper.h>
#include <starpu_disk.h>
#include <starpu_data_interfaces.h>
#include <starpu_data_filters.h>
#include <starpu_stdlib.h>
#include <starpu_task_bundle.h>
#include <starpu_task_dep.h>
#include <starpu_task.h>
#include <starpu_worker.h>
#include <starpu_perfmodel.h>
#include <starpu_worker.h>
#ifndef BUILDING_STARPU
#include <starpu_task_list.h>
#endif
#include <starpu_task_util.h>
#include <starpu_scheduler.h>
#include <starpu_sched_ctx.h>
#include <starpu_expert.h>
#include <starpu_rand.h>
#include <starpu_cuda.h>
#include <starpu_cublas.h>
#include <starpu_cusparse.h>
#include <starpu_bound.h>
#include <starpu_hash.h>
#include <starpu_profiling.h>
#include <starpu_top.h>
#include <starpu_fxt.h>
#include <starpu_driver.h>
#include <starpu_tree.h>
#include <starpu_openmp.h>
#include <starpu_simgrid_wrap.h>
#include <starpu_bitmap.h>
#include <starpu_clusters.h>

#ifdef __cplusplus
extern "C"
{
#endif

/**
   @defgroup API_Initialization_and_Termination Initialization and Termination
   @{
*/

/**
   Structure passed to the starpu_init() function to configure StarPU.
   It has to be initialized with starpu_conf_init(). When the default
   value is used, StarPU automatically selects the number of
   processing units and takes the default scheduling policy. The
   environment variables overwrite the equivalent parameters.
*/
struct starpu_conf
{
	/**
	   @private
	   Will be initialized by starpu_conf_init(). Should not be
	   set by hand.
	*/
	int magic;

	/**
	   Name of the scheduling policy. This can also be specified
	   with the environment variable \ref STARPU_SCHED. (default =
	   <c>NULL</c>).
	*/
	const char *sched_policy_name;

	/**
	   Definition of the scheduling policy. This field is ignored
	   if starpu_conf::sched_policy_name is set.
	   (default = <c>NULL</c>)
	*/
	struct starpu_sched_policy *sched_policy;
	void (*sched_policy_init)(unsigned);

	/**
	   Number of CPU cores that StarPU can use. This can also be
	   specified with the environment variable \ref STARPU_NCPU.
	   (default = -1)
	*/
	int ncpus;
	int reserve_ncpus;

	/**
	   Number of CUDA devices that StarPU can use. This can also
	   be specified with the environment variable \ref
	   STARPU_NCUDA.
	   (default = -1)
	*/
	int ncuda;

	/**
	   Number of OpenCL devices that StarPU can use. This can also
	   be specified with the environment variable \ref
	   STARPU_NOPENCL.
	   (default = -1)
	*/
	int nopencl;

	/**
	   Number of MIC devices that StarPU can use. This can also be
	   specified with the environment variable \ref STARPU_NMIC.
	   (default = -1)
	*/
	int nmic;

	/**
	   Number of SCC devices that StarPU can use. This can also be
	   specified with the environment variable \ref STARPU_NSCC.
	   (default = -1)
	*/
	int nscc;

	/**
	   Number of MPI Master Slave devices that StarPU can use.
	   This can also be specified with the environment variable
	   \ref STARPU_NMPI_MS.
	   (default = -1)
	*/
        int nmpi_ms;

	/**
	   If this flag is set, the starpu_conf::workers_bindid array
	   indicates where the different workers are bound, otherwise
	   StarPU automatically selects where to bind the different
	   workers. This can also be specified with the environment
	   variable \ref STARPU_WORKERS_CPUID.
	   (default = 0)
	*/
	unsigned use_explicit_workers_bindid;
	/**
	   If the starpu_conf::use_explicit_workers_bindid flag is
	   set, this array indicates where to bind the different
	   workers. The i-th entry of the starpu_conf::workers_bindid
	   indicates the logical identifier of the processor which
	   should execute the i-th worker. Note that the logical
	   ordering of the CPUs is either determined by the OS, or
	   provided by the hwloc library in case it is available.
	*/
	unsigned workers_bindid[STARPU_NMAXWORKERS];

	/**
	   If this flag is set, the CUDA workers will be attached to
	   the CUDA devices specified in the
	   starpu_conf::workers_cuda_gpuid array. Otherwise, StarPU
	   affects the CUDA devices in a round-robin fashion. This can
	   also be specified with the environment variable \ref
	   STARPU_WORKERS_CUDAID.
	   (default = 0)
	*/
	unsigned use_explicit_workers_cuda_gpuid;
	/**
	   If the starpu_conf::use_explicit_workers_cuda_gpuid flag is
	   set, this array contains the logical identifiers of the
	   CUDA devices (as used by \c cudaGetDevice()).
	*/
	unsigned workers_cuda_gpuid[STARPU_NMAXWORKERS];

	/**
	   If this flag is set, the OpenCL workers will be attached to
	   the OpenCL devices specified in the
	   starpu_conf::workers_opencl_gpuid array. Otherwise, StarPU
	   affects the OpenCL devices in a round-robin fashion. This
	   can also be specified with the environment variable \ref
	   STARPU_WORKERS_OPENCLID.
	   (default = 0)
	*/
	unsigned use_explicit_workers_opencl_gpuid;
	/**
	   If the starpu_conf::use_explicit_workers_opencl_gpuid flag
	   is set, this array contains the logical identifiers of the
	   OpenCL devices to be used.
	*/
	unsigned workers_opencl_gpuid[STARPU_NMAXWORKERS];

	/**
	   If this flag is set, the MIC workers will be attached to
	   the MIC devices specified in the array
	   starpu_conf::workers_mic_deviceid. Otherwise, StarPU
	   affects the MIC devices in a round-robin fashion. This can
	   also be specified with the environment variable \ref
	   STARPU_WORKERS_MICID.
	   (default = 0)
	*/
	unsigned use_explicit_workers_mic_deviceid;
	/**
	   If the flag starpu_conf::use_explicit_workers_mic_deviceid
	   is set, the array contains the logical identifiers of the
	   MIC devices to be used.
	*/
	unsigned workers_mic_deviceid[STARPU_NMAXWORKERS];

	/**
	   If this flag is set, the SCC workers will be attached to
	   the SCC devices specified in the array
	   starpu_conf::workers_scc_deviceid.
	   (default = 0)
	*/
	unsigned use_explicit_workers_scc_deviceid;
	/**
	   If the flag starpu_conf::use_explicit_workers_scc_deviceid
	   is set, the array contains the logical identifiers of the
	   SCC devices to be used. Otherwise, StarPU affects the SCC
	   devices in a round-robin fashion. This can also be
	   specified with the environment variable \ref
	   STARPU_WORKERS_SCCID.
	*/
	unsigned workers_scc_deviceid[STARPU_NMAXWORKERS];

	/**
	   If this flag is set, the MPI Master Slave workers will be
	   attached to the MPI Master Slave devices specified in the
	   array starpu_conf::workers_mpi_ms_deviceid. Otherwise,
	   StarPU affects the MPI Master Slave devices in a
	   round-robin fashion.
	   (default = 0)
	*/
	unsigned use_explicit_workers_mpi_ms_deviceid;
	/**
	   If the flag
	   starpu_conf::use_explicit_workers_mpi_ms_deviceid is set,
	   the array contains the logical identifiers of the MPI
	   Master Slave devices to be used.
	*/
	unsigned workers_mpi_ms_deviceid[STARPU_NMAXWORKERS];

	/**
	   If this flag is set, StarPU will recalibrate the bus.  If
	   this value is equal to -1, the default value is used. This
	   can also be specified with the environment variable \ref
	   STARPU_BUS_CALIBRATE.
	   (default = 0)
	*/
	int bus_calibrate;
	/**
	   If this flag is set, StarPU will calibrate the performance
	   models when executing tasks. If this value is equal to -1,
	   the default value is used. If the value is equal to 1, it
	   will force continuing calibration. If the value is equal to
	   2, the existing performance models will be overwritten.
	   This can also be specified with the environment variable
	   \ref STARPU_CALIBRATE.
	   (default = 0)
	*/
	int calibrate;

	/**
	   By default, StarPU executes parallel tasks concurrently.
	   Some parallel libraries (e.g. most OpenMP implementations)
	   however do not support concurrent calls to parallel code.
	   In such case, setting this flag makes StarPU only start one
	   parallel task at a time (but other CPU and GPU tasks are
	   not affected and can be run concurrently). The parallel
	   task scheduler will however still try varying combined
	   worker sizes to look for the most efficient ones.
	   This can also be specified with the environment variable
	   \ref STARPU_SINGLE_COMBINED_WORKER.
	   (default = 0)
	*/
	int single_combined_worker;

	/**
	   Path to the kernel to execute on the MIC device, compiled
	   for MIC architecture. When set to <c>NULL</c>, StarPU
	   automatically looks next to the host program location.
	   (default = <c>NULL</c>)
	*/
	char *mic_sink_program_path;

	/**
	   This flag should be set to 1 to disable asynchronous copies
	   between CPUs and all accelerators.
	   The AMD implementation of OpenCL is known to fail when
	   copying data asynchronously. When using this
	   implementation, it is therefore necessary to disable
	   asynchronous data transfers.
	   This can also be specified with the environment variable
	   \ref STARPU_DISABLE_ASYNCHRONOUS_COPY.
	   This can also be specified at compilation time by giving to
	   the configure script the option \ref
	   disable-asynchronous-copy "--disable-asynchronous-copy".
	   (default = 0)
	*/
	int disable_asynchronous_copy;
	/**
	   This flag should be set to 1 to disable asynchronous copies
	   between CPUs and CUDA accelerators.
	   This can also be specified with the environment variable
	   \ref STARPU_DISABLE_ASYNCHRONOUS_CUDA_COPY.
	   This can also be specified at compilation time by giving to
	   the configure script the option \ref
	   disable-asynchronous-cuda-copy
	   "--disable-asynchronous-cuda-copy".
	   (default = 0)
	*/
	int disable_asynchronous_cuda_copy;
	/**
	   This flag should be set to 1 to disable asynchronous copies
	   between CPUs and OpenCL accelerators.
	   The AMD implementation of OpenCL is known to fail when
	   copying data asynchronously. When using this
	   implementation, it is therefore necessary to disable
	   asynchronous data transfers.
	   This can also be specified with the environment variable
	   \ref STARPU_DISABLE_ASYNCHRONOUS_OPENCL_COPY.
	   This can also be specified at compilation time by giving to
	   the configure script the option \ref
	   disable-asynchronous-opencl-copy
	   "--disable-asynchronous-opencl-copy".
	   (default = 0)
	*/
	int disable_asynchronous_opencl_copy;
	/**
	   This flag should be set to 1 to disable asynchronous copies
	   between CPUs and MIC accelerators.
	   This can also be specified with the environment variable
	   \ref STARPU_DISABLE_ASYNCHRONOUS_MIC_COPY.
	   This can also be specified at compilation time by giving to
	   the configure script the option \ref
	   disable-asynchronous-mic-copy
	   "--disable-asynchronous-mic-copy".
	   (default = 0).
	*/
	int disable_asynchronous_mic_copy;
	/**
	   This flag should be set to 1 to disable asynchronous copies
	   between CPUs and MPI Master Slave devices.
	   This can also be specified with the environment variable
	   \ref STARPU_DISABLE_ASYNCHRONOUS_MPI_MS_COPY.
	   This can also be specified at compilation time by giving to
	   the configure script the option \ref
	   disable-asynchronous-mpi-master-slave-copy
	   "--disable-asynchronous-mpi-master-slave-copy".
	   (default = 0).
	*/
	int disable_asynchronous_mpi_ms_copy;

<<<<<<< HEAD
	/* this flag is set when support for memory mapping between memory nodes is disabled */
	int disable_map;

=======
	/**
	   Enable CUDA/OpenGL interoperation on these CUDA devices.
	   This can be set to an array of CUDA device identifiers for
	   which \c cudaGLSetGLDevice() should be called instead of \c
	   cudaSetDevice(). Its size is specified by the
	   starpu_conf::n_cuda_opengl_interoperability field below
	   (default = <c>NULL</c>)
	*/
>>>>>>> 7c9ae35f
	unsigned *cuda_opengl_interoperability;
	/**
	   Size of the array starpu_conf::cuda_opengl_interoperability
	*/
	unsigned n_cuda_opengl_interoperability;

	/**
	   Array of drivers that should not be launched by StarPU. The
	   application will run in one of its own threads.
	   (default = <c>NULL</c>)
	*/
	struct starpu_driver *not_launched_drivers;
	/**
	   The number of StarPU drivers that should not be launched by
	   StarPU, i.e number of elements of the array
	   starpu_conf::not_launched_drivers.
	   (default = 0)
	*/
	unsigned n_not_launched_drivers;

	/**
	   Specify the buffer size used for FxT tracing. Starting from
	   FxT version 0.2.12, the buffer will automatically be
	   flushed when it fills in, but it may still be interesting
	   to specify a bigger value to avoid any flushing (which
	   would disturb the trace).
	*/
	unsigned trace_buffer_size;
	int global_sched_ctx_min_priority;
	int global_sched_ctx_max_priority;

#ifdef STARPU_WORKER_CALLBACKS
	void (*callback_worker_going_to_sleep)(unsigned workerid);
	void (*callback_worker_waking_up)(unsigned workerid);
#endif

	/**
	   Specify if StarPU should catch SIGINT, SIGSEGV and SIGTRAP
	   signals to make sure final actions (e.g dumping FxT trace
	   files) are done even though the application has crashed. By
	   default (value = \c 1), signals are catched. It should be
	   disabled on systems which already catch these signals for
	   their own needs (e.g JVM)
	   This can also be specified with the environment variable
	   \ref STARPU_CATCH_SIGNALS
	 */
	int catch_signals;
};

/**
   Initialize the \p conf structure with the default values. In case
   some configuration parameters are already specified through
   environment variables, starpu_conf_init() initializes the fields of
   \p conf according to the environment variables.
   For instance if \ref STARPU_CALIBRATE is set, its value is put in
   the field starpu_conf::calibrate of \p conf.
   Upon successful completion, this function returns 0. Otherwise,
   <c>-EINVAL</c> indicates that the argument was <c>NULL</c>.
*/
int starpu_conf_init(struct starpu_conf *conf);

/**
   StarPU initialization method, must be called prior to any other
   StarPU call. It is possible to specify StarPU’s configuration (e.g.
   scheduling policy, number of cores, ...) by passing a
   non-<c>NULL</c> \p conf. Default configuration is used if \p conf
   is <c>NULL</c>. Upon successful completion, this function returns
   0. Otherwise, <c>-ENODEV</c> indicates that no worker was available
   (and thus StarPU was not initialized).
*/
int starpu_init(struct starpu_conf *conf) STARPU_WARN_UNUSED_RESULT;

/**
   Similar to starpu_init(), but also take the \p argc and \p argv as
   defined by the application. This is needed for SCC execution to
   initialize the communication library.
   Do not call starpu_init() and starpu_initialize() in the same
   program.
*/
int starpu_initialize(struct starpu_conf *user_conf, int *argc, char ***argv);

/**
   Return 1 if StarPU is already initialized.
*/
int starpu_is_initialized(void);

/**
   Wait for starpu_init() call to finish.
*/
void starpu_wait_initialized(void);

/**
   StarPU termination method, must be called at the end of the
   application: statistics and other post-mortem debugging information
   are not guaranteed to be available until this method has been
   called.
*/
void starpu_shutdown(void);

/**
   Suspend the processing of new tasks by workers. It can be used in a
   program where StarPU is used during only a part of the execution.
   Without this call, the workers continue to poll for new tasks in a
   tight loop, wasting CPU time. The symmetric call to starpu_resume()
   should be used to unfreeze the workers.
*/
void starpu_pause(void);
/**
   Symmetrical call to starpu_pause(), used to resume the workers
   polling for new tasks.
*/
void starpu_resume(void);

/**
   Value to be passed to starpu_get_next_bindid() and
   starpu_bind_thread_on() when binding a thread which will
   significantly eat CPU time, and should thus have its own dedicated
   CPU.
*/
#define STARPU_THREAD_ACTIVE (1 << 0)

/**
   Return a PU binding ID which can be used to bind threads with
   starpu_bind_thread_on(). \p flags can be set to
   STARPU_THREAD_ACTIVE or 0. When \p npreferred is set to non-zero,
   \p preferred is an array of size \p npreferred in which a
   preference of PU binding IDs can be set. By default StarPU will
   return the first PU available for binding.
*/
unsigned starpu_get_next_bindid(unsigned flags, unsigned *preferred, unsigned npreferred);

/**
   Bind the calling thread on the given \p cpuid (which should have
   been obtained with starpu_get_next_bindid()).

   Return -1 if a thread was already bound to this PU (but binding
   will still have been done, and a warning will have been printed),
   so the caller can tell the user how to avoid the issue.

   \p name should be set to a unique string so that different calls
   with the same name for the same cpuid does not produce a warning.
*/
int starpu_bind_thread_on(int cpuid, unsigned flags, const char *name);

/**
   Print a description of the topology on \p f.
*/
void starpu_topology_print(FILE *f);

/**
   Return 1 if asynchronous data transfers between CPU and
   accelerators are disabled.
*/
int starpu_asynchronous_copy_disabled(void);

/**
   Return 1 if asynchronous data transfers between CPU and CUDA
   accelerators are disabled.
*/
int starpu_asynchronous_cuda_copy_disabled(void);

/**
   Return 1 if asynchronous data transfers between CPU and OpenCL
   accelerators are disabled.
*/
int starpu_asynchronous_opencl_copy_disabled(void);

/**
   Return 1 if asynchronous data transfers between CPU and MIC devices
   are disabled.
*/
int starpu_asynchronous_mic_copy_disabled(void);

/**
   Return 1 if asynchronous data transfers between CPU and MPI Slave
   devices are disabled.
*/
int starpu_asynchronous_mpi_ms_copy_disabled(void);

int starpu_map_disabled(void);

void starpu_display_stats();

void starpu_get_version(int *major, int *minor, int *release);

/** @} */

#ifdef __cplusplus
}
#endif

#include "starpu_deprecated_api.h"

#endif /* __STARPU_H__ */<|MERGE_RESOLUTION|>--- conflicted
+++ resolved
@@ -388,11 +388,11 @@
 	*/
 	int disable_asynchronous_mpi_ms_copy;
 
-<<<<<<< HEAD
-	/* this flag is set when support for memory mapping between memory nodes is disabled */
+	/**
+	   this flag is set when support for memory mapping between memory nodes is disabled
+	*/
 	int disable_map;
 
-=======
 	/**
 	   Enable CUDA/OpenGL interoperation on these CUDA devices.
 	   This can be set to an array of CUDA device identifiers for
@@ -401,7 +401,6 @@
 	   starpu_conf::n_cuda_opengl_interoperability field below
 	   (default = <c>NULL</c>)
 	*/
->>>>>>> 7c9ae35f
 	unsigned *cuda_opengl_interoperability;
 	/**
 	   Size of the array starpu_conf::cuda_opengl_interoperability
