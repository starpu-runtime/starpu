--- conflicted
+++ resolved
@@ -1,11 +1,7 @@
 /* StarPU --- Runtime system for heterogeneous multicore architectures.
  *
  * Copyright (C) 2010, 2012-2014  Université de Bordeaux 1
-<<<<<<< HEAD
- * Copyright (C) 2010, 2011, 2012, 2013  Centre National de la Recherche Scientifique
-=======
  * Copyright (C) 2010, 2011, 2012, 2013, 2014  Centre National de la Recherche Scientifique
->>>>>>> 377853e0
  *
  * StarPU is free software; you can redistribute it and/or modify
  * it under the terms of the GNU Lesser General Public License as published by
@@ -28,10 +24,7 @@
 #endif
 
 #include <starpu_config.h>
-<<<<<<< HEAD
-=======
 #include <starpu_util.h>
->>>>>>> 377853e0
 #ifdef STARPU_SIMGRID
 #include <xbt/synchro_core.h>
 #include <msg/msg.h>
@@ -205,11 +198,7 @@
  * Encapsulation of the pthread_barrier_* functions.
  */
 
-<<<<<<< HEAD
-#ifdef STARPU_SIMGRID
-=======
 #if defined(STARPU_SIMGRID) || !defined(STARPU_HAVE_PTHREAD_BARRIER)
->>>>>>> 377853e0
 
 typedef struct {
 	starpu_pthread_mutex_t mutex;
@@ -224,11 +213,7 @@
 int starpu_pthread_barrier_destroy(starpu_pthread_barrier_t *barrier);
 int starpu_pthread_barrier_wait(starpu_pthread_barrier_t *barrier);
 
-<<<<<<< HEAD
-#elif !defined(_MSC_VER) /* STARPU_SIMGRID */
-=======
 #elif !defined(_MSC_VER) /* STARPU_SIMGRID, !STARPU_HAVE_PTHREAD_BARRIER */
->>>>>>> 377853e0
 
 typedef pthread_barrier_t starpu_pthread_barrier_t;
 typedef pthread_barrierattr_t starpu_pthread_barrierattr_t;
@@ -239,9 +224,6 @@
 int starpu_pthread_barrier_wait(starpu_pthread_barrier_t *barrier);
 #define STARPU_PTHREAD_BARRIER_SERIAL_THREAD PTHREAD_BARRIER_SERIAL_THREAD
 
-<<<<<<< HEAD
-#endif /* STARPU_SIMGRID, _MSC_VER */
-=======
 #endif /* STARPU_SIMGRID, !STARPU_HAVE_PTHREAD_BARRIER, _MSC_VER */
 
 /*
@@ -279,7 +261,6 @@
 /*
  * Other needed pthread definitions
  */
->>>>>>> 377853e0
 
 #ifdef _MSC_VER
 typedef void* starpu_pthread_rwlock_t;
