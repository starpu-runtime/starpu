/* StarPU --- Runtime system for heterogeneous multicore architectures.
 *
 * Copyright (C) 2009-2021  Université de Bordeaux, CNRS (LaBRI UMR 5800), Inria
 *
 * StarPU is free software; you can redistribute it and/or modify
 * it under the terms of the GNU Lesser General Public License as published by
 * the Free Software Foundation; either version 2.1 of the License, or (at
 * your option) any later version.
 *
 * StarPU is distributed in the hope that it will be useful, but
 * WITHOUT ANY WARRANTY; without even the implied warranty of
 * MERCHANTABILITY or FITNESS FOR A PARTICULAR PURPOSE.
 *
 * See the GNU Lesser General Public License in COPYING.LGPL for more details.
 */

#ifndef __STARPU_DATA_INTERFACES_H__
#define __STARPU_DATA_INTERFACES_H__

#include <starpu.h>

#ifdef STARPU_USE_CUDA
/* to use CUDA streams */
# ifdef STARPU_DONT_INCLUDE_CUDA_HEADERS
typedef void *starpu_cudaStream_t;
# else
#  include <cuda_runtime.h>
typedef cudaStream_t starpu_cudaStream_t;
# endif
#endif

#ifdef __cplusplus
extern "C"
{
#endif

/**
   @defgroup API_Data_Interfaces Data Interfaces
   @brief Data management is done at a high-level in StarPU: rather than
   accessing a mere list of contiguous buffers, the tasks may manipulate
   data that are described by a high-level construct which we call data
   interface.

   An example of data interface is the "vector" interface which describes
   a contiguous data array on a spefic memory node. This interface is a
   simple structure containing the number of elements in the array, the
   size of the elements, and the address of the array in the appropriate
   address space (this address may be invalid if there is no valid copy
   of the array in the memory node). More informations on the data
   interfaces provided by StarPU are given in \ref API_Data_Interfaces.

   When a piece of data managed by StarPU is used by a task, the task
   implementation is given a pointer to an interface describing a valid
   copy of the data that is accessible from the current processing unit.

   Every worker is associated to a memory node which is a logical
   abstraction of the address space from which the processing unit gets
   its data. For instance, the memory node associated to the different
   CPU workers represents main memory (RAM), the memory node associated
   to a GPU is DRAM embedded on the device. Every memory node is
   identified by a logical index which is accessible from the
   function starpu_worker_get_memory_node(). When registering a piece of
   data to StarPU, the specified memory node indicates where the piece of
   data initially resides (we also call this memory node the home node of
   a piece of data).

   In the case of NUMA systems, functions starpu_memory_nodes_numa_devid_to_id()
   and starpu_memory_nodes_numa_id_to_devid() can be used to convert from NUMA node
   numbers as seen by the Operating System and NUMA node numbers as seen by StarPU.

   There are several ways to register a memory region so that it can be
   managed by StarPU. StarPU provides data interfaces for vectors, 2D
   matrices, 3D matrices as well as BCSR and CSR sparse matrices.

   Each data interface is provided with a set of field access functions.
   The ones using a <c>void *</c> parameter aimed to be used in codelet
   implementations (see for example the code in
   \ref VectorScalingUsingStarPUAPI).

   Applications can provide their own interface as shown in \ref DefiningANewDataInterface.

   @{
*/

/**
   Define the per-interface methods. If the
   starpu_data_copy_methods::any_to_any method is provided, it will be
   used by default if no specific method is provided. It can still be
   useful to provide more specific method in case of e.g. available
   particular CUDA or OpenCL support.
*/
struct starpu_data_copy_methods
{
	/**
	   If defined, allow the interface to declare whether it supports
	   transferring from \p src_interface on node \p src_node to \p
	   dst_interface on node \p dst_node, run from node \p handling_node.
	   If not defined, it is assumed that the interface supports all
	   transfers.
	*/
	int (*can_copy)(void *src_interface, unsigned src_node, void *dst_interface, unsigned dst_node, unsigned handling_node);

	/**
	   Define how to copy data from the \p src_interface interface on the
	   \p src_node CPU node to the \p dst_interface interface on the \p
	   dst_node CPU node. Return 0 on success.
	*/
	int (*ram_to_ram)(void *src_interface, unsigned src_node, void *dst_interface, unsigned dst_node);

	/**
	   Define how to copy data from the \p src_interface interface on the
	   \p src_node CPU node to the \p dst_interface interface on the \p
	   dst_node CUDA node. Return 0 on success.
	*/
	int (*ram_to_cuda)(void *src_interface, unsigned src_node, void *dst_interface, unsigned dst_node);

	/**
	   Define how to copy data from the \p src_interface interface on the
	   \p src_node CPU node to the \p dst_interface interface on the \p
	   dst_node OpenCL node. Return 0 on success.
	*/
	int (*ram_to_opencl)(void *src_interface, unsigned src_node, void *dst_interface, unsigned dst_node);

	/**
	   Define how to copy data from the \p src_interface interface on the
	   \p src_node CPU node to the \p dst_interface interface on the \p
	   dst_node FPGA node. Return 0 on success.
	*/
	int (*ram_to_max_fpga)(void *src_interface, unsigned src_node, void *dst_interface, unsigned dst_node);

	/**
	   Define how to copy data from the \p src_interface interface on the
	   \p src_node CUDA node to the \p dst_interface interface on the \p
	   dst_node CPU node. Return 0 on success.
	*/
	int (*cuda_to_ram)(void *src_interface, unsigned src_node, void *dst_interface, unsigned dst_node);

	/**
	   Define how to copy data from the \p src_interface interface on the
	   \p src_node CUDA node to the \p dst_interface interface on the \p
	   dst_node CUDA node. Return 0 on success.
	*/
	int (*cuda_to_cuda)(void *src_interface, unsigned src_node, void *dst_interface, unsigned dst_node);

	/**
	   Define how to copy data from the \p src_interface interface on the
	   \p src_node OpenCL node to the \p dst_interface interface on the
	   \p dst_node CPU node. Return 0 on success.
	*/
	int (*opencl_to_ram)(void *src_interface, unsigned src_node, void *dst_interface, unsigned dst_node);

	/**
	   Define how to copy data from the \p src_interface interface on the
	   \p src_node OpenCL node to the \p dst_interface interface on the
	   \p dst_node OpenCL node. Return 0 on success.
	*/
	int (*opencl_to_opencl)(void *src_interface, unsigned src_node, void *dst_interface, unsigned dst_node);

	/**
	   Define how to copy data from the \p src_interface interface on the
	   \p src_node FPGA node to the \p dst_interface interface on the \p
	   dst_node CPU node. Return 0 on success.
	*/
	int (*max_fpga_to_ram)(void *src_interface, unsigned srd_node, void *dst_interface, unsigned dst_node);

#ifdef STARPU_USE_CUDA
	/**
	   Define how to copy data from the \p src_interface interface on the
	   \p src_node CPU node to the \p dst_interface interface on the \p
	   dst_node CUDA node, using the given stream. Must return 0 if the
	   transfer was actually completed completely synchronously, or
	   <c>-EAGAIN</c> if at least some transfers are still ongoing and
	   should be awaited for by the core.
	*/
	int (*ram_to_cuda_async)(void *src_interface, unsigned src_node, void *dst_interface, unsigned dst_node, starpu_cudaStream_t stream);

	/**
	   Define how to copy data from the \p src_interface interface on the
	   \p src_node CUDA node to the \p dst_interface interface on the \p
	   dst_node CPU node, using the given stream. Must return 0 if the
	   transfer was actually completed completely synchronously, or
	   <c>-EAGAIN</c> if at least some transfers are still ongoing and
	   should be awaited for by the core.
	*/
	int (*cuda_to_ram_async)(void *src_interface, unsigned src_node, void *dst_interface, unsigned dst_node, starpu_cudaStream_t stream);

	/**
	   Define how to copy data from the \p src_interface interface on the
	   \p src_node CUDA node to the \p dst_interface interface on the \p
	   dst_node CUDA node, using the given stream. Must return 0 if the
	   transfer was actually completed completely synchronously, or
	   <c>-EAGAIN</c> if at least some transfers are still ongoing and
	   should be awaited for by the core.
	*/
	int (*cuda_to_cuda_async)(void *src_interface, unsigned src_node, void *dst_interface, unsigned dst_node, starpu_cudaStream_t stream);
#else
	int (*ram_to_cuda_async)(void);
	int (*cuda_to_ram_async)(void);
	int (*cuda_to_cuda_async)(void);
#endif

#if defined(STARPU_USE_OPENCL) && !defined(__CUDACC__)
	/**
	   Define how to copy data from the \p src_interface interface on the
	   \p src_node CPU node to the \p dst_interface interface on the \p
	   dst_node OpenCL node, by recording in \p event, a pointer to a
	   <c>cl_event</c>, the event of the last submitted transfer. Must
	   return 0 if the transfer was actually completed completely
	   synchronously, or <c>-EAGAIN</c> if at least some transfers are
	   still ongoing and should be awaited for by the core.
	*/
	int (*ram_to_opencl_async)(void *src_interface, unsigned src_node, void *dst_interface, unsigned dst_node, cl_event *event);
	/**
	   Define how to copy data from the \p src_interface interface on the
	   \p src_node OpenCL node to the \p dst_interface interface on the
	   \p dst_node CPU node, by recording in \p event, a pointer to a
	   <c>cl_event</c>, the event of the last submitted transfer. Must
	   return 0 if the transfer was actually completed completely
	   synchronously, or <c>-EAGAIN</c> if at least some transfers are
	   still ongoing and should be awaited for by the core.
	*/
	int (*opencl_to_ram_async)(void *src_interface, unsigned src_node, void *dst_interface, unsigned dst_node, cl_event *event);
	/**
	   Define how to copy data from the \p src_interface interface on the
	   \p src_node OpenCL node to the \p dst_interface interface on the
	   \p dst_node OpenCL node, by recording in \p event, a pointer to a
	   <c>cl_event</c>, the event of the last submitted transfer. Must
	   return 0 if the transfer was actually completed completely
	   synchronously, or <c>-EAGAIN</c> if at least some transfers are
	   still ongoing and should be awaited for by the core.
	*/
	int (*opencl_to_opencl_async)(void *src_interface, unsigned src_node, void *dst_interface, unsigned dst_node, cl_event *event);
#else
	int (*ram_to_opencl_async)(void);
	int (*opencl_to_ram_async)(void);
	int (*opencl_to_opencl_async)(void);
#endif

	/**
	   Define how to copy data from the \p src_interface interface on the
	   \p src_node CPU node to the \p dst_interface interface on the \p
	   dst_node FPGA node. Must return 0 if the transfer was actually
	   completed completely synchronously, or <c>-EAGAIN</c> if at least
	   some transfers are still ongoing and should be awaited for by the
	   core.
	*/
	int (*ram_to_max_fpga_async)(void *src_interface, unsigned src_node, void *dst_interface, unsigned dst_node);

	/**
	   Define how to copy data from the \p src_interface interface on the
	   \p src_node FPGA node to the \p dst_interface interface on the \p
	   dst_node CPU node. Must return 0 if the transfer was actually
	   completed completely synchronously, or <c>-EAGAIN</c> if at least
	   some transfers are still ongoing and should be awaited for by the
	   core.
	*/
	int (*max_fpga_to_ram_async)(void *src_interface, unsigned srd_node, void *dst_interface, unsigned dst_node);

	/**
	   Define how to copy data from the \p src_interface interface on the
	   \p src_node node to the \p dst_interface interface on the \p
	   dst_node node. This is meant to be implemented through the
	   starpu_interface_copy() helper, to which async_data should be
	   passed as such, and will be used to manage asynchronicity. This
	   must return <c>-EAGAIN</c> if any of the starpu_interface_copy()
	   calls has returned <c>-EAGAIN</c> (i.e. at least some transfer is
	   still ongoing), and return 0 otherwise.

	   This can only be implemented if the interface has ready-to-send
	   data blocks. If the interface is more involved than
	   this, i.e. it needs to collect pieces of data before
	   transferring, starpu_data_interface_ops::pack_data and
	   starpu_data_interface_ops::peek_data should be implemented instead,
	   and the core will just transfer the resulting data buffer.
	*/
	int (*any_to_any)(void *src_interface, unsigned src_node, void *dst_interface, unsigned dst_node, void *async_data);
};

/**
   Identifier for all predefined StarPU data interfaces
*/
enum starpu_data_interface_id
{
	STARPU_UNKNOWN_INTERFACE_ID = -1, /**< Unknown interface */
	STARPU_MATRIX_INTERFACE_ID=0, /**< Identifier for the matrix data interface */
	STARPU_BLOCK_INTERFACE_ID=1, /**< Identifier for the block data interface*/
	STARPU_VECTOR_INTERFACE_ID=2, /**< Identifier for the vector data interface*/
	STARPU_CSR_INTERFACE_ID=3, /**< Identifier for the CSR data interface*/
	STARPU_BCSR_INTERFACE_ID=4, /**< Identifier for the BCSR data interface*/
	STARPU_VARIABLE_INTERFACE_ID=5, /**< Identifier for the variable data interface*/
	STARPU_VOID_INTERFACE_ID=6, /**< Identifier for the void data interface*/
	STARPU_MULTIFORMAT_INTERFACE_ID=7, /**< Identifier for the multiformat data interface*/
	STARPU_COO_INTERFACE_ID=8, /**< Identifier for the COO data interface*/
	STARPU_TENSOR_INTERFACE_ID=9, /**< Identifier for the tensor data interface*/
	STARPU_NDIM_INTERFACE_ID=10, /**< Identifier for the ndim array data interface*/
	STARPU_MAX_INTERFACE_ID=11 /**< Maximum number of data interfaces */
};

/**
   Per-interface data management methods.
*/
struct starpu_data_interface_ops
{
	/**
	   Register an existing interface into a data handle.

	   This iterates over all memory nodes to initialize all fields of the data
	   interface on each of them. Since data is not allocated yet except on the
	   home node, pointers should be left as NULL except on the \p home_node (if >= 0), for
	   which the pointers should be copied from the given \p data_interface, which
	   was filled with the application's pointers.

	   This method is mandatory.
	*/
	void		 (*register_data_handle)	(starpu_data_handle_t handle, int home_node, void *data_interface);

	/**
	   Unregister a data handle.

	   This iterates over all memory nodes to free any pointer in the data
	   interface on each of them.

	   At this point, free_data_on_node has been already called on each of them.
	   This just clears anything that would still be left.
	*/
	void		 (*unregister_data_handle)	(starpu_data_handle_t handle);

	/**
	   Allocate data for the interface on a given node. This should use
	   starpu_malloc_on_node() to perform the allocation(s), and fill the pointers
	   in the data interface. It should return the size of the allocated memory, or
	   -ENOMEM if memory could not be allocated.

	   Note that the memory node can be CPU memory, GPU memory, or even disk
	   area. The result returned by starpu_malloc_on_node() should be just
	   stored as uintptr_t without trying to interpret it since it may be a
	   GPU pointer, a disk descriptor, etc.

	   This method is mandatory to be able to support memory nodes.
	*/
	starpu_ssize_t	 (*allocate_data_on_node)	(void *data_interface, unsigned node);

	/**
	   Free data of the interface on a given node.

	   This method is mandatory to be able to support memory nodes.
	*/
	void 		 (*free_data_on_node)		(void *data_interface, unsigned node);

	/**
<<<<<<< HEAD
	   Map data from a source to a destination.
	*/
	int		 (*map_data)			(void *src_interface, unsigned src_node, void *dst_interface, unsigned dst_node);

	/**
	   Unmap data from a source to a destination.
	*/
	int		 (*unmap_data)			(void *src_interface, unsigned src_node, void *dst_interface, unsigned dst_node);

	/**
	   Update map data from a source to a destination.
	*/
	int		 (*update_map)			(void *src_interface, unsigned src_node, void *dst_interface, unsigned dst_node);
=======
	   Reuse on the given node the buffers of the provided interface

	   This method is optional, mostly useful when also defining
	   alloc_footprint to share tiles of the same allocation size but
	   different shapes
	*/
	void 		 (*reuse_data_on_node)		(void *data_interface, const void *new_interface, unsigned node);
>>>>>>> fbb55aa7

	/**
	   Initialize the interface.
	   This method is optional. It is called when initializing the
	   handler on all the memory nodes.
	*/
	void             (*init)                        (void *data_interface);

	/**
	   Struct with pointer to functions for performing ram/cuda/opencl synchronous and asynchronous transfers.

	   This field is mandatory to be able to support memory
	   nodes, except disk nodes which can be supported by just
	   implementing starpu_data_interface_ops::pack_data and
	   starpu_data_interface_ops::unpack_data.
	*/
	const struct starpu_data_copy_methods *copy_methods;

	/**
	   @deprecated
	   Use starpu_data_interface_ops::to_pointer instead.
	   Return the current pointer (if any) for the handle on the given node.

	   This method is only required if starpu_data_interface_ops::to_pointer
	   is not implemented.
	*/
	void * 		 (*handle_to_pointer)		(starpu_data_handle_t handle, unsigned node);

	/**
	   Return the current pointer (if any) for the given interface on the given node.

	   This method is only required for starpu_data_handle_to_pointer()
	   and starpu_data_get_local_ptr(), and for disk support.
	*/
	void * 		 (*to_pointer)			(void *data_interface, unsigned node);

	/**
	   Return whether the given \p ptr is within the data for the given interface on the given node.
	   This method is optional, as it is only used for coherency checks.
	*/
	int 		 (*pointer_is_inside)		(void *data_interface, unsigned node, void *ptr);

	/**
	   Return an estimation of the size of data, for performance models and tracing feedback.
	*/
	size_t 		 (*get_size)			(starpu_data_handle_t handle);

	/**
	   Return an estimation of the size of allocated data, for allocation
	   management.
	   If not specified, the starpu_data_interface_ops::get_size method is
	   used instead.
	*/
	size_t 		 (*get_alloc_size)		(starpu_data_handle_t handle);

	/**
	   Return the maximum size that the data may need to increase to. For
	   instance, in the case of compressed matrix tiles this is the size
	   when the block is fully dense.
	   This is currently only used for feedback tools.
	*/
	size_t 		 (*get_max_size)		(starpu_data_handle_t handle);

	/**
	  Return a 32bit footprint which characterizes the data size and layout (nx, ny, ld, elemsize, etc.), required for indexing performance models.

	  starpu_hash_crc32c_be() and alike can be used to produce this 32bit value from various types of values.
	*/
	uint32_t 	 (*footprint)			(starpu_data_handle_t handle);

	/**
	   Return a 32bit footprint which characterizes the data allocation, to be used
	   for indexing allocation cache.
	   If not specified, the starpu_data_interface_ops::footprint method is
	   used instead.
	*/
	uint32_t 	 (*alloc_footprint)		(starpu_data_handle_t handle);

	/**
	   Compare the data size and layout of two interfaces (nx, ny, ld, elemsize,
	   etc.), to be used for indexing performance models. It should return 1 if
	   the two interfaces size and layout match computation-wise, and 0 otherwise.
	   It does *not* compare the actual content of the interfaces.
	*/
	int 		 (*compare)			(void *data_interface_a, void *data_interface_b);

	/**
	   Compare the data allocation of two interfaces etc.), to be used for indexing
	   allocation cache. It should return
	   1 if the two interfaces are allocation-compatible, i.e. basically have the same alloc_size, and 0 otherwise.
	   If not specified, the starpu_data_interface_ops::compare method is
	   used instead.
	*/
	int 		 (*alloc_compare)		(void *data_interface_a, void *data_interface_b);

	/**
	   Dump the sizes of a handle to a file.
	   This is required for performance models
	*/
	void 		 (*display)			(starpu_data_handle_t handle, FILE *f);

	/**
	   Describe the data into a string in a brief way, such as one
	   letter to describe the type of data, and the data
	   dimensions.
	   This is required for tracing feedback.
	*/
	starpu_ssize_t	 (*describe)			(void *data_interface, char *buf, size_t size);

	/**
	   An identifier that is unique to each interface.
	*/
	enum starpu_data_interface_id interfaceid;

	/**
	   Size of the interface data descriptor.
	*/
	size_t interface_size;

	/**
	*/
	char is_multiformat;

	/**
	   If set to non-zero, StarPU will never try to reuse an allocated
	   buffer for a  different handle. This can be notably useful for
	   application-defined interfaces which have a dynamic size, and for
	   which it thus does not make sense to reuse the buffer since will
	   probably not have the proper size.
	*/
	char dontcache;

	/**
	*/
	struct starpu_multiformat_data_interface_ops* (*get_mf_ops)(void *data_interface);

	/**
	   Pack the data handle into a contiguous buffer at the address
	   allocated with <c>starpu_malloc_flags(ptr, size, 0)</c> (and thus
	   returned in \p ptr) and set the size of the newly created buffer
	   in \p count. If \p ptr is <c>NULL</c>, the function should not
	   copy the data in the buffer but just set count to the size of the
	   buffer which would have been allocated. The special value -1
	   indicates the size is yet unknown.

	   This method (and starpu_data_interface_ops::unpack_data) is required
	   for disk support if the starpu_data_copy_methods::any_to_any method
	   is not implemented (because the in-memory data layout is too
	   complex).

	   This is also required for MPI support if there is no registered MPI data type.
	*/
	int (*pack_data) (starpu_data_handle_t handle, unsigned node, void **ptr, starpu_ssize_t *count);

	/**
	   Read the data handle from the contiguous buffer at the address
	   \p ptr of size \p count.
	*/
	int (*peek_data) (starpu_data_handle_t handle, unsigned node, void *ptr, size_t count);

	/**
	   Unpack the data handle from the contiguous buffer at the address
	   \p ptr of size \p count.
	   The memory at the address \p ptr should be freed after the data unpacking operation.
	*/
	int (*unpack_data) (starpu_data_handle_t handle, unsigned node, void *ptr, size_t count);

	/**
	   Name of the interface
	*/
	char *name;
};

/**
   @name Basic API
   @{
*/

/**
   Register a piece of data into the handle located at the
   \p handleptr address. The \p data_interface buffer contains the initial
   description of the data in the \p home_node. The \p ops argument is a
   pointer to a structure describing the different methods used to
   manipulate this type of interface. See starpu_data_interface_ops for
   more details on this structure.
   If \p home_node is -1, StarPU will automatically allocate the memory when
   it is used for the first time in write-only mode. Once such data
   handle has been automatically allocated, it is possible to access it
   using any access mode.
   Note that StarPU supplies a set of predefined types of interface (e.g.
   vector or matrix) which can be registered by the means of helper
   functions (e.g. starpu_vector_data_register() or
   starpu_matrix_data_register()).
*/
void starpu_data_register(starpu_data_handle_t *handleptr, int home_node, void *data_interface, struct starpu_data_interface_ops *ops);

/**
   Register that a buffer for \p handle on \p node will be set. This is typically
   used by starpu_*_ptr_register helpers before setting the interface pointers for
   this node, to tell the core that that is now allocated.
*/
void starpu_data_ptr_register(starpu_data_handle_t handle, unsigned node);

/**
   Register a new piece of data into the handle \p handledst with the
   same interface as the handle \p handlesrc.
*/
void starpu_data_register_same(starpu_data_handle_t *handledst, starpu_data_handle_t handlesrc);

/**
   Return the pointer associated with \p handle on node \p node or <c>NULL</c>
   if handle’s interface does not support this operation or data for this
   \p handle is not allocated on that \p node.
*/
void *starpu_data_handle_to_pointer(starpu_data_handle_t handle, unsigned node);

/**
   Return whether the given \p ptr is within the data for \p handle on node \p
   node (1) or not (0). If the handle interface does not support this operation,
   and thus the result is unknown, -1 is returned.
*/
int starpu_data_pointer_is_inside(starpu_data_handle_t handle, unsigned node, void *ptr);

/**
   Return the local pointer associated with \p handle or <c>NULL</c> if
   \p handle’s interface does not have any data allocated locally.
*/
void *starpu_data_get_local_ptr(starpu_data_handle_t handle);

/**
   Return the interface associated with \p handle on \p memory_node.
*/
void *starpu_data_get_interface_on_node(starpu_data_handle_t handle, unsigned memory_node);

/**
   Return the unique identifier of the interface associated with
   the given \p handle.
*/
enum starpu_data_interface_id starpu_data_get_interface_id(starpu_data_handle_t handle);

/**
   Execute the packing operation of the interface of the data
   registered at \p handle (see starpu_data_interface_ops). This
   packing operation must allocate a buffer large enough at \p ptr on node \p node and copy
   into the newly allocated buffer the data associated to \p handle. \p count
   will be set to the size of the allocated buffer. If \p ptr is <c>NULL</c>, the
   function should not copy the data in the buffer but just set \p count to
   the size of the buffer which would have been allocated. The special
   value -1 indicates the size is yet unknown.
*/
int starpu_data_pack_node(starpu_data_handle_t handle, unsigned node, void **ptr, starpu_ssize_t *count);

/**
   Like starpu_data_pack_node(), but for the local memory node.
*/
int starpu_data_pack(starpu_data_handle_t handle, void **ptr, starpu_ssize_t *count);

/**
   Read in handle's \p node replicate the data located at \p ptr
   of size \p count as described by the interface of the data. The interface
   registered at \p handle must define a peeking operation (see
   starpu_data_interface_ops).
*/
int starpu_data_peek_node(starpu_data_handle_t handle, unsigned node, void *ptr, size_t count);

/**
   Read in handle's local replicate the data located at \p ptr
   of size \p count as described by the interface of the data. The interface
   registered at \p handle must define a peeking operation (see
   starpu_data_interface_ops).
*/
int starpu_data_peek(starpu_data_handle_t handle, void *ptr, size_t count);

/**
   Unpack in handle the data located at \p ptr of size \p count allocated
   on node \p node as described by the interface of the data. The interface
   registered at \p handle must define an unpacking operation (see
   starpu_data_interface_ops).
*/
int starpu_data_unpack_node(starpu_data_handle_t handle, unsigned node, void *ptr, size_t count);

/**
   Unpack in handle the data located at \p ptr of size \p count as
   described by the interface of the data. The interface registered at
   \p handle must define a unpacking operation (see
   starpu_data_interface_ops).
*/
int starpu_data_unpack(starpu_data_handle_t handle, void *ptr, size_t count);

/**
   Return the size of the data associated with \p handle.
*/
size_t starpu_data_get_size(starpu_data_handle_t handle);

/**
   Return the size of the allocated data associated with \p handle.
*/
size_t starpu_data_get_alloc_size(starpu_data_handle_t handle);

/**
   Return the maximum size that the \p handle data may need to increase to.
*/
starpu_ssize_t starpu_data_get_max_size(starpu_data_handle_t handle);

/**
   Return the handle corresponding to the data pointed to by the \p ptr host pointer.
*/
starpu_data_handle_t starpu_data_lookup(const void *ptr);

int starpu_data_get_home_node(starpu_data_handle_t handle);

/**
   Print basic informations on \p handle on \p node
 */
void starpu_data_print(starpu_data_handle_t handle, unsigned node, FILE *stream);

/**
   Return the next available id for a newly created data interface
   (\ref DefiningANewDataInterface).
*/
int starpu_data_interface_get_next_id(void);

/**
   Copy \p size bytes from byte offset \p src_offset of \p src on \p src_node
   to byte offset \p dst_offset of \p dst on \p dst_node. This is to be used in
   the starpu_data_copy_methods::any_to_any copy method, which is provided with \p async_data to
   be passed to starpu_interface_copy(). this returns <c>-EAGAIN</c> if the
   transfer is still ongoing, or 0 if the transfer is already completed.
*/
int starpu_interface_copy(uintptr_t src, size_t src_offset, unsigned src_node,
			  uintptr_t dst, size_t dst_offset, unsigned dst_node,
			  size_t size, void *async_data);

/**
   Copy \p numblocks blocks of \p blocksize bytes from byte offset \p src_offset
   of \p src on \p src_node to byte offset \p dst_offset of \p dst on \p
   dst_node.

   The blocks start at addresses which are ld_src (resp. ld_dst) bytes apart in
   the source (resp. destination) interface.

   If blocksize == ld_src == ld_dst, the transfer is optimized into a single
   starpu_interface_copy call.

   This is to be used in the starpu_data_copy_methods::any_to_any copy
   method for 2D data, which is provided with \p async_data to be passed to
   starpu_interface_copy(). this returns <c>-EAGAIN</c> if the transfer is still
   ongoing, or 0 if the transfer is already completed.
*/
int starpu_interface_copy2d(uintptr_t src, size_t src_offset, unsigned src_node,
			    uintptr_t dst, size_t dst_offset, unsigned dst_node,
			    size_t blocksize,
			    size_t numblocks, size_t ld_src, size_t ld_dst,
			    void *async_data);

/**
   Copy \p numblocks_1 * \p numblocks_2 blocks of \p blocksize bytes from byte
   offset \p src_offset of \p src on \p src_node to byte offset \p dst_offset of
   \p dst on \p dst_node.

   The blocks are grouped by \p numblocks_1 blocks whose start addresses are
   ld1_src (resp. ld1_dst) bytes apart in the source (resp. destination)
   interface.

   Such groups are grouped by numblocks_2 groups whose start addresses are
   ld2_src (resp. ld2_dst) bytes apart in the source (resp. destination)
   interface.

   If the blocks are contiguous, the transfers will be optimized.

   This is to be used in the starpu_data_copy_methods::any_to_any copy
   method for 3D data, which is provided with \p async_data to be passed to
   starpu_interface_copy(). this returns <c>-EAGAIN</c> if the transfer is still
   ongoing, or 0 if the transfer is already completed.
*/
int starpu_interface_copy3d(uintptr_t src, size_t src_offset, unsigned src_node,
			    uintptr_t dst, size_t dst_offset, unsigned dst_node,
			    size_t blocksize,
			    size_t numblocks1, size_t ld1_src, size_t ld1_dst,
			    size_t numblocks2, size_t ld2_src, size_t ld2_dst,
			    void *async_data);

/**
   Copy \p numblocks_1 * \p numblocks_2 * \p numblocks_3 blocks of \p blocksize
   bytes from byte offset \p src_offset of \p src on \p src_node to byte offset
   \p dst_offset of \p dst on \p dst_node.

   The blocks are grouped by \p numblocks_1 blocks whose start addresses are
   ld1_src (resp. ld1_dst) bytes apart in the source (resp. destination)
   interface.

   Such groups are grouped by numblocks_2 groups whose start addresses are
   ld2_src (resp. ld2_dst) bytes apart in the source (resp. destination)
   interface.

   Such groups are grouped by numblocks_3 groups whose start addresses are
   ld3_src (resp. ld3_dst) bytes apart in the source (resp. destination)
   interface.

   If the blocks are contiguous, the transfers will be optimized.

   This is to be used in the starpu_data_copy_methods::any_to_any copy
   method for 4D data, which is provided with \p async_data to be passed to
   starpu_interface_copy(). this returns <c>-EAGAIN</c> if the transfer is still
   ongoing, or 0 if the transfer is already completed.
*/
int starpu_interface_copy4d(uintptr_t src, size_t src_offset, unsigned src_node,
			    uintptr_t dst, size_t dst_offset, unsigned dst_node,
			    size_t blocksize,
			    size_t numblocks1, size_t ld1_src, size_t ld1_dst,
			    size_t numblocks2, size_t ld2_src, size_t ld2_dst,
			    size_t numblocks3, size_t ld3_src, size_t ld3_dst,
			    void *async_data);

/**
	Copy \p nn[1] * \p nn[2]...* \p nn[ndim-1] blocks of \p nn[0] * \p elemsize bytes from byte
   offset \p src_offset of \p src on \p src_node to byte offset \p dst_offset of
   \p dst on \p dst_node.

   The blocks are grouped by \p nn[i] blocks (i = 1, 2, ... ndim-1) whose start addresses are
   ldn_src[i] * \p elemsize (resp. ld1_dst[i] * \p elemsize) bytes apart
   in the source (resp. destination) interface.

	If the blocks are contiguous, the transfers will be optimized.

   This is to be used in the starpu_data_copy_methods::any_to_any copy
   method for Ndim data, which is provided with \p async_data to be passed to
   starpu_interface_copy(). this returns <c>-EAGAIN</c> if the transfer is still
   ongoing, or 0 if the transfer is already completed.
*/
int starpu_interface_copynd(uintptr_t src, size_t src_offset, unsigned src_node,
			    uintptr_t dst, size_t dst_offset, unsigned dst_node,
			    size_t elemsize, size_t ndim,
			    uint32_t* nn, uint32_t* ldn_src, uint32_t* ldn_dst,
			    void *async_data);

/**
   When an asynchonous implementation of the data transfer is implemented, the call
   to the underlying CUDA, OpenCL, etc. call should be surrounded
   by calls to starpu_interface_start_driver_copy_async() and
   starpu_interface_end_driver_copy_async(), so that it is recorded in offline
   execution traces, and the timing of the submission is checked. \p start must
   point to a variable whose value will be passed unchanged to
   starpu_interface_end_driver_copy_async().
*/
void starpu_interface_start_driver_copy_async(unsigned src_node, unsigned dst_node, double *start);

/**
   See starpu_interface_start_driver_copy_async().
*/
void starpu_interface_end_driver_copy_async(unsigned src_node, unsigned dst_node, double start);

/**
   Record in offline execution traces the copy of \p size bytes from
   node \p src_node to node \p dst_node
 */
void starpu_interface_data_copy(unsigned src_node, unsigned dst_node, size_t size);

/**
   Allocate \p size bytes on node \p dst_node with the given allocation \p flags. This returns 0 if
   allocation failed, the allocation method should then return <c>-ENOMEM</c> as
   allocated size. Deallocation must be done with starpu_free_on_node_flags().
*/
uintptr_t starpu_malloc_on_node_flags(unsigned dst_node, size_t size, int flags);

/**
   Allocate \p size bytes on node \p dst_node with the default allocation flags. This returns 0 if
   allocation failed, the allocation method should then return <c>-ENOMEM</c> as
   allocated size. Deallocation must be done with starpu_free_on_node().
*/
uintptr_t starpu_malloc_on_node(unsigned dst_node, size_t size);

/**
   Free \p addr of \p size bytes on node \p dst_node which was previously allocated
   with starpu_malloc_on_node_flags() with the given allocation \p flags.
*/
void starpu_free_on_node_flags(unsigned dst_node, uintptr_t addr, size_t size, int flags);

/**
   Free \p addr of \p size bytes on node \p dst_node which was previously allocated
   with starpu_malloc_on_node().
*/
void starpu_free_on_node(unsigned dst_node, uintptr_t addr, size_t size);

/**
   Define the default flags for allocations performed by starpu_malloc_on_node() and
   starpu_free_on_node(). The default is \ref STARPU_MALLOC_PINNED | \ref STARPU_MALLOC_COUNT.
*/
void starpu_malloc_on_node_set_default_flags(unsigned node, int flags);

/** @} */

/**
   @name MAP API
   @{
*/

uintptr_t starpu_interface_map(uintptr_t src, size_t src_offset, unsigned src_node, unsigned dst_node, size_t size, int *ret);
int starpu_interface_unmap(uintptr_t src, size_t src_offset, unsigned src_node, uintptr_t dst, unsigned dst_node, size_t size);
int starpu_interface_update_map(uintptr_t src, size_t src_offset, unsigned src_node, uintptr_t dst, size_t dst_offset, unsigned dst_node, size_t size);

/** @} */

/**
   @name Accessing Matrix Data Interfaces
   @{
*/

extern struct starpu_data_interface_ops starpu_interface_matrix_ops;

/**
   Matrix interface for dense matrices
*/
struct starpu_matrix_interface
{
	enum starpu_data_interface_id id; /**< Identifier of the interface */
	uintptr_t ptr;                    /**< local pointer of the matrix */
	uintptr_t dev_handle;             /**< device handle of the matrix */
	size_t offset;                    /**< offset in the matrix */
	uint32_t nx;                      /**< number of elements on the x-axis of the matrix */
	uint32_t ny;                      /**< number of elements on the y-axis of the matrix */
	uint32_t ld;                      /**< number of elements between each row of the
					       matrix. Maybe be equal to starpu_matrix_interface::nx
					       when there is no padding.
					  */
	size_t elemsize;                  /**< size of the elements of the matrix */
	size_t allocsize;		  /**< size actually currently allocated */
};

/**
   Register the \p nx x \p  ny 2D matrix of \p elemsize-byte elements pointed
   by \p ptr and initialize \p handle to represent it. \p ld specifies the number
   of elements between rows. a value greater than \p nx adds padding, which
   can be useful for alignment purposes.

   Here an example of how to use the function.
   \code{.c}
   float *matrix;
   starpu_data_handle_t matrix_handle;
   matrix = (float*)malloc(width * height * sizeof(float));
   starpu_matrix_data_register(&matrix_handle, STARPU_MAIN_RAM, (uintptr_t)matrix, width, width, height, sizeof(float));
   \endcode
*/
void starpu_matrix_data_register(starpu_data_handle_t *handle, int home_node, uintptr_t ptr, uint32_t ld, uint32_t nx, uint32_t ny, size_t elemsize);

/**
   Similar to starpu_matrix_data_register, but additionally specifies which
   allocation size should be used instead of the initial nx*ny*elemsize.
*/
void starpu_matrix_data_register_allocsize(starpu_data_handle_t *handle, int home_node, uintptr_t ptr, uint32_t ld, uint32_t nx, uint32_t ny, size_t elemsize, size_t allocsize);

/**
   Register into the \p handle that to store data on node \p node it should use the
   buffer located at \p ptr, or device handle \p dev_handle and offset \p offset
   (for OpenCL, notably), with \p ld elements between rows.
*/
void starpu_matrix_ptr_register(starpu_data_handle_t handle, unsigned node, uintptr_t ptr, uintptr_t dev_handle, size_t offset, uint32_t ld);

/**
   Return the number of elements on the x-axis of the matrix
   designated by \p handle.
*/
uint32_t starpu_matrix_get_nx(starpu_data_handle_t handle);

/**
   Return the number of elements on the y-axis of the matrix
   designated by \p handle.
*/
uint32_t starpu_matrix_get_ny(starpu_data_handle_t handle);

/**
   Return the number of elements between each row of the matrix
   designated by \p handle. Maybe be equal to nx when there is no padding.
*/
uint32_t starpu_matrix_get_local_ld(starpu_data_handle_t handle);

/**
   Return the local pointer associated with \p handle.
*/
uintptr_t starpu_matrix_get_local_ptr(starpu_data_handle_t handle);

/**
   Return the size of the elements registered into the matrix
   designated by \p handle.
*/
size_t starpu_matrix_get_elemsize(starpu_data_handle_t handle);

/**
   Return the allocated size of the matrix designated by \p handle.
*/
size_t starpu_matrix_get_allocsize(starpu_data_handle_t handle);

#if defined(STARPU_HAVE_STATEMENT_EXPRESSIONS) && defined(STARPU_DEBUG)
#define STARPU_MATRIX_CHECK(interface)          STARPU_ASSERT_MSG((((struct starpu_matrix_interface *)(interface))->id) == STARPU_MATRIX_INTERFACE_ID, "Error. The given data is not a matrix.")
#define STARPU_MATRIX_GET_PTR(interface)	({ STARPU_MATRIX_CHECK(interface); (((struct starpu_matrix_interface *)(interface))->ptr) ; })
#define STARPU_MATRIX_GET_DEV_HANDLE(interface)	({ STARPU_MATRIX_CHECK(interface); (((struct starpu_matrix_interface *)(interface))->dev_handle) ; })
#define STARPU_MATRIX_GET_OFFSET(interface)	({ STARPU_MATRIX_CHECK(interface); (((struct starpu_matrix_interface *)(interface))->offset) ; })
#define STARPU_MATRIX_GET_NX(interface)	        ({ STARPU_MATRIX_CHECK(interface); (((struct starpu_matrix_interface *)(interface))->nx) ; })
#define STARPU_MATRIX_GET_NY(interface)	        ({ STARPU_MATRIX_CHECK(interface); (((struct starpu_matrix_interface *)(interface))->ny) ; })
#define STARPU_MATRIX_GET_LD(interface)	        ({ STARPU_MATRIX_CHECK(interface); (((struct starpu_matrix_interface *)(interface))->ld) ; })
#define STARPU_MATRIX_GET_ELEMSIZE(interface)	({ STARPU_MATRIX_CHECK(interface); (((struct starpu_matrix_interface *)(interface))->elemsize) ; })
#define STARPU_MATRIX_GET_ALLOCSIZE(interface)	({ STARPU_MATRIX_CHECK(interface); (((struct starpu_matrix_interface *)(interface))->allocsize) ; })
#else
/**
   Return a pointer to the matrix designated by \p interface, valid
   on CPUs and CUDA devices only. For OpenCL devices, the device handle
   and offset need to be used instead.
*/
#define STARPU_MATRIX_GET_PTR(interface)	(((struct starpu_matrix_interface *)(interface))->ptr)
/**
   Return a device handle for the matrix designated by \p interface,
   to be used with OpenCL. The offset returned by
   ::STARPU_MATRIX_GET_OFFSET has to be used in
   addition to this.
*/
#define STARPU_MATRIX_GET_DEV_HANDLE(interface)	(((struct starpu_matrix_interface *)(interface))->dev_handle)
/**
   Return the offset in the matrix designated by \p interface, to be
   used with the device handle.
*/
#define STARPU_MATRIX_GET_OFFSET(interface)	(((struct starpu_matrix_interface *)(interface))->offset)
/**
   Return the number of elements on the x-axis of the matrix
   designated by \p interface.
*/
#define STARPU_MATRIX_GET_NX(interface)	        (((struct starpu_matrix_interface *)(interface))->nx)
/**
   Return the number of elements on the y-axis of the matrix
   designated by \p interface.
*/
#define STARPU_MATRIX_GET_NY(interface)	        (((struct starpu_matrix_interface *)(interface))->ny)
/**
   Return the number of elements between each row of the matrix
   designated by \p interface. May be equal to nx when there is no padding.
*/
#define STARPU_MATRIX_GET_LD(interface)	        (((struct starpu_matrix_interface *)(interface))->ld)
/**
   Return the size of the elements registered into the matrix
   designated by \p interface.
*/
#define STARPU_MATRIX_GET_ELEMSIZE(interface)	(((struct starpu_matrix_interface *)(interface))->elemsize)
/**
   Return the allocated size of the matrix designated by \p interface.
*/
#define STARPU_MATRIX_GET_ALLOCSIZE(interface)	(((struct starpu_matrix_interface *)(interface))->allocsize)
#endif

/**
   Set the number of elements on the x-axis of the matrix
   designated by \p interface.
*/
#define STARPU_MATRIX_SET_NX(interface, newnx)	        do { \
	STARPU_MATRIX_CHECK(interface); \
	(((struct starpu_matrix_interface *)(interface))->nx) = (newnx); \
} while (0)
/**
   Set the number of elements on the y-axis of the matrix
   designated by \p interface.
*/
#define STARPU_MATRIX_SET_NY(interface, newny)	        do { \
	STARPU_MATRIX_CHECK(interface); \
	(((struct starpu_matrix_interface *)(interface))->ny) = (newny); \
} while(0)
/**
   Set the number of elements between each row of the matrix
   designated by \p interface. May be set to the same value as nx when there is
   no padding.
*/
#define STARPU_MATRIX_SET_LD(interface, newld)	        do { \
	STARPU_MATRIX_CHECK(interface); \
	(((struct starpu_matrix_interface *)(interface))->ld) = (newld); \
} while(0)

/** @} */

/**
   @name Accessing COO Data Interfaces
   @{
*/

extern struct starpu_data_interface_ops starpu_interface_coo_ops;

/**
   COO Matrices
*/
struct starpu_coo_interface
{
	enum starpu_data_interface_id id; /**< identifier of the interface */

	uint32_t  *columns;               /**< column array of the matrix */
	uint32_t  *rows;                  /**< row array of the matrix */
	uintptr_t values;                 /**< values of the matrix */
	uint32_t  nx;                     /**< number of elements on the x-axis of the matrix */
	uint32_t  ny;                     /**< number of elements on the y-axis of the matrix */
	uint32_t  n_values;               /**< number of values registered in the matrix */
	size_t    elemsize;               /**< size of the elements of the matrix */
};

/**
   Register the \p nx x \p ny 2D matrix given in the COO format, using the
   \p columns, \p rows, \p values arrays, which must have \p n_values elements of
   size \p elemsize. Initialize \p handleptr.
*/
void starpu_coo_data_register(starpu_data_handle_t *handleptr, int home_node, uint32_t nx, uint32_t ny, uint32_t n_values, uint32_t *columns, uint32_t *rows, uintptr_t values, size_t elemsize);

/**
   Return a pointer to the column array of the matrix designated
   by \p interface.
*/
#define STARPU_COO_GET_COLUMNS(interface)	     (((struct starpu_coo_interface *)(interface))->columns)
/**
   Return a device handle for the column array of the matrix
   designated by \p interface, to be used with OpenCL. The offset
   returned by ::STARPU_COO_GET_OFFSET has to be used in addition to
   this.
*/
#define STARPU_COO_GET_COLUMNS_DEV_HANDLE(interface) (((struct starpu_coo_interface *)(interface))->columns)
/**
   Return a pointer to the rows array of the matrix designated by
   \p interface.
*/
#define STARPU_COO_GET_ROWS(interface)               (((struct starpu_coo_interface *)(interface))->rows)
/**
   Return a device handle for the row array of the matrix
   designated by \p interface, to be used on OpenCL. The offset returned
   by ::STARPU_COO_GET_OFFSET has to be used in addition to this.
*/
#define STARPU_COO_GET_ROWS_DEV_HANDLE(interface)    (((struct starpu_coo_interface *)(interface))->rows)
/**
   Return a pointer to the values array of the matrix designated
   by \p interface.
*/
#define STARPU_COO_GET_VALUES(interface)             (((struct starpu_coo_interface *)(interface))->values)
/**
   Return a device handle for the value array of the matrix
   designated by \p interface, to be used on OpenCL. The offset returned
   by ::STARPU_COO_GET_OFFSET has to be used in addition to this.
*/
#define STARPU_COO_GET_VALUES_DEV_HANDLE(interface)  (((struct starpu_coo_interface *)(interface))->values)
/**
   Return the offset in the arrays of the COO matrix designated by
   \p interface.
*/
#define STARPU_COO_GET_OFFSET 0
/**
   Return the number of elements on the x-axis of the matrix
   designated by \p interface.
*/
#define STARPU_COO_GET_NX(interface)                 (((struct starpu_coo_interface *)(interface))->nx)
/**
   Return the number of elements on the y-axis of the matrix
   designated by \p interface.
*/
#define STARPU_COO_GET_NY(interface)                 (((struct starpu_coo_interface *)(interface))->ny)
/**
   Return the number of values registered in the matrix designated
   by \p interface.
*/
#define STARPU_COO_GET_NVALUES(interface)            (((struct starpu_coo_interface *)(interface))->n_values)
/**
   Return the size of the elements registered into the matrix
   designated by \p interface.
*/
#define STARPU_COO_GET_ELEMSIZE(interface)           (((struct starpu_coo_interface *)(interface))->elemsize)

/** @} */

/**
   @name Block Data Interface
   @{
*/

extern struct starpu_data_interface_ops starpu_interface_block_ops;

/* TODO: rename to 3dmatrix? */
/* TODO: add allocsize support */
/**
   Block interface for 3D dense blocks
*/
struct starpu_block_interface
{
	enum starpu_data_interface_id id; /**< identifier of the interface */

	uintptr_t ptr;                    /**< local pointer of the block */
	uintptr_t dev_handle;             /**< device handle of the block. */
	size_t offset;                    /**< offset in the block. */
	uint32_t nx;                      /**< number of elements on the x-axis of the block. */
	uint32_t ny;                      /**< number of elements on the y-axis of the block. */
	uint32_t nz;                      /**< number of elements on the z-axis of the block. */
	uint32_t ldy;                     /**< number of elements between two lines */
	uint32_t ldz;                     /**< number of elements between two planes */
	size_t elemsize;                  /**< size of the elements of the block. */
};

/**
   Register the \p nx x \p ny x \p nz 3D matrix of \p elemsize byte elements
   pointed by \p ptr and initialize \p handle to represent it. Again, \p ldy and
   \p ldz specify the number of elements between rows and between z planes.

   Here an example of how to use the function.
   \code{.c}
   float *block;
   starpu_data_handle_t block_handle;
   block = (float*)malloc(nx*ny*nz*sizeof(float));
   starpu_block_data_register(&block_handle, STARPU_MAIN_RAM, (uintptr_t)block, nx, nx*ny, nx, ny, nz, sizeof(float));
   \endcode
*/
void starpu_block_data_register(starpu_data_handle_t *handle, int home_node, uintptr_t ptr, uint32_t ldy, uint32_t ldz, uint32_t nx, uint32_t ny, uint32_t nz, size_t elemsize);

/**
   Register into the \p handle that to store data on node \p node it should use the
   buffer located at \p ptr, or device handle \p dev_handle and offset \p offset
   (for OpenCL, notably), with \p ldy elements between rows and \p ldz
   elements between z planes.
*/
void starpu_block_ptr_register(starpu_data_handle_t handle, unsigned node, uintptr_t ptr, uintptr_t dev_handle, size_t offset, uint32_t ldy, uint32_t ldz);

/**
   Return the number of elements on the x-axis of the block
   designated by \p handle.
 */
uint32_t starpu_block_get_nx(starpu_data_handle_t handle);

/**
   Return the number of elements on the y-axis of the block
   designated by \p handle.
 */
uint32_t starpu_block_get_ny(starpu_data_handle_t handle);

/**
   Return the number of elements on the z-axis of the block
   designated by \p handle.
 */
uint32_t starpu_block_get_nz(starpu_data_handle_t handle);

/**
   Return the number of elements between each row of the block
   designated by \p handle, in the format of the current memory node.
*/
uint32_t starpu_block_get_local_ldy(starpu_data_handle_t handle);

/**
   Return the number of elements between each z plane of the block
   designated by \p handle, in the format of the current memory node.
 */
uint32_t starpu_block_get_local_ldz(starpu_data_handle_t handle);

/**
   Return the local pointer associated with \p handle.
 */
uintptr_t starpu_block_get_local_ptr(starpu_data_handle_t handle);

/**
   Return the size of the elements of the block designated by
   \p handle.
 */
size_t starpu_block_get_elemsize(starpu_data_handle_t handle);

#if defined(STARPU_HAVE_STATEMENT_EXPRESSIONS) && defined(STARPU_DEBUG)
#define STARPU_BLOCK_CHECK(interface)           STARPU_ASSERT_MSG((((struct starpu_block_interface *)(interface))->id) == STARPU_BLOCK_INTERFACE_ID, "Error. The given data is not a block.")
#define STARPU_BLOCK_GET_PTR(interface)	        ({ STARPU_BLOCK_CHECK(interface); (((struct starpu_block_interface *)(interface))->ptr) ; })
#define STARPU_BLOCK_GET_DEV_HANDLE(interface)	({ STARPU_BLOCK_CHECK(interface); (((struct starpu_block_interface *)(interface))->dev_handle) ; })
#define STARPU_BLOCK_GET_OFFSET(interface)	({ STARPU_BLOCK_CHECK(interface); (((struct starpu_block_interface *)(interface))->offset) ; })
#define STARPU_BLOCK_GET_NX(interface)	        ({ STARPU_BLOCK_CHECK(interface); (((struct starpu_block_interface *)(interface))->nx) ; })
#define STARPU_BLOCK_GET_NY(interface)	        ({ STARPU_BLOCK_CHECK(interface); (((struct starpu_block_interface *)(interface))->ny) ; })
#define STARPU_BLOCK_GET_NZ(interface)	        ({ STARPU_BLOCK_CHECK(interface); (((struct starpu_block_interface *)(interface))->nz) ; })
#define STARPU_BLOCK_GET_LDY(interface)	        ({ STARPU_BLOCK_CHECK(interface); (((struct starpu_block_interface *)(interface))->ldy) ; })
#define STARPU_BLOCK_GET_LDZ(interface)	        ({ STARPU_BLOCK_CHECK(interface); (((struct starpu_block_interface *)(interface))->ldz) ; })
#define STARPU_BLOCK_GET_ELEMSIZE(interface)	({ STARPU_BLOCK_CHECK(interface); (((struct starpu_block_interface *)(interface))->elemsize) ; })
#else
/**
   Return a pointer to the block designated by \p interface.
 */
#define STARPU_BLOCK_GET_PTR(interface)	        (((struct starpu_block_interface *)(interface))->ptr)
/**
   Return a device handle for the block designated by \p interface,
   to be used on OpenCL. The offset returned by
   ::STARPU_BLOCK_GET_OFFSET has to be used in
   addition to this.
 */
#define STARPU_BLOCK_GET_DEV_HANDLE(interface)	(((struct starpu_block_interface *)(interface))->dev_handle)
/**
   Return the offset in the block designated by \p interface, to be
   used with the device handle.
 */
#define STARPU_BLOCK_GET_OFFSET(interface)	(((struct starpu_block_interface *)(interface))->offset)
/**
   Return the number of elements on the x-axis of the block
   designated by \p interface.
 */
#define STARPU_BLOCK_GET_NX(interface)	        (((struct starpu_block_interface *)(interface))->nx)
/**
   Return the number of elements on the y-axis of the block
   designated by \p interface.
 */
#define STARPU_BLOCK_GET_NY(interface)	        (((struct starpu_block_interface *)(interface))->ny)
/**
Return the number of elements on the z-axis of the block
designated by \p interface.
 */
#define STARPU_BLOCK_GET_NZ(interface)	        (((struct starpu_block_interface *)(interface))->nz)
/**
   Return the number of elements between each row of the block
   designated by \p interface. May be equal to nx when there is no padding.
 */
#define STARPU_BLOCK_GET_LDY(interface)	        (((struct starpu_block_interface *)(interface))->ldy)
/**
   Return the number of elements between each z plane of the block
   designated by \p interface. May be equal to nx*ny when there is no
   padding.
 */
#define STARPU_BLOCK_GET_LDZ(interface)	        (((struct starpu_block_interface *)(interface))->ldz)
/**
   Return the size of the elements of the block designated by
   \p interface.
 */
#define STARPU_BLOCK_GET_ELEMSIZE(interface)	(((struct starpu_block_interface *)(interface))->elemsize)
#endif

/** @} */

/**
   @name Tensor Data Interface
   @{
*/

extern struct starpu_data_interface_ops starpu_interface_tensor_ops;

/* TODO: rename to 4dtensor? */
/* TODO: add allocsize support */
/**
   Tensor interface for 4D dense tensors
*/
struct starpu_tensor_interface
{
	enum starpu_data_interface_id id; /**< identifier of the interface */

	uintptr_t ptr;                    /**< local pointer of the tensor */
	uintptr_t dev_handle;             /**< device handle of the tensor. */
	size_t offset;                    /**< offset in the tensor. */
	uint32_t nx;                      /**< number of elements on the x-axis of the tensor. */
	uint32_t ny;                      /**< number of elements on the y-axis of the tensor. */
	uint32_t nz;                      /**< number of elements on the z-axis of the tensor. */
	uint32_t nt;                      /**< number of elements on the t-axis of the tensor. */
	uint32_t ldy;                     /**< number of elements between two lines */
	uint32_t ldz;                     /**< number of elements between two planes */
	uint32_t ldt;                     /**< number of elements between two cubes */
	size_t elemsize;                  /**< size of the elements of the tensor. */
};

/**
   Register the \p nx x \p ny x \p nz x \p nt 4D tensor of \p elemsize byte elements
   pointed by \p ptr and initialize \p handle to represent it. Again, \p ldy,
   \p ldz, and \p ldt specify the number of elements between rows, between z planes and between t cubes.

   Here an example of how to use the function.
   \code{.c}
   float *tensor;
   starpu_data_handle_t tensor_handle;
   tensor = (float*)malloc(nx*ny*nz*nt*sizeof(float));
   starpu_tensor_data_register(&tensor_handle, STARPU_MAIN_RAM, (uintptr_t)tensor, nx, nx*ny, nx*ny*nz, nx, ny, nz, nt, sizeof(float));
   \endcode
*/
void starpu_tensor_data_register(starpu_data_handle_t *handle, int home_node, uintptr_t ptr, uint32_t ldy, uint32_t ldz, uint32_t ldt, uint32_t nx, uint32_t ny, uint32_t nz, uint32_t nt, size_t elemsize);

/**
   Register into the \p handle that to store data on node \p node it should use the
   buffer located at \p ptr, or device handle \p dev_handle and offset \p offset
   (for OpenCL, notably), with \p ldy elements between rows, and \p ldz
   elements between z planes, and \p ldt elements between t cubes.
*/
void starpu_tensor_ptr_register(starpu_data_handle_t handle, unsigned node, uintptr_t ptr, uintptr_t dev_handle, size_t offset, uint32_t ldy, uint32_t ldz, uint32_t ldt);

/**
   Return the number of elements on the x-axis of the tensor
   designated by \p handle.
 */
uint32_t starpu_tensor_get_nx(starpu_data_handle_t handle);

/**
   Return the number of elements on the y-axis of the tensor
   designated by \p handle.
 */
uint32_t starpu_tensor_get_ny(starpu_data_handle_t handle);

/**
   Return the number of elements on the z-axis of the tensor
   designated by \p handle.
 */
uint32_t starpu_tensor_get_nz(starpu_data_handle_t handle);

/**
   Return the number of elements on the t-axis of the tensor
   designated by \p handle.
 */
uint32_t starpu_tensor_get_nt(starpu_data_handle_t handle);

/**
   Return the number of elements between each row of the tensor
   designated by \p handle, in the format of the current memory node.
*/
uint32_t starpu_tensor_get_local_ldy(starpu_data_handle_t handle);

/**
   Return the number of elements between each z plane of the tensor
   designated by \p handle, in the format of the current memory node.
 */
uint32_t starpu_tensor_get_local_ldz(starpu_data_handle_t handle);

/**
   Return the number of elements between each t cubes of the tensor
   designated by \p handle, in the format of the current memory node.
 */
uint32_t starpu_tensor_get_local_ldt(starpu_data_handle_t handle);

/**
   Return the local pointer associated with \p handle.
 */
uintptr_t starpu_tensor_get_local_ptr(starpu_data_handle_t handle);

/**
   Return the size of the elements of the tensor designated by
   \p handle.
 */
size_t starpu_tensor_get_elemsize(starpu_data_handle_t handle);

#if defined(STARPU_HAVE_STATEMENT_EXPRESSIONS) && defined(STARPU_DEBUG)
#define STARPU_TENSOR_CHECK(interface)           STARPU_ASSERT_MSG((((struct starpu_tensor_interface *)(interface))->id) == STARPU_TENSOR_INTERFACE_ID, "Error. The given data is not a tensor.")
#define STARPU_TENSOR_GET_PTR(interface)	        ({ STARPU_TENSOR_CHECK(interface); (((struct starpu_tensor_interface *)(interface))->ptr) ; })
#define STARPU_TENSOR_GET_DEV_HANDLE(interface)	({ STARPU_TENSOR_CHECK(interface); (((struct starpu_tensor_interface *)(interface))->dev_handle) ; })
#define STARPU_TENSOR_GET_OFFSET(interface)	({ STARPU_TENSOR_CHECK(interface); (((struct starpu_tensor_interface *)(interface))->offset) ; })
#define STARPU_TENSOR_GET_NX(interface)	        ({ STARPU_TENSOR_CHECK(interface); (((struct starpu_tensor_interface *)(interface))->nx) ; })
#define STARPU_TENSOR_GET_NY(interface)	        ({ STARPU_TENSOR_CHECK(interface); (((struct starpu_tensor_interface *)(interface))->ny) ; })
#define STARPU_TENSOR_GET_NZ(interface)	        ({ STARPU_TENSOR_CHECK(interface); (((struct starpu_tensor_interface *)(interface))->nz) ; })
#define STARPU_TENSOR_GET_NT(interface)	        ({ STARPU_TENSOR_CHECK(interface); (((struct starpu_tensor_interface *)(interface))->nt) ; })
#define STARPU_TENSOR_GET_LDY(interface)	        ({ STARPU_TENSOR_CHECK(interface); (((struct starpu_tensor_interface *)(interface))->ldy) ; })
#define STARPU_TENSOR_GET_LDZ(interface)	        ({ STARPU_TENSOR_CHECK(interface); (((struct starpu_tensor_interface *)(interface))->ldz) ; })
#define STARPU_TENSOR_GET_LDT(interface)	        ({ STARPU_TENSOR_CHECK(interface); (((struct starpu_tensor_interface *)(interface))->ldt) ; })
#define STARPU_TENSOR_GET_ELEMSIZE(interface)	({ STARPU_TENSOR_CHECK(interface); (((struct starpu_tensor_interface *)(interface))->elemsize) ; })
#else
/**
   Return a pointer to the tensor designated by \p interface.
 */
#define STARPU_TENSOR_GET_PTR(interface)	        (((struct starpu_tensor_interface *)(interface))->ptr)
/**
   Return a device handle for the tensor designated by \p interface,
   to be used on OpenCL. The offset returned by
   ::STARPU_TENSOR_GET_OFFSET has to be used in
   addition to this.
 */
#define STARPU_TENSOR_GET_DEV_HANDLE(interface)	(((struct starpu_tensor_interface *)(interface))->dev_handle)
/**
   Return the offset in the tensor designated by \p interface, to be
   used with the device handle.
 */
#define STARPU_TENSOR_GET_OFFSET(interface)	(((struct starpu_tensor_interface *)(interface))->offset)
/**
   Return the number of elements on the x-axis of the tensor
   designated by \p interface.
 */
#define STARPU_TENSOR_GET_NX(interface)	        (((struct starpu_tensor_interface *)(interface))->nx)
/**
   Return the number of elements on the y-axis of the tensor
   designated by \p interface.
 */
#define STARPU_TENSOR_GET_NY(interface)	        (((struct starpu_tensor_interface *)(interface))->ny)
/**
Return the number of elements on the z-axis of the tensor
designated by \p interface.
 */
#define STARPU_TENSOR_GET_NZ(interface)	        (((struct starpu_tensor_interface *)(interface))->nz)
/**
Return the number of elements on the t-axis of the tensor
designated by \p interface.
 */
#define STARPU_TENSOR_GET_NT(interface)	        (((struct starpu_tensor_interface *)(interface))->nt)
/**
   Return the number of elements between each row of the tensor
   designated by \p interface. May be equal to nx when there is no padding.
 */
#define STARPU_TENSOR_GET_LDY(interface)	        (((struct starpu_tensor_interface *)(interface))->ldy)
/**
   Return the number of elements between each z plane of the tensor
   designated by \p interface. May be equal to nx*ny when there is no
   padding.
 */
#define STARPU_TENSOR_GET_LDZ(interface)	        (((struct starpu_tensor_interface *)(interface))->ldz)
/**
   Return the number of elements between each t cubes of the tensor
   designated by \p interface. May be equal to nx*ny*nz when there is no
   padding.
 */
#define STARPU_TENSOR_GET_LDT(interface)	        (((struct starpu_tensor_interface *)(interface))->ldt)
/**
   Return the size of the elements of the tensor designated by
   \p interface.
 */
#define STARPU_TENSOR_GET_ELEMSIZE(interface)	(((struct starpu_tensor_interface *)(interface))->elemsize)
#endif

/** @} */

/**
   @name Ndim Array Data Interface
   @{
*/

extern struct starpu_data_interface_ops starpu_interface_ndim_ops;

/**
   ndim interface for ndim array
*/
struct starpu_ndim_interface
{
	enum starpu_data_interface_id id; /**< identifier of the interface */

	uintptr_t ptr;                    /**< local pointer of the ndim */
	uintptr_t dev_handle;             /**< device handle of the ndim. */
	size_t offset;                    /**< offset in the ndim. */
	uint32_t* nn;                     /**< array of element number on each dimension */
	uint32_t* ldn;                    /**< array of element number between two units on each dimension */
	size_t ndim;                      /**< size of the dimension. */
	size_t elemsize;                  /**< size of the elements of the ndim. */
};

/**
   Register the \p nn[0] x \p nn[1] x ... \p ndim-dimension matrix of \p elemsize byte elements
   pointed by \p ptr and initialize \p handle to represent it. Again, \p ldn,
   specifies the number of elements between two units on each dimension.

   Here an example of how to use the function.
   \code{.c}
   float *ndim_arr;
   size_t arrsize = 1;
	int i;
	for (i = 0; i < ndim; i++)
	   arrsize = arrsize * nn[i];
   starpu_data_handle_t ndim_handle;
   ndim_arr = (float*)malloc(arrsize*sizeof(float));
   starpu_ndim_data_register(&ndim_handle, STARPU_MAIN_RAM, (uintptr_t)ndim_arr, ldn, nn, ndim, sizeof(float));
   \endcode
*/
void starpu_ndim_data_register(starpu_data_handle_t *handleptr, int home_node, uintptr_t ptr, uint32_t* ldn, uint32_t* nn, size_t ndim, size_t elemsize);
/**
   Register into the \p handle that to store data on node \p node it should use the
   buffer located at \p ptr, or device handle \p dev_handle and offset \p offset
   (for OpenCL, notably), with \p ldn elements between two units on each dimension.
*/
void starpu_ndim_ptr_register(starpu_data_handle_t handle, unsigned node, uintptr_t ptr, uintptr_t dev_handle, size_t offset, uint32_t* ldn);

/**
   Return the number of elements on each dimension of the ndim array
   designated by \p handle.
 */
uint32_t* starpu_ndim_get_nn(starpu_data_handle_t handle);

/**
   Return the number of elements on the i-axis of the ndim array
   designated by \p handle. When i=0, it means x-axis, 
   when i=1, it means y-axis, when i=2, it means z-axis, etc.
 */
uint32_t starpu_ndim_get_ni(starpu_data_handle_t handle, size_t i);

/**
   Return the number of elements between two units on each dimension of the ndim array
   designated by \p handle, in the format of the current memory node.
*/
uint32_t* starpu_ndim_get_local_ldn(starpu_data_handle_t handle);

/**
   Return the number of elements between two units i-axis dimension of the ndim array
   designated by \p handle, in the format of the current memory node.
*/
uint32_t starpu_ndim_get_local_ldi(starpu_data_handle_t handle, size_t i);

/**
   Return the local pointer associated with \p handle.
 */
uintptr_t starpu_ndim_get_local_ptr(starpu_data_handle_t handle);

/**
	Return the dimension size.
*/
size_t starpu_ndim_get_ndim(starpu_data_handle_t handle);

/**
   Return the size of the elements of the ndim array designated by
   \p handle.
 */
size_t starpu_ndim_get_elemsize(starpu_data_handle_t handle);

#if defined(STARPU_HAVE_STATEMENT_EXPRESSIONS) && defined(STARPU_DEBUG)
#define STARPU_NDIM_CHECK(interface)           STARPU_ASSERT_MSG((((struct starpu_ndim_interface *)(interface))->id) == STARPU_NDIM_INTERFACE_ID, "Error. The given data is not a ndim.")
#define STARPU_NDIM_GET_PTR(interface)	        ({ STARPU_NDIM_CHECK(interface); (((struct starpu_ndim_interface *)(interface))->ptr) ; })
#define STARPU_NDIM_GET_DEV_HANDLE(interface)	({ STARPU_NDIM_CHECK(interface); (((struct starpu_ndim_interface *)(interface))->dev_handle) ; })
#define STARPU_NDIM_GET_OFFSET(interface)	({ STARPU_NDIM_CHECK(interface); (((struct starpu_ndim_interface *)(interface))->offset) ; })
#define STARPU_NDIM_GET_NN(interface)	        ({ STARPU_NDIM_CHECK(interface); (((struct starpu_ndim_interface *)(interface))->nn) ; })
#define STARPU_NDIM_GET_LDN(interface)	        ({ STARPU_NDIM_CHECK(interface); (((struct starpu_ndim_interface *)(interface))->ldn) ; })
#define STARPU_NDIM_GET_NDIM(interface)	({ STARPU_NDIM_CHECK(interface); (((struct starpu_ndim_interface *)(interface))->ndim) ; })
#define STARPU_NDIM_GET_ELEMSIZE(interface)	({ STARPU_NDIM_CHECK(interface); (((struct starpu_ndim_interface *)(interface))->elemsize) ; })
#else
/**
   Return a pointer to the ndim array designated by \p interface.
 */
#define STARPU_NDIM_GET_PTR(interface)	        (((struct starpu_ndim_interface *)(interface))->ptr)
/**
   Return a device handle for the ndim array designated by \p interface,
   to be used on OpenCL. The offset returned by
   ::STARPU_NDIM_GET_OFFSET has to be used in
   addition to this.
 */
#define STARPU_NDIM_GET_DEV_HANDLE(interface)	(((struct starpu_ndim_interface *)(interface))->dev_handle)
/**
   Return the offset in the ndim designated by \p interface, to be
   used with the device handle.
 */
#define STARPU_NDIM_GET_OFFSET(interface)	(((struct starpu_ndim_interface *)(interface))->offset)
/**
   Return the number of elements on each dimension of the ndim array
   designated by \p interface.
 */
#define STARPU_NDIM_GET_NN(interface)	        (((struct starpu_ndim_interface *)(interface))->nn)
/**
   Return the number of elements between each two units on each dimension of the ndim array
   designated by \p interface. May be equal to nx when there is no padding.
 */
#define STARPU_NDIM_GET_LDN(interface)	        (((struct starpu_ndim_interface *)(interface))->ldn)
/**
   Return the dimension size of the ndim array designated by
   \p interface.
 */
#define STARPU_NDIM_GET_NDIM(interface)	(((struct starpu_ndim_interface *)(interface))->ndim)
/**
   Return the size of the elements of the ndim array designated by
   \p interface.
 */
#define STARPU_NDIM_GET_ELEMSIZE(interface)	(((struct starpu_ndim_interface *)(interface))->elemsize)
#endif

/** @} */


/**
   @name Vector Data Interface
   @{
*/

extern struct starpu_data_interface_ops starpu_interface_vector_ops;

/**
 */
struct starpu_vector_interface
{
	enum starpu_data_interface_id id; /**< Identifier of the interface */

	uintptr_t ptr;                    /**< local pointer of the vector */
	uintptr_t dev_handle;             /**< device handle of the vector. */
	size_t offset;                    /**< offset in the vector */
	uint32_t nx;                      /**< number of elements on the x-axis of the vector */
	size_t elemsize;                  /**< size of the elements of the vector */
	uint32_t slice_base;              /**< vector slice base, used by the StarPU OpenMP runtime support */
	size_t allocsize;                 /**< size actually currently allocated */
};

/**
   Register the \p nx \p elemsize-byte elements pointed to by \p ptr and initialize \p handle to represent it.

   Here an example of how to use the function.
   \code{.c}
   float vector[NX];
   starpu_data_handle_t vector_handle;
   starpu_vector_data_register(&vector_handle, STARPU_MAIN_RAM, (uintptr_t)vector, NX, sizeof(vector[0]));
   \endcode
 */
void starpu_vector_data_register(starpu_data_handle_t *handle, int home_node, uintptr_t ptr, uint32_t nx, size_t elemsize);

/**
   Similar to starpu_matrix_data_register, but additionally specifies which
   allocation size should be used instead of the initial nx*elemsize.
*/
void starpu_vector_data_register_allocsize(starpu_data_handle_t *handle, int home_node, uintptr_t ptr, uint32_t nx, size_t elemsize, size_t allocsize);

/**
   Register into the \p handle that to store data on node \p node it should use the
   buffer located at \p ptr, or device handle \p dev_handle and offset \p offset
   (for OpenCL, notably)
*/
void starpu_vector_ptr_register(starpu_data_handle_t handle, unsigned node, uintptr_t ptr, uintptr_t dev_handle, size_t offset);

/**
   Return the number of elements registered into the array designated by \p handle.
 */
uint32_t starpu_vector_get_nx(starpu_data_handle_t handle);

/**
   Return the size of each element of the array designated by \p handle.
 */
size_t starpu_vector_get_elemsize(starpu_data_handle_t handle);

/**
  Return the allocated size of the array designated by \p handle.
 */
size_t starpu_vector_get_allocsize(starpu_data_handle_t handle);

/**
   Return the local pointer associated with \p handle.
 */
uintptr_t starpu_vector_get_local_ptr(starpu_data_handle_t handle);

#if defined(STARPU_HAVE_STATEMENT_EXPRESSIONS) && defined(STARPU_DEBUG)
#define STARPU_VECTOR_CHECK(interface)          STARPU_ASSERT_MSG((((struct starpu_vector_interface *)(interface))->id) == STARPU_VECTOR_INTERFACE_ID, "Error. The given data is not a vector.")
#define STARPU_VECTOR_GET_PTR(interface)	({ STARPU_VECTOR_CHECK(interface); (((struct starpu_vector_interface *)(interface))->ptr); })
#define STARPU_VECTOR_GET_DEV_HANDLE(interface)	({ STARPU_VECTOR_CHECK(interface); (((struct starpu_vector_interface *)(interface))->dev_handle); })
#define STARPU_VECTOR_GET_OFFSET(interface)	({ STARPU_VECTOR_CHECK(interface); (((struct starpu_vector_interface *)(interface))->offset); })
#define STARPU_VECTOR_GET_NX(interface)	        ({ STARPU_VECTOR_CHECK(interface); (((struct starpu_vector_interface *)(interface))->nx); })
#define STARPU_VECTOR_GET_ELEMSIZE(interface)	({ STARPU_VECTOR_CHECK(interface); (((struct starpu_vector_interface *)(interface))->elemsize); })
#define STARPU_VECTOR_GET_ALLOCSIZE(interface)	({ STARPU_VECTOR_CHECK(interface); (((struct starpu_vector_interface *)(interface))->allocsize); })
#define STARPU_VECTOR_GET_SLICE_BASE(interface)	({ STARPU_VECTOR_CHECK(interface); (((struct starpu_vector_interface *)(interface))->slice_base); })
#else
/**
   Return a pointer to the array designated by \p interface, valid on
   CPUs and CUDA only. For OpenCL, the device handle and offset need to
   be used instead.
 */
#define STARPU_VECTOR_GET_PTR(interface)	(((struct starpu_vector_interface *)(interface))->ptr)
/**
   Return a device handle for the array designated by \p interface,
   to be used with OpenCL. the offset returned by ::STARPU_VECTOR_GET_OFFSET has to be used in
   addition to this.
 */
#define STARPU_VECTOR_GET_DEV_HANDLE(interface)	(((struct starpu_vector_interface *)(interface))->dev_handle)
/**
   Return the offset in the array designated by \p interface, to be
   used with the device handle.
*/
#define STARPU_VECTOR_GET_OFFSET(interface)	(((struct starpu_vector_interface *)(interface))->offset)
/**
   Return the number of elements registered into the array
   designated by \p interface.
 */
#define STARPU_VECTOR_GET_NX(interface)	        (((struct starpu_vector_interface *)(interface))->nx)
/**
   Return the size of each element of the array designated by
   \p interface.
 */
#define STARPU_VECTOR_GET_ELEMSIZE(interface)	(((struct starpu_vector_interface *)(interface))->elemsize)
/**
   Return the size of each element of the array designated by
   \p interface.
 */
#define STARPU_VECTOR_GET_ALLOCSIZE(interface)	(((struct starpu_vector_interface *)(interface))->allocsize)
/**
   Return the OpenMP slice base annotation of each element of the array designated by
   \p interface.
 */
#define STARPU_VECTOR_GET_SLICE_BASE(interface)	(((struct starpu_vector_interface *)(interface))->slice_base)
#endif

/**
   Set the number of elements registered into the array designated by \p
   interface.
 */
#define STARPU_VECTOR_SET_NX(interface, newnx)	do { \
	STARPU_VECTOR_CHECK(interface); \
	(((struct starpu_vector_interface *)(interface))->nx) = (newnx); \
} while(0)

/** @} */

/**
   @name Variable Data Interface
   @{
*/

extern struct starpu_data_interface_ops starpu_interface_variable_ops;

/**
   Variable interface for a single data (not a vector, a matrix, a list,
   ...)
 */
struct starpu_variable_interface
{
	enum starpu_data_interface_id id; /**< Identifier of the interface */

	uintptr_t ptr;                    /**< local pointer of the variable */
	uintptr_t dev_handle;             /**< device handle of the variable. */
	size_t offset;                    /**< offset in the variable */
	size_t elemsize;                  /**< size of the variable */
};

/**
   Register the \p size byte element pointed to by \p ptr, which is
   typically a scalar, and initialize \p handle to represent this data item.

   Here an example of how to use the function.
   \code{.c}
   float var = 42.0;
   starpu_data_handle_t var_handle;
   starpu_variable_data_register(&var_handle, STARPU_MAIN_RAM, (uintptr_t)&var, sizeof(var));
   \endcode
*/
void starpu_variable_data_register(starpu_data_handle_t *handle, int home_node, uintptr_t ptr, size_t size);

/**
   Register into the \p handle that to store data on node \p node it should use the
   buffer located at \p ptr, or device handle \p dev_handle and offset \p offset
   (for OpenCL, notably)
 */
void starpu_variable_ptr_register(starpu_data_handle_t handle, unsigned node, uintptr_t ptr, uintptr_t dev_handle, size_t offset);

/**
   Return the size of the variable designated by \p handle.
 */
size_t starpu_variable_get_elemsize(starpu_data_handle_t handle);

/**
   Return a pointer to the variable designated by \p handle.
 */
uintptr_t starpu_variable_get_local_ptr(starpu_data_handle_t handle);

#if defined(STARPU_HAVE_STATEMENT_EXPRESSIONS) && defined(STARPU_DEBUG)
#define STARPU_VARIABLE_CHECK(interface)          STARPU_ASSERT_MSG((((struct starpu_variable_interface *)(interface))->id) == STARPU_VARIABLE_INTERFACE_ID, "Error. The given data is not a variable.")
#define STARPU_VARIABLE_GET_PTR(interface)	  ({ STARPU_VARIABLE_CHECK(interface); (((struct starpu_variable_interface *)(interface))->ptr) ; })
#define STARPU_VARIABLE_GET_OFFSET(interface)	  ({ STARPU_VARIABLE_CHECK(interface); (((struct starpu_variable_interface *)(interface))->offset) ; })
#define STARPU_VARIABLE_GET_ELEMSIZE(interface)	  ({ STARPU_VARIABLE_CHECK(interface); (((struct starpu_variable_interface *)(interface))->elemsize) ; })
#define STARPU_VARIABLE_GET_DEV_HANDLE(interface) ({ STARPU_VARIABLE_CHECK(interface); (((struct starpu_variable_interface *)(interface))->ptr) ; })
#else
/**
   Return a pointer to the variable designated by \p interface.
 */
#define STARPU_VARIABLE_GET_PTR(interface)	  (((struct starpu_variable_interface *)(interface))->ptr)
/**
   Return the offset in the variable designated by \p interface, to
   be used with the device handle.
 */
#define STARPU_VARIABLE_GET_OFFSET(interface)	  (((struct starpu_variable_interface *)(interface))->offset)
/**
   Return the size of the variable designated by \p interface.
 */
#define STARPU_VARIABLE_GET_ELEMSIZE(interface)	  (((struct starpu_variable_interface *)(interface))->elemsize)
/**
   Return a device handle for the variable designated by
   \p interface, to be used with OpenCL. The offset returned by
   ::STARPU_VARIABLE_GET_OFFSET has to be
   used in addition to this.
 */
#define STARPU_VARIABLE_GET_DEV_HANDLE(interface) (((struct starpu_variable_interface *)(interface))->ptr)
#endif

/** @} */

/**
   @name Void Data Interface
   @{
*/

extern struct starpu_data_interface_ops starpu_interface_void_ops;

/**
   Register a void interface. There is no data really associated
   to that interface, but it may be used as a synchronization mechanism.
   It also permits to express an abstract piece of data that is managed
   by the application internally: this makes it possible to forbid the
   concurrent execution of different tasks accessing the same <c>void</c>
   data in read-write concurrently.
 */
void starpu_void_data_register(starpu_data_handle_t *handle);

/** @} */

/**
   @name CSR Data Interface
   @{
 */

extern struct starpu_data_interface_ops starpu_interface_csr_ops;

/**
   CSR interface for sparse matrices (compressed sparse row
   representation)
 */
struct starpu_csr_interface
{
	enum starpu_data_interface_id id; /**< Identifier of the interface */

	uint32_t nnz;                     /**< number of non-zero entries */
	uint32_t nrow;                    /**< number of rows */
	uintptr_t nzval;                  /**< non-zero values */
	uint32_t *colind;                 /**< position of non-zero entries on the row */
	uint32_t *rowptr;                 /**< index (in nzval) of the first entry of the row */
	uint32_t *ram_colind;             /**< position of non-zero entries on the row (stored in RAM) */
	uint32_t *ram_rowptr;             /**< index (in nzval) of the first entry of the row (stored in RAM) */

	uint32_t firstentry;              /**< k for k-based indexing (0 or 1 usually). also useful when partitionning the matrix. */

	size_t elemsize;                  /**< size of the elements of the matrix */
};

/**
   Register a CSR (Compressed Sparse Row Representation) sparse matrix.
 */
void starpu_csr_data_register(starpu_data_handle_t *handle, int home_node, uint32_t nnz, uint32_t nrow, uintptr_t nzval, uint32_t *colind, uint32_t *rowptr, uint32_t firstentry, size_t elemsize);

/**
   Return the number of non-zero values in the matrix designated
   by \p handle.
 */
uint32_t starpu_csr_get_nnz(starpu_data_handle_t handle);

/**
   Return the size of the row pointer array of the matrix
   designated by \p handle.
 */
uint32_t starpu_csr_get_nrow(starpu_data_handle_t handle);

/**
   Return the index at which all arrays (the column indexes, the
   row pointers...) of the matrix designated by \p handle.
 */
uint32_t starpu_csr_get_firstentry(starpu_data_handle_t handle);

/**
   Return a local pointer to the non-zero values of the matrix
   designated by \p handle.
 */
uintptr_t starpu_csr_get_local_nzval(starpu_data_handle_t handle);

/**
   Return a local pointer to the column index of the matrix
   designated by \p handle.
 */
uint32_t *starpu_csr_get_local_colind(starpu_data_handle_t handle);

/**
   Return a local pointer to the row pointer array of the matrix
   designated by \p handle.
 */
uint32_t *starpu_csr_get_local_rowptr(starpu_data_handle_t handle);

/**
   Return the size of the elements registered into the matrix
   designated by \p handle.
 */
size_t starpu_csr_get_elemsize(starpu_data_handle_t handle);

/**
   Return the number of non-zero values in the matrix designated
   by \p interface.
 */
#define STARPU_CSR_GET_NNZ(interface)	(((struct starpu_csr_interface *)(interface))->nnz)
/**
   Return the size of the row pointer array of the matrix
   designated by \p interface.
 */
#define STARPU_CSR_GET_NROW(interface)	(((struct starpu_csr_interface *)(interface))->nrow)
/**
   Return a pointer to the non-zero values of the matrix
   designated by \p interface.
 */
#define STARPU_CSR_GET_NZVAL(interface)	(((struct starpu_csr_interface *)(interface))->nzval)
/**
   Return a device handle for the array of non-zero values in the
   matrix designated by \p interface. The offset returned by ::STARPU_CSR_GET_OFFSET
   has to used in addition to this.
 */
#define STARPU_CSR_GET_NZVAL_DEV_HANDLE(interface)  (((struct starpu_csr_interface *)(interface))->nnz)
/**
   Return a pointer to the column index of the matrix designated
   by \p interface.
 */
#define STARPU_CSR_GET_COLIND(interface)	    (((struct starpu_csr_interface *)(interface))->colind)
/**
   Return a RAM pointer to the column index of the matrix designated
   by \p interface.
 */
#define STARPU_CSR_GET_RAM_COLIND(interface)	    (((struct starpu_csr_interface *)(interface))->ram_colind)
/**
   Return a device handle for the column index of the matrix
   designated by \p interface. The offset returned by ::STARPU_CSR_GET_OFFSET has to be used in
   addition to this.
 */
#define STARPU_CSR_GET_COLIND_DEV_HANDLE(interface) (((struct starpu_csr_interface *)(interface))->colind)
/**
   Return a pointer to the row pointer array of the matrix
   designated by \p interface.
 */
#define STARPU_CSR_GET_ROWPTR(interface)	    (((struct starpu_csr_interface *)(interface))->rowptr)
/**
   Return a RAM pointer to the row pointer array of the matrix
   designated by \p interface.
 */
#define STARPU_CSR_GET_RAM_ROWPTR(interface)	    (((struct starpu_csr_interface *)(interface))->ram_rowptr)
/**
   Return a device handle for the row pointer array of the matrix
   designated by \p interface. The offset returned by ::STARPU_CSR_GET_OFFSET has to be used in
   addition to this.
 */
#define STARPU_CSR_GET_ROWPTR_DEV_HANDLE(interface) (((struct starpu_csr_interface *)(interface))->rowptr)
/**
   Return the offset in the arrays (colind, rowptr, nzval) of the
   matrix designated by \p interface, to be used with the device handles.
 */
#define STARPU_CSR_GET_OFFSET 0
/**
   Return the index at which all arrays (the column indexes, the
   row pointers...) of the \p interface start.
 */
#define STARPU_CSR_GET_FIRSTENTRY(interface)	    (((struct starpu_csr_interface *)(interface))->firstentry)
/**
   Return the size of the elements registered into the matrix
   designated by \p interface.
 */
#define STARPU_CSR_GET_ELEMSIZE(interface)	    (((struct starpu_csr_interface *)(interface))->elemsize)

/** @} */

/**
   @name BCSR Data Interface
   @{
*/

extern struct starpu_data_interface_ops starpu_interface_bcsr_ops;

/**
   BCSR interface for sparse matrices (blocked compressed sparse
   row representation)

   Note: when a BCSR matrix is partitioned, nzval, colind, and rowptr point into
   the corresponding father arrays. The rowptr content is thus the same as the
   father's. Firstentry is used to offset this so it becomes valid for the child
   arrays.
*/
struct starpu_bcsr_interface
{
	enum starpu_data_interface_id id; /**< Identifier of the interface */

	uint32_t nnz;                     /**< number of non-zero BLOCKS */
	uint32_t nrow;                    /**< number of rows (in terms of BLOCKS) */

	uintptr_t nzval;                  /**< non-zero values: nnz blocks of r*c elements */
	uint32_t *colind;                 /**< array of nnz elements, colind[i] is the block-column index for block i in nzval */
	uint32_t *rowptr;                 /**< array of nrow+1
					   * elements, rowptr[i] is
					   * the block-index (in
					   * nzval) of the first block
					   * of row i. By convention,
					   * rowptr[nrow] is the
					   * number of blocks, this
					   * allows an easier access
					   * of the matrix's elements
					   * for the kernels. */
	uint32_t *ram_colind;             /**< array of nnz elements (stored in RAM) */
	uint32_t *ram_rowptr;             /**< array of nrow+1 elements (stored in RAM) */

	uint32_t firstentry;              /**< k for k-based indexing (0 or 1 usually). Also useful when partitionning the matrix. */

	uint32_t r;                       /**< height of the blocks */
	uint32_t c;                       /**< width of the blocks */

	size_t elemsize;                  /**< size of the elements of the matrix */
};

/**
   This variant of starpu_data_register() uses the BCSR (Blocked
   Compressed Sparse Row Representation) sparse matrix interface.
   Register the sparse matrix made of \p nnz non-zero blocks of elements of
   size \p elemsize stored in \p nzval and initializes \p handle to represent it.
   Blocks have size \p r * \p c. \p nrow is the number of rows (in terms of
   blocks), \p colind is an array of nnz elements, colind[i] is the block-column index for block i in \p nzval,
   \p rowptr is an array of nrow+1 elements, rowptr[i] is the block-index (in \p nzval) of the first block of row i. By convention, rowptr[nrow] is the number of blocks, this allows an easier access of the matrix's elements for the kernels.
   \p firstentry is the index of the first entry of the given arrays
   (usually 0 or 1).

   Here an example with the following matrix:

   \code  |  0   1   0   0 | \endcode
   \code  |  2   3   0   0 | \endcode
   \code  |  4   5   8   9 | \endcode
   \code  |  6   7  10  11 | \endcode

   \code nzval  = [0, 1, 2, 3] ++ [4, 5, 6, 7] ++ [8, 9, 10, 11] \endcode
   \code colind = [0, 0, 1] \endcode
   \code rowptr = [0, 1, 3] \endcode
   \code r = c = 2 \endcode

   which translates into the following code

   \code{.c}
   int R = 2; // Size of the blocks
   int C = 2;

   int NROWS = 2;
   int NNZ_BLOCKS = 3;    // out of 4
   int NZVAL_SIZE = (R*C*NNZ_BLOCKS);

   int nzval[NZVAL_SIZE]  =
   {
     0, 1, 2, 3,    // First block
     4, 5, 6, 7,    // Second block
     8, 9, 10, 11   // Third block
   };
   uint32_t colind[NNZ_BLOCKS] =
   {
     0, // block-column index for first block in nzval
     0, // block-column index for second block in nzval
     1  // block-column index for third block in nzval
   };
   uint32_t rowptr[NROWS+1] =
   {
     0, // block-index in nzval of the first block of the first row.
     1, // block-index in nzval of the first block of the second row.
     NNZ_BLOCKS // number of blocks, to allow an easier element's access for the kernels
   };

   starpu_data_handle_t bcsr_handle;
   starpu_bcsr_data_register(&bcsr_handle,
			  STARPU_MAIN_RAM,
			  NNZ_BLOCKS,
			  NROWS,
			  (uintptr_t) nzval,
			  colind,
			  rowptr,
			  0, // firstentry
			  R,
			  C,
			  sizeof(nzval[0]));
   \endcode
*/
void starpu_bcsr_data_register(starpu_data_handle_t *handle, int home_node, uint32_t nnz, uint32_t nrow, uintptr_t nzval, uint32_t *colind, uint32_t *rowptr, uint32_t firstentry, uint32_t r, uint32_t c, size_t elemsize);

/**
   Return the number of non-zero elements in the matrix designated
   by \p handle.
 */
uint32_t starpu_bcsr_get_nnz(starpu_data_handle_t handle);

/**
   Return the number of rows (in terms of blocks of size r*c) in
   the matrix designated by \p handle.
 */
uint32_t starpu_bcsr_get_nrow(starpu_data_handle_t handle);

/**
   Return the index at which all arrays (the column indexes, the
   row pointers...) of the matrix desginated by \p handle.
 */
uint32_t starpu_bcsr_get_firstentry(starpu_data_handle_t handle);

/**
   Return a pointer to the non-zero values of the matrix
   designated by \p handle.
 */
uintptr_t starpu_bcsr_get_local_nzval(starpu_data_handle_t handle);

/**
   Return a pointer to the column index, which holds the positions
   of the non-zero entries in the matrix designated by \p handle.
 */
uint32_t *starpu_bcsr_get_local_colind(starpu_data_handle_t handle);

/**
   Return the row pointer array of the matrix designated by
   \p handle.
 */
uint32_t *starpu_bcsr_get_local_rowptr(starpu_data_handle_t handle);

/**
   Return the number of rows in a block.
 */
uint32_t starpu_bcsr_get_r(starpu_data_handle_t handle);

/**
   Return the number of columns in a block.
 */
uint32_t starpu_bcsr_get_c(starpu_data_handle_t handle);

/**
   Return the size of the elements in the matrix designated by
   \p handle.
 */
size_t starpu_bcsr_get_elemsize(starpu_data_handle_t handle);

/**
   Return the number of non-zero values in the matrix designated
   by \p interface.
 */
#define STARPU_BCSR_GET_NNZ(interface)        (((struct starpu_bcsr_interface *)(interface))->nnz)
/**
   Return the number of block rows in the matrix designated
   by \p interface.
 */
#define STARPU_BCSR_GET_NROW(interface)        (((struct starpu_bcsr_interface *)(interface))->nrow)
/**
   Return a pointer to the non-zero values of the matrix
   designated by \p interface.
 */
#define STARPU_BCSR_GET_NZVAL(interface)      (((struct starpu_bcsr_interface *)(interface))->nzval)
/**
   Return a device handle for the array of non-zero values in the
   matrix designated by \p interface. The offset returned by ::STARPU_BCSR_GET_OFFSET has to be
   used in addition to this.
 */
#define STARPU_BCSR_GET_NZVAL_DEV_HANDLE(interface) (((struct starpu_bcsr_interface *)(interface))->nnz)
/**
   Return a pointer to the column index of the matrix designated
   by \p interface.
 */
#define STARPU_BCSR_GET_COLIND(interface)     (((struct starpu_bcsr_interface *)(interface))->colind)
/**
   Return a RAM pointer to the column index of the matrix designated
   by \p interface.
 */
#define STARPU_BCSR_GET_RAM_COLIND(interface) (((struct starpu_bcsr_interface *)(interface))->ram_colind)
/**
   Return a device handle for the column index of the matrix
   designated by \p interface. The offset returned by ::STARPU_BCSR_GET_OFFSET has to be used in
   addition to this.
 */
#define STARPU_BCSR_GET_COLIND_DEV_HANDLE(interface) (((struct starpu_bcsr_interface *)(interface))->colind)
/**
   Return a pointer to the row pointer array of the matrix
   designated by \p interface.
 */
#define STARPU_BCSR_GET_ROWPTR(interface)     (((struct starpu_bcsr_interface *)(interface))->rowptr)
/**
   Return a RAM pointer to the row pointer array of the matrix
   designated by \p interface.
 */
#define STARPU_BCSR_GET_RAM_ROWPTR(interface) (((struct starpu_bcsr_interface *)(interface))->ram_rowptr)
/**
   Return a device handle for the row pointer array of the matrix
   designated by \p interface. The offset returned by ::STARPU_BCSR_GET_OFFSET has to be used in
   addition to this.
 */
#define STARPU_BCSR_GET_ROWPTR_DEV_HANDLE(interface) (((struct starpu_bcsr_interface *)(interface))->rowptr)
/**
   Return the base of the indexing (0 or 1 usually) in the matrix designated
   by \p interface.
 */
#define STARPU_BCSR_GET_FIRSTENTRY(interface)        (((struct starpu_bcsr_interface *)(interface))->firstentry)
/**
   Return the height of blocks in the matrix designated
   by \p interface.
 */
#define STARPU_BCSR_GET_R(interface)        (((struct starpu_bcsr_interface *)(interface))->r)
/**
   Return the width of blocks in the matrix designated
   by \p interface.
 */
#define STARPU_BCSR_GET_C(interface)        (((struct starpu_bcsr_interface *)(interface))->c)
/**
   Return the size of elements in the matrix designated by \p interface.
 */
#define STARPU_BCSR_GET_ELEMSIZE(interface)        (((struct starpu_bcsr_interface *)(interface))->elemsize)
/**
   Return the offset in the arrays (coling, rowptr, nzval) of the
   matrix designated by \p interface, to be used with the device handles.
 */
#define STARPU_BCSR_GET_OFFSET 0

/** @} */

/**
   @name Multiformat Data Interface
   @{
*/

/**
   Multiformat operations
 */
struct starpu_multiformat_data_interface_ops
{
	size_t cpu_elemsize;                      /**< size of each element on CPUs */
	size_t opencl_elemsize;                   /**< size of each element on OpenCL devices */
	struct starpu_codelet *cpu_to_opencl_cl;  /**< pointer to a codelet which converts from CPU to OpenCL */
	struct starpu_codelet *opencl_to_cpu_cl;  /**< pointer to a codelet which converts from OpenCL to CPU */
	size_t cuda_elemsize;                     /**< size of each element on CUDA devices */
	struct starpu_codelet *cpu_to_cuda_cl;    /**< pointer to a codelet which converts from CPU to CUDA */
	struct starpu_codelet *cuda_to_cpu_cl;    /**< pointer to a codelet which converts from CUDA to CPU */
};

struct starpu_multiformat_interface
{
	enum starpu_data_interface_id id;

	void *cpu_ptr;
	void *cuda_ptr;
	void *opencl_ptr;
	uint32_t nx;
	struct starpu_multiformat_data_interface_ops *ops;
};

/**
   Register a piece of data that can be represented in different
   ways, depending upon the processing unit that manipulates it. It
   allows the programmer, for instance, to use an array of structures
   when working on a CPU, and a structure of arrays when working on a
   GPU. \p nobjects is the number of elements in the data. \p format_ops
   describes the format.
*/
void starpu_multiformat_data_register(starpu_data_handle_t *handle, int home_node, void *ptr, uint32_t nobjects, struct starpu_multiformat_data_interface_ops *format_ops);

/**
   Return the local pointer to the data with CPU format.
 */
#define STARPU_MULTIFORMAT_GET_CPU_PTR(interface)  (((struct starpu_multiformat_interface *)(interface))->cpu_ptr)
/**
   Return the local pointer to the data with CUDA format.
 */
#define STARPU_MULTIFORMAT_GET_CUDA_PTR(interface) (((struct starpu_multiformat_interface *)(interface))->cuda_ptr)
/**
   Return the local pointer to the data with OpenCL format.
*/
#define STARPU_MULTIFORMAT_GET_OPENCL_PTR(interface) (((struct starpu_multiformat_interface *)(interface))->opencl_ptr)
/**
   Return the number of elements in the data.
 */
#define STARPU_MULTIFORMAT_GET_NX(interface)  (((struct starpu_multiformat_interface *)(interface))->nx)

/** @} */

/** @} */

#ifdef __cplusplus
}
#endif

#endif /* __STARPU_DATA_INTERFACES_H__ */<|MERGE_RESOLUTION|>--- conflicted
+++ resolved
@@ -1,6 +1,6 @@
 /* StarPU --- Runtime system for heterogeneous multicore architectures.
  *
- * Copyright (C) 2009-2021  Université de Bordeaux, CNRS (LaBRI UMR 5800), Inria
+ * Copyright (C) 2009-2022  Université de Bordeaux, CNRS (LaBRI UMR 5800), Inria
  *
  * StarPU is free software; you can redistribute it and/or modify
  * it under the terms of the GNU Lesser General Public License as published by
@@ -348,21 +348,6 @@
 	void 		 (*free_data_on_node)		(void *data_interface, unsigned node);
 
 	/**
-<<<<<<< HEAD
-	   Map data from a source to a destination.
-	*/
-	int		 (*map_data)			(void *src_interface, unsigned src_node, void *dst_interface, unsigned dst_node);
-
-	/**
-	   Unmap data from a source to a destination.
-	*/
-	int		 (*unmap_data)			(void *src_interface, unsigned src_node, void *dst_interface, unsigned dst_node);
-
-	/**
-	   Update map data from a source to a destination.
-	*/
-	int		 (*update_map)			(void *src_interface, unsigned src_node, void *dst_interface, unsigned dst_node);
-=======
 	   Reuse on the given node the buffers of the provided interface
 
 	   This method is optional, mostly useful when also defining
@@ -370,7 +355,21 @@
 	   different shapes
 	*/
 	void 		 (*reuse_data_on_node)		(void *data_interface, const void *new_interface, unsigned node);
->>>>>>> fbb55aa7
+
+	/**
+	   Map data from a source to a destination.
+	*/
+	int		 (*map_data)			(void *src_interface, unsigned src_node, void *dst_interface, unsigned dst_node);
+
+	/**
+	   Unmap data from a source to a destination.
+	*/
+	int		 (*unmap_data)			(void *src_interface, unsigned src_node, void *dst_interface, unsigned dst_node);
+
+	/**
+	   Update map data from a source to a destination.
+	*/
+	int		 (*update_map)			(void *src_interface, unsigned src_node, void *dst_interface, unsigned dst_node);
 
 	/**
 	   Initialize the interface.
