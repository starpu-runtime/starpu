--- conflicted
+++ resolved
@@ -407,7 +407,6 @@
 	void 		 (*free_data_on_node)		(void *data_interface, unsigned node);
 
 	/**
-<<<<<<< HEAD
 	   Map data from a source to a destination.
 	*/
 	int		 (*map_data)			(void *src_interface, unsigned src_node, void *dst_interface, unsigned dst_node);
@@ -421,13 +420,13 @@
 	   Update map data from a source to a destination.
 	*/
 	int		 (*update_map)			(void *src_interface, unsigned src_node, void *dst_interface, unsigned dst_node);
-=======
+
+	/**
 	   Initialize the interface.
 	   This method is optional. It is called when initializing the
 	   handler on all the memory nodes.
 	*/
 	void             (*init)                        (void *data_interface);
->>>>>>> d6892f24
 
 	/**
 	   Struct with pointer to functions for performing ram/cuda/opencl synchronous and asynchronous transfers.
