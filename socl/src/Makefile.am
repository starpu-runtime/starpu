# StarPU --- Runtime system for heterogeneous multicore architectures.
#
<<<<<<< HEAD
# Copyright (C) 2011,2012,2016                           Inria
# Copyright (C) 2010-2013,2015,2017,2019                 CNRS
# Copyright (C) 2009-2016, 2020                                Université de Bordeaux
=======
# Copyright (C) 2009-2020  Université de Bordeaux, CNRS (LaBRI UMR 5800), Inria
>>>>>>> dc4b17be
#
# StarPU is free software; you can redistribute it and/or modify
# it under the terms of the GNU Lesser General Public License as published by
# the Free Software Foundation; either version 2.1 of the License, or (at
# your option) any later version.
#
# StarPU is distributed in the hope that it will be useful, but
# WITHOUT ANY WARRANTY; without even the implied warranty of
# MERCHANTABILITY or FITNESS FOR A PARTICULAR PURPOSE.
#
# See the GNU Lesser General Public License in COPYING.LGPL for more details.
#

include $(top_srcdir)/starpu-notests.mk

CLEANFILES = *.gcno *.gcda

AM_CFLAGS = $(GLOBAL_AM_CFLAGS) $(STARPU_CUDA_CPPFLAGS) $(STARPU_OPENCL_CPPFLAGS) $(HWLOC_CFLAGS) $(FXT_CFLAGS)
libsocl_@STARPU_EFFECTIVE_VERSION@_la_LIBADD = $(top_builddir)/src/libstarpu-@STARPU_EFFECTIVE_VERSION@.la
AM_CPPFLAGS = -DBUILDING_SOCL -I$(top_srcdir)/include/ -I$(top_builddir)/include -I$(top_builddir)/src -I$(top_srcdir)/src -I$(top_srcdir)/socl/src
AM_LDFLAGS = $(STARPU_OPENCL_LDFLAGS) $(STARPU_CUDA_LDFLAGS) $(FXT_LDFLAGS) -no-undefined

SUBDIRS =

lib_LTLIBRARIES = libsocl-@STARPU_EFFECTIVE_VERSION@.la

noinst_HEADERS =				\
  command.h					\
  command_list.h				\
  command_queue.h				\
  debug.h					\
  event.h					\
  gc.h						\
  getinfo.h					\
  mem_objects.h					\
  ocl_icd.h					\
  socl.h					\
  task.h					\
  util.h					\
  init.h					\
  CL/cl_d3d10.h					\
  CL/cl_ext.h					\
  CL/cl.h					\
  CL/cl_d3d11.h					\
  CL/cl_gl_ext.h				\
  CL/cl_platform.h				\
  CL/cl_dx9_media_sharing.h			\
  CL/cl_gl.h					\
  CL/opencl.h

libsocl_@STARPU_EFFECTIVE_VERSION@_la_LDFLAGS = $(ldflags) -no-undefined			\
  -version-info $(LIBSOCL_INTERFACE_CURRENT):$(LIBSOCL_INTERFACE_REVISION):$(LIBSOCL_INTERFACE_AGE)

libsocl_@STARPU_EFFECTIVE_VERSION@_la_SOURCES = 						\
  command.c \
  command_list.c \
  command_queue.c \
  debug.c \
  event.c \
  gc.c \
  init.c \
  mem_objects.c \
  socl.c \
  task.c \
  util.c \
  cl_getplatformids.c \
  cl_getplatforminfo.c \
  cl_getdeviceids.c \
  cl_getdeviceinfo.c \
  cl_releasecontext.c \
  cl_createcontext.c \
  cl_createcontextfromtype.c \
  cl_retaincontext.c \
  cl_getcontextinfo.c \
  cl_releasecommandqueue.c \
  cl_createcommandqueue.c \
  cl_retaincommandqueue.c \
  cl_getcommandqueueinfo.c \
  cl_setcommandqueueproperty.c \
  cl_releaseevent.c \
  cl_waitforevents.c \
  cl_geteventinfo.c \
  cl_retainevent.c \
  cl_enqueuemarker.c \
  cl_enqueuewaitforevents.c \
  cl_enqueuebarrier.c \
  cl_flush.c \
  cl_finish.c \
  cl_releasememobject.c \
  cl_createbuffer.c \
  cl_createimage2d.c \
  cl_createimage3d.c \
  cl_retainmemobject.c \
  cl_getsupportedimageformats.c \
  cl_getmemobjectinfo.c \
  cl_getimageinfo.c \
  cl_createsampler.c \
  cl_retainsampler.c \
  cl_releasesampler.c \
  cl_getsamplerinfo.c \
  cl_releaseprogram.c \
  cl_createprogramwithsource.c \
  cl_createprogramwithbinary.c \
  cl_retainprogram.c \
  cl_buildprogram.c \
  cl_unloadcompiler.c \
  cl_getprograminfo.c \
  cl_getprogrambuildinfo.c \
  cl_releasekernel.c \
  cl_createkernel.c \
  cl_createkernelsinprogram.c \
  cl_retainkernel.c \
  cl_setkernelarg.c \
  cl_getkernelinfo.c \
  cl_getkernelworkgroupinfo.c \
  cl_enqueuereadbuffer.c \
  cl_enqueuewritebuffer.c \
  cl_enqueuecopybuffer.c \
  cl_enqueuereadimage.c \
  cl_enqueuewriteimage.c \
  cl_enqueuecopyimage.c \
  cl_enqueuecopyimagetobuffer.c \
  cl_enqueuecopybuffertoimage.c \
  cl_enqueuemapbuffer.c \
  cl_enqueuemapimage.c \
  cl_enqueueunmapmemobject.c \
  cl_enqueuetask.c \
  cl_enqueuendrangekernel.c \
  cl_enqueuenativekernel.c \
  cl_enqueuemarkerwithwaitlist.c \
  cl_enqueuebarrierwithwaitlist.c \
  cl_geteventprofilinginfo.c \
  cl_getextensionfunctionaddress.c \
<<<<<<< HEAD
  cl_icdgetplatformidskhr.c

recheck:
	-cat /dev/null
showfailed:
	@-cat /dev/null
showcheck:
	-cat /dev/null
showsuite:
	-cat /dev/null
=======
  cl_icdgetplatformidskhr.c
>>>>>>> dc4b17be
<|MERGE_RESOLUTION|>--- conflicted
+++ resolved
@@ -1,12 +1,6 @@
 # StarPU --- Runtime system for heterogeneous multicore architectures.
 #
-<<<<<<< HEAD
-# Copyright (C) 2011,2012,2016                           Inria
-# Copyright (C) 2010-2013,2015,2017,2019                 CNRS
-# Copyright (C) 2009-2016, 2020                                Université de Bordeaux
-=======
 # Copyright (C) 2009-2020  Université de Bordeaux, CNRS (LaBRI UMR 5800), Inria
->>>>>>> dc4b17be
 #
 # StarPU is free software; you can redistribute it and/or modify
 # it under the terms of the GNU Lesser General Public License as published by
@@ -140,17 +134,4 @@
   cl_enqueuebarrierwithwaitlist.c \
   cl_geteventprofilinginfo.c \
   cl_getextensionfunctionaddress.c \
-<<<<<<< HEAD
-  cl_icdgetplatformidskhr.c
-
-recheck:
-	-cat /dev/null
-showfailed:
-	@-cat /dev/null
-showcheck:
-	-cat /dev/null
-showsuite:
-	-cat /dev/null
-=======
-  cl_icdgetplatformidskhr.c
->>>>>>> dc4b17be
+  cl_icdgetplatformidskhr.c