--- conflicted
+++ resolved
@@ -1333,7 +1333,7 @@
 }
 
 int
-_starpu_cuda_unmap_ram(uintptr_t src_ptr STARPU_ATTRIBUTE_UNUSED, size_t src_offset, unsigned src_node STARPU_ATTRIBUTE_UNUSED,
+_starpu_cuda_unmap_ram(uintptr_t src_ptr STARPU_ATTRIBUTE_UNUSED, size_t src_offset STARPU_ATTRIBUTE_UNUSED, unsigned src_node STARPU_ATTRIBUTE_UNUSED,
 		       uintptr_t dst_ptr STARPU_ATTRIBUTE_UNUSED, unsigned dst_node STARPU_ATTRIBUTE_UNUSED,
 		       size_t size STARPU_ATTRIBUTE_UNUSED)
 {
@@ -1987,25 +1987,6 @@
 #ifdef STARPU_SIMGRID
 struct _starpu_node_ops _starpu_driver_cuda_node_ops =
 {
-<<<<<<< HEAD
-	.copy_interface_to[STARPU_CPU_RAM] = NULL,
-	.copy_interface_to[STARPU_CUDA_RAM] = NULL,
-
-	.copy_data_to[STARPU_CPU_RAM] = NULL,
-	.copy_data_to[STARPU_CUDA_RAM] = NULL,
-
-	.copy2d_data_to[STARPU_CPU_RAM] = NULL,
-	.copy2d_data_to[STARPU_CUDA_RAM] = NULL,
-
-	.copy3d_data_to[STARPU_CPU_RAM] = NULL,
-	.copy3d_data_to[STARPU_CUDA_RAM] = NULL,
-
-	.update_map[STARPU_CPU_RAM] = NULL,
-
-	.wait_request_completion = NULL,
-	.test_request_completion = NULL,
-=======
->>>>>>> fbb55aa7
 	.is_direct_access_supported = _starpu_cuda_is_direct_access_supported,
 	.malloc_on_node = _starpu_cuda_malloc_on_node,
 	.free_on_node = _starpu_cuda_free_on_node,
