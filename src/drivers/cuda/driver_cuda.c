--- conflicted
+++ resolved
@@ -811,24 +811,14 @@
 	{
 
 		/* Nothing ready yet, no better thing to do than waiting */
-<<<<<<< HEAD
-		__starpu_datawizard_progress(memnode, 1, 0);
-		__starpu_datawizard_progress_ram(1, 0);
-=======
 		__starpu_datawizard_progress(1, 0);
->>>>>>> 9049ed81
 		return 0;
 	}
 #endif
 
 	/* Something done, make some progress */
 	res = !idle;
-<<<<<<< HEAD
-	res |= __starpu_datawizard_progress(memnode, 1, 1);
-	res |= __starpu_datawizard_progress_ram(1, 1);
-=======
 	res |= __starpu_datawizard_progress(1, 1);
->>>>>>> 9049ed81
 
 	/* And pull tasks */
 	res |= _starpu_get_multi_worker_task(worker_set->workers, tasks, worker_set->nworkers, memnode);
