/* StarPU --- Runtime system for heterogeneous multicore architectures.
 *
 * Copyright (C) 2013-2023  Université de Bordeaux, CNRS (LaBRI UMR 5800), Inria
 * Copyright (C) 2022	Maxime Gonthier
 *
 * StarPU is free software; you can redistribute it and/or modify
 * it under the terms of the GNU Lesser General Public License as published by
 * the Free Software Foundation; either version 2.1 of the License, or (at
 * your option) any later version.
 *
 * StarPU is distributed in the hope that it will be useful, but
 * WITHOUT ANY WARRANTY; without even the implied warranty of
 * MERCHANTABILITY or FITNESS FOR A PARTICULAR PURPOSE.
 *
 * See the GNU Lesser General Public License in COPYING.LGPL for more details.
 */

/* Dynamic Data Aware scheduling. Look for the "best" data.
 * Computes all task using this data and the data already loaded on memory.
 * If no task is available compute a random task not computed yet.
 */

#include <schedulers/HFP.h>
#include <schedulers/dynamic_data_aware.h>
#include "helper_mct.h"
#include <starpu_data_maxime.h> /* pour l'appel de la fonction qui reinit a la nouvelle itération */
#include <common/graph.h> /* Pour compute_descendants */

starpu_data_handle_t *Dopt;
bool* data_conflict;

/** Mutex **/
starpu_pthread_mutex_t refined_mutex; /* Protège main task list et les données. */
starpu_pthread_mutex_t linear_mutex; /* Mutex qui rend tout linéaire. Utile pour la version du code rendu pour IPDPS ainsi que pour se comparer aux nouveaux mutexs. A utiliser avec les ifdef suivants. */

/* Var globales déclaré en extern */
int can_a_data_be_in_mem_and_in_not_used_yet;
int eviction_strategy_dynamic_data_aware;
int threshold;
int app;
int choose_best_data_from;
int simulate_memory;
int task_order;
int data_order;
//~ int erase_data_strategy;
int prio;
int free_pushed_task_position;
int dependances; /* Utile pour les ordres de données et le push back de données dans datanotusedyet. */
int graph_descendants;
int dopt_selection_order;
int highest_priority_task_returned_in_default_case;

bool gpu_memory_initialized;
bool new_tasks_initialized;
//~ struct gpu_planned_task_control *my_planned_task_control;
//~ struct gpu_pulled_task_control *my_pulled_task_control;
struct gpu_planned_task *tab_gpu_planned_task;
struct gpu_pulled_task *tab_gpu_pulled_task;
//~ int number_task_out_DARTS; /* Utile pour savoir quand réinit quand il y a plusieurs itérations. */
//~ int number_task_out_DARTS_2; /* Utile pour savoir quand réinit quand il y a plusieurs itérations. */
int NT_DARTS;
int iteration_DARTS;
struct starpu_perfmodel_arch* perf_arch;

#ifdef PRINT_STATS
/* Pour les compteurs. */
int nb_return_null_after_scheduling;
int nb_return_task_after_scheduling;
int nb_return_null_because_main_task_list_empty;
int nb_new_task_initialized;
int nb_refused_task;
int victim_selector_refused_not_on_node;
int victim_selector_refused_cant_evict;
int victim_selector_return_refused;
int victim_selector_return_unvalid;
int victim_selector_return_data_not_in_planned_and_pulled;
int number_data_conflict;
int number_critical_data_conflict;
int victim_evicted_compteur;
int victim_selector_compteur;
int victim_selector_return_no_victim;
int victim_selector_belady;
int nb_1_from_free_task_not_found;
int number_random_selection;
int nb_free_choice;
int nb_1_from_free_choice;
int nb_data_selection_per_index;
int nb_task_added_in_planned_task;
bool data_choice_per_index;
int nb_data_selection;
/* Pour la mesure du temps. */
struct timeval time_start_selector;
struct timeval time_end_selector;
long long time_total_selector;
struct timeval time_start_evicted;
struct timeval time_end_evicted;
long long time_total_evicted;
struct timeval time_start_belady;
struct timeval time_end_belady;
long long time_total_belady;
struct timeval time_start_schedule;
struct timeval time_end_schedule;
long long time_total_schedule;
struct timeval time_start_choose_best_data;
struct timeval time_end_choose_best_data;
long long time_total_choose_best_data;
struct timeval time_start_fill_planned_task_list;
struct timeval time_end_fill_planned_task_list;
long long time_total_fill_planned_task_list;
struct timeval time_start_initialisation;
struct timeval time_end_initialisation;
long long time_total_initialisation;
struct timeval time_start_randomize;
struct timeval time_end_randomize;
long long time_total_randomize;
struct timeval time_start_pick_random_task;
struct timeval time_end_pick_random_task;
long long time_total_pick_random_task;
struct timeval time_start_least_used_data_planned_task;
struct timeval time_end_least_used_data_planned_task;
long long time_total_least_used_data_planned_task;
struct timeval time_start_createtolasttaskfinished;
struct timeval time_end_createtolasttaskfinished;
long long time_total_createtolasttaskfinished;
#endif

/* TODO : a suppr */
int total_task_done;

/* GRAPHE */
static void set_priority(void *_data, struct _starpu_graph_node *node)
{
	//~ struct _starpu_graph_test_policy_data *data = _data;
	//~ struct dynamic_data_aware_sched_data *data = _data;
	starpu_worker_relax_on();
	STARPU_PTHREAD_MUTEX_LOCK(&node->mutex);
	starpu_worker_relax_off();
	struct _starpu_job *job = node->job;

	if (job)
	{
		job->task->priority = node->descendants;

		//~ #ifdef PRINT
		printf("Descendants of job %p (%s): %d\n", job->task, starpu_task_get_name(job->task), job->task->priority);
		//~ #endif		
	}
	STARPU_PTHREAD_MUTEX_UNLOCK(&node->mutex);
}

/* Fonction appellé directement dans l'application à la fin d'une itération. Je l'ai fais pour Cholesky et GEMM faut le faire pour de futures applications. */
void new_iteration()
{
	#ifdef REFINED_MUTEX
	STARPU_PTHREAD_MUTEX_LOCK(&refined_mutex);
	#endif
	#ifdef LINEAR_MUTEX
	STARPU_PTHREAD_MUTEX_LOCK(&linear_mutex);
	#endif

	/* Printing stats in files. Préciser PRINT_N dans les var d'env. */	
	#ifdef PRINT
	printf("############### Itération n°%d ###############\n", iteration_DARTS + 1); fflush(stdout);
	#endif
		
	#ifdef PRINT_STATS
	printf("Nb \"random\" task selection: %d\n", number_random_selection);
	printf("Nb \"index\" data selection: %d/%d\n", nb_data_selection_per_index, nb_data_selection);
	if (iteration_DARTS == 11 || starpu_get_env_number_default("PRINT_TIME", 0) == 2) /* PRINT_TIME = 2 pour quand on a 1 seule itération. */
	{
		FILE *f_new_iteration = fopen("Output_maxime/Data/DARTS/Nb_conflit_donnee.csv", "a");
		fprintf(f_new_iteration , "%d,%d,%d\n", print_n, number_data_conflict/11 + number_data_conflict%11, number_critical_data_conflict/11 + number_critical_data_conflict%11);
		fclose(f_new_iteration);

		gettimeofday(&time_end_createtolasttaskfinished, NULL);
		time_total_createtolasttaskfinished += (time_end_createtolasttaskfinished.tv_sec - time_start_createtolasttaskfinished.tv_sec)*1000000LL + time_end_createtolasttaskfinished.tv_usec - time_start_createtolasttaskfinished.tv_usec;

		f_new_iteration = fopen("Output_maxime/Data/DARTS/DARTS_time.csv", "a");
		fprintf(f_new_iteration, "%d,%lld,%lld,%lld,%lld,%lld,%lld,%lld,%lld,%lld,%lld,%lld\n", print_n, time_total_selector/11 + time_total_selector%11, time_total_evicted/11 + time_total_evicted%11, time_total_belady/11 + time_total_belady%11, time_total_schedule/11 + time_total_schedule%11, time_total_choose_best_data/11 + time_total_choose_best_data%11, time_total_fill_planned_task_list/11 + time_total_fill_planned_task_list%11, time_total_initialisation/11 + time_total_initialisation%11, time_total_randomize/11 + time_total_randomize%11, time_total_pick_random_task/11 + time_total_pick_random_task%11, time_total_least_used_data_planned_task/11 + time_total_least_used_data_planned_task%11, time_total_createtolasttaskfinished/11 + time_total_createtolasttaskfinished%11);
		fclose(f_new_iteration);
		
		f_new_iteration = fopen("Output_maxime/Data/DARTS/Choice_during_scheduling.csv", "a");
		fprintf(f_new_iteration, "%d,%d,%d,%d,%d,%d,%d,%d\n", print_n, nb_return_null_after_scheduling/11 + nb_return_null_after_scheduling%11, nb_return_task_after_scheduling/11 + nb_return_task_after_scheduling%11, nb_return_null_because_main_task_list_empty/11 + nb_return_null_because_main_task_list_empty%11, number_random_selection/11 + number_random_selection%11, nb_1_from_free_task_not_found/11 + nb_1_from_free_task_not_found%11, nb_free_choice/11 + nb_free_choice%11, nb_1_from_free_choice/11 + nb_1_from_free_choice%11);
		fclose(f_new_iteration);
		
		f_new_iteration = fopen("Output_maxime/Data/DARTS/Choice_victim_selector.csv", "a");
		fprintf(f_new_iteration, "%d,%d,%d,%d,%d,%d,%d,%d,%d,%d\n", print_n, victim_selector_refused_not_on_node/11 + victim_selector_refused_not_on_node%11, victim_selector_refused_cant_evict/11 + victim_selector_refused_cant_evict%11, victim_selector_return_refused/11 + victim_selector_return_refused%11, victim_selector_return_unvalid/11 + victim_selector_return_unvalid%11, victim_selector_return_data_not_in_planned_and_pulled/11 + victim_selector_return_data_not_in_planned_and_pulled%11, victim_evicted_compteur/11 + victim_evicted_compteur%11, victim_selector_compteur/11 + victim_selector_compteur%11, victim_selector_return_no_victim/11 + victim_selector_return_no_victim%11, victim_selector_belady/11 + victim_selector_belady%11);
		fclose(f_new_iteration);
		
		f_new_iteration = fopen("Output_maxime/Data/DARTS/Misc.csv", "a");
		fprintf(f_new_iteration, "%d,%d,%d\n", print_n, nb_refused_task/11 + nb_refused_task%11, nb_new_task_initialized/11 + nb_new_task_initialized%11);
		fclose(f_new_iteration);
	}
	#endif
	
	iteration_DARTS++; /* Variable globale qui sert à ré-init les données et tâches. */

	/* Re-init of planned task struct containing datanotused and other things. */
	//~ int i = 0;
	//~ free(my_planned_task_control);
	
	//printf("New iteration re-init planned task\n"); fflush(stdout);

	free(tab_gpu_planned_task);
	/* Re-init */
	tab_gpu_planned_task = malloc(Ngpu*sizeof(struct gpu_planned_task));
	memset(tab_gpu_planned_task, 0, Ngpu*sizeof(struct gpu_planned_task));
	tab_gpu_planned_task_init();
	
	//printf("Head of planned task is %p\n", starpu_task_list_begin(&tab_gpu_planned_task[0].planned_task)); fflush(stdout);

	total_task_done = 0;
	
	#ifdef REFINED_MUTEX
	STARPU_PTHREAD_MUTEX_UNLOCK(&refined_mutex);
	#endif
	#ifdef LINEAR_MUTEX
	STARPU_PTHREAD_MUTEX_UNLOCK(&linear_mutex);
	#endif
}

void print_task_info(struct starpu_task* task)
{
	int i = 0;
	printf("Task %p has %d data:", task, STARPU_TASK_GET_NBUFFERS(task));
	
	for (i = 0; i < STARPU_TASK_GET_NBUFFERS(task); i++)
	{
		printf(" %p", STARPU_TASK_GET_HANDLE(task, i));
	}
	printf("\n");
}

void print_task_list(struct starpu_task_list *l, char *s)
{
    int i = 0;
    printf("%s :\n", s); fflush(stdout);
    for (struct starpu_task *task = starpu_task_list_begin(l); task != starpu_task_list_end(l); task = starpu_task_list_next(task))
    {
		printf("%p (prio: %d):", task, task->priority); fflush(stdout);
		for (i = 0; i < STARPU_TASK_GET_NBUFFERS(task); i++)
		{
			printf("	%p", STARPU_TASK_GET_HANDLE(task, i)); fflush(stdout);
		}
		printf("\n"); fflush(stdout);
    }
}

void print_data_not_used_yet()
{
    int i = 0;
    
    for (i = 0; i < Ngpu; i++)
    {
		printf("On GPU %d, there are %d data not used yet:", i, gpu_data_not_used_list_size(tab_gpu_planned_task[i].gpu_data)); fflush(stdout);
		for (struct gpu_data_not_used *e = gpu_data_not_used_list_begin(tab_gpu_planned_task[i].gpu_data); e != gpu_data_not_used_list_end(tab_gpu_planned_task[i].gpu_data); e = gpu_data_not_used_list_next(e))
		{
			printf(" %p", e->D); fflush(stdout);
		}
		printf("\n"); fflush(stdout);
    }
    printf("\n"); fflush(stdout);
}

void print_planned_task_one_gpu(struct gpu_planned_task *g, int current_gpu)
{
    struct starpu_task *task = NULL;
    
    if (starpu_task_list_empty(&tab_gpu_planned_task[current_gpu - 1].planned_task))
    {
		printf("GPU %d's planned task list is empty.\n\n", current_gpu);
	}
	else
	{
		printf("Planned task for GPU %d:\n", current_gpu);
		for (task = starpu_task_list_begin(&g->planned_task); task != starpu_task_list_end(&g->planned_task); task = starpu_task_list_next(task))
		{
			printf("%p\n", task);
		}
		printf("\n");
	}
}

void print_planned_task_all_gpu()
{
    struct starpu_task *task = NULL;
    int i = 0;
    //~ struct gpu_planned_task *temp_pointer = my_planned_task_control->first;
    for (i = 0; i < Ngpu; i++)
    {
		if (starpu_task_list_empty(&tab_gpu_planned_task[i].planned_task))
		{
			printf("GPU %d's planned task list is empty.\n", i + 1); fflush(stdout);
		}
		else
		{
			printf("Planned task for GPU %d:\n", i + 1); fflush(stdout);
			for (task = starpu_task_list_begin(&tab_gpu_planned_task[i].planned_task); task != starpu_task_list_end(&tab_gpu_planned_task[i].planned_task); task = starpu_task_list_next(task))
			{
				printf("%p\n", task); fflush(stdout);
			}
			printf("\n"); fflush(stdout);
		}
		//~ temp_pointer = temp_pointer->next;
	}
}

void print_pulled_task_all_gpu()
{
    int i = 0;
    int j = 0;
    //~ struct gpu_pulled_task *temp_pointer = my_pulled_task_control->first;
	struct pulled_task *p = pulled_task_new();
    for (i = 0; i < Ngpu; i++)
    {
		if (pulled_task_list_empty(tab_gpu_pulled_task[i].ptl))
		{
			printf("GPU %d's pulled task list is empty.\n", i + 1); fflush(stdout);
		}
		printf("Pulled task for GPU %d:\n", i + 1); fflush(stdout);
		for (p = pulled_task_list_begin(tab_gpu_pulled_task[i].ptl); p != pulled_task_list_end(tab_gpu_pulled_task[i].ptl); p = pulled_task_list_next(p))
		{
			printf("%p :", p->pointer_to_pulled_task); fflush(stdout);
			for (j = 0; j < STARPU_TASK_GET_NBUFFERS(p->pointer_to_pulled_task); j++)
			{
				printf(" %p", STARPU_TASK_GET_HANDLE(p->pointer_to_pulled_task, j));
			}
			printf("\n");
		}
	}
}

void print_pulled_task_one_gpu(struct gpu_pulled_task *g, int current_gpu)
{
    struct pulled_task *p = pulled_task_new();
    
    printf("Pulled task for GPU %d:\n", current_gpu); fflush(stdout);
    for (p = pulled_task_list_begin(tab_gpu_pulled_task[current_gpu - 1].ptl); p != pulled_task_list_end(tab_gpu_pulled_task[current_gpu - 1].ptl); p = pulled_task_list_next(p))
    {
		printf("%p\n", p->pointer_to_pulled_task); fflush(stdout);
    }
}

void print_data_not_used_yet_one_gpu(struct gpu_planned_task *g, int current_gpu)
{
    printf("Data not used yet on GPU %d are:\n", current_gpu); fflush(stdout);
    //~ for (struct gpu_data_not_used *e = gpu_data_not_used_list_begin(tab_gpu_planned_task[current_gpu].gpu_data); e != gpu_data_not_used_list_end(tab_gpu_planned_task[current_gpu].gpu_data); e = gpu_data_not_used_list_next(e))
    if (g->gpu_data != NULL)
    {
    for (struct gpu_data_not_used *e = gpu_data_not_used_list_begin(g->gpu_data); e != gpu_data_not_used_list_end(g->gpu_data); e = gpu_data_not_used_list_next(e))
    {
		printf(" %p", e->D); fflush(stdout);
    }}
    printf("\n"); fflush(stdout);
}

void check_double_in_data_not_used_yet(struct gpu_planned_task *g, int current_gpu)
{
	//~ printf("Careful you are using check_double_in_data_not_used_yet it cost time!\n");
    for (struct gpu_data_not_used *e1 = gpu_data_not_used_list_begin(tab_gpu_planned_task[current_gpu].gpu_data); e1 != gpu_data_not_used_list_end(tab_gpu_planned_task[current_gpu].gpu_data); e1 = gpu_data_not_used_list_next(e1))
    {
		for (struct gpu_data_not_used *e2 = gpu_data_not_used_list_next(e1); e2 != gpu_data_not_used_list_end(tab_gpu_planned_task[current_gpu].gpu_data); e2 = gpu_data_not_used_list_next(e2))
		{
			if (e1->D == e2->D)
			{
				printf("Data %p is in double on GPU %d!\n", e1->D, current_gpu); fflush(stdout);
				print_data_not_used_yet_one_gpu(&tab_gpu_planned_task[current_gpu], current_gpu); fflush(stdout);
				exit(1);
			}
		}
	}
}

void print_task_using_data(starpu_data_handle_t d)
{
    printf("Task(s) using %p are:", d);
    for (struct task_using_data *t = task_using_data_list_begin(d->sched_data); t != task_using_data_list_end(d->sched_data); t = task_using_data_list_next(t))
    {
		printf(" %p", t->pointer_to_T);
    }
    printf("\n\n");
}

/* Print data loaded on a node */
void print_data_on_node(unsigned node)
{
    starpu_data_handle_t *data_on_node;
    unsigned nb_data_on_node = 0;
    int *valid;
    starpu_data_get_node_data(node, &data_on_node, &valid, &nb_data_on_node);

    int i = 0;
    printf("Data on node %d are:", node);
    for (i = 0; i < nb_data_on_node; i++)
    {
		printf(" %p", data_on_node[i]);
    }
    printf("\n");
}

void print_nb_task_in_list_one_data_one_gpu(starpu_data_handle_t d, int current_gpu)
{
	struct handle_user_data * hud = d->user_data;
	printf("Number of task used by %p in the tasks list:", d);
	printf("pulled_task = %d tasks | planned_tasks = %d tasks.\n", hud->nb_task_in_pulled_task[current_gpu - 1], hud->nb_task_in_planned_task[current_gpu - 1]);
}

bool is_my_task_free(int current_gpu, struct starpu_task *task)
{
	struct handle_user_data * hud = NULL;
	int i = 0;
	for (i = 0; i < STARPU_TASK_GET_NBUFFERS(task); i++)
	{
		if (simulate_memory == 0)
		{
			if (!starpu_data_is_on_node(STARPU_TASK_GET_HANDLE(task, i), current_gpu))
			{
				return false;
			}
		}
		else if (simulate_memory == 1)
		{
			if (STARPU_TASK_GET_HANDLE(task, i)->user_data == NULL)
			{
				return false;
			}
			hud = STARPU_TASK_GET_HANDLE(task, i)->user_data;
			if (!starpu_data_is_on_node(STARPU_TASK_GET_HANDLE(task, i), current_gpu) && hud->nb_task_in_pulled_task[current_gpu - 1] == 0 && hud->nb_task_in_planned_task[current_gpu - 1] == 0)
			{
				return false;
			}
		}
	}
	return true;
}

/* Pushing the tasks. Each time a new task enter here, we initialize it. */		
static int dynamic_data_aware_push_task(struct starpu_sched_component *component, struct starpu_task *task)
{
	int i = 0;
	int j = 0;
		
	#ifdef PRINT
	unsigned sched_ctx_id = 0;
	//~ perf_arch = starpu_worker_get_perf_archtype(0, sched_ctx_id);
	//~ printf("New task %p (%s, prio: %d, length: %f) in push_task with data(s):", task, starpu_task_get_name(task), task->priority, starpu_task_expected_length(task, perf_arch, 0)); fflush(stdout);
	
	//~ printf("\n"); fflush(stdout);
	//~ perf_arch = starpu_worker_get_perf_archtype(1, sched_ctx_id);
	//~ printf("New task %p (%s, prio: %d, length: %f) in push_task with data(s):", task, starpu_task_get_name(task), task->priority, starpu_task_expected_length(task, perf_arch, 0)); fflush(stdout);
	
	//~ printf("\n"); fflush(stdout);
	//~ perf_arch = starpu_worker_get_perf_archtype(2, sched_ctx_id);
	//~ printf("New task %p (%s, prio: %d, length: %f) in push_task with data(s):", task, starpu_task_get_name(task), task->priority, starpu_task_expected_length(task, perf_arch, 0)); fflush(stdout);
	
	//~ printf("\n"); fflush(stdout);
	//~ perf_arch = starpu_worker_get_perf_archtype(3, sched_ctx_id);
	//~ printf("New task %p (%s, prio: %d, length: %f) in push_task with data(s):", task, starpu_task_get_name(task), task->priority, starpu_task_expected_length(task, perf_arch, 0)); fflush(stdout);
	
	//~ printf("\n"); fflush(stdout);
	//~ perf_arch = starpu_worker_get_perf_archtype(4, sched_ctx_id);
	//~ printf("New task %p (%s, prio: %d, length: %f) in push_task with data(s):", task, starpu_task_get_name(task), task->priority, starpu_task_expected_length(task, perf_arch, 0)); fflush(stdout);
	
	//~ printf("\n"); fflush(stdout);
	//~ perf_arch = starpu_worker_get_perf_archtype(5, sched_ctx_id);
	//~ printf("New task %p (%s, prio: %d, length: %f) in push_task with data(s):", task, starpu_task_get_name(task), task->priority, starpu_task_expected_length(task, perf_arch, 0)); fflush(stdout);
	
	//~ printf("\n"); fflush(stdout);
	//~ perf_arch = starpu_worker_get_perf_archtype(6, sched_ctx_id);
	//~ printf("New task %p (%s, prio: %d, length: %f) in push_task with data(s):", task, starpu_task_get_name(task), task->priority, starpu_task_expected_length(task, perf_arch, 0)); fflush(stdout);
	
	printf("\n"); fflush(stdout);
	perf_arch = starpu_worker_get_perf_archtype(0, sched_ctx_id);
	printf("New task %p (%s, prio: %d, length: %f) in push_task with data(s):", task, starpu_task_get_name(task), task->priority, starpu_task_expected_length(task, perf_arch, 0)); fflush(stdout);
	for (i = 0; i < STARPU_TASK_GET_NBUFFERS(task); i++)
	{
		printf(" %p", STARPU_TASK_GET_HANDLE(task, i)); fflush(stdout);
	}	
	printf("\n"); fflush(stdout);
	#endif
	
	#ifdef REFINED_MUTEX
	STARPU_PTHREAD_MUTEX_LOCK(&refined_mutex);
	#endif
	#ifdef LINEAR_MUTEX
	STARPU_PTHREAD_MUTEX_LOCK(&linear_mutex);
	#endif
	
	#ifdef PRINT_STATS
	gettimeofday(&time_start_initialisation, NULL);
	#endif
	
	struct dynamic_data_aware_sched_data *data = component->data;
	
	#ifdef PRINT
	for (i = 0; i < Ngpu; i++)
	{
		check_double_in_data_not_used_yet(&tab_gpu_planned_task[i], i);
	}
	#endif
	
	/* Voir si ca marche apres le init ou si ca devrait le remplacer. 
	 * Ne pas faire le if else en dessous si la tache est gratuite. */
	for (i = 0; i < Ngpu; i++) 
	{
		if (is_my_task_free(i + 1, task)) /* +1 cause GPU start at 1, 2, etc ... and you have ram on 0 when checking the memory. */
		{
			#ifdef PRINT
			printf("Task %p is free from push_task\n", task);
			#endif
			
			if (dependances == 1)
			{
				initialize_task_data_gpu_single_task_v3(task, 0);
			}
			else
			{
				initialize_task_data_gpu_single_task_v1(task, 0);
			}
						
			increment_planned_task_data(task, i + 1);	
			struct pointer_in_task *pt = task->sched_data;
			for (j = 0; j < STARPU_TASK_GET_NBUFFERS(task); j++)
			{
				if (pt->tud[j] != NULL) 
				{
					task_using_data_list_erase(pt->pointer_to_D[j]->sched_data, pt->tud[j]);
					pt->tud[j] = NULL;
				}
			}
			
			#ifdef PRINT	
			printf("Free task from push %p is put in planned task\n", task); fflush(stdout);
			#endif
			
			/* Maintenant il faut push cette tâche gratuite dans planned task. On peut le faire au début de la liste ou après la dernière tâche gratuite de planned task. */
			/* Au début */
			if (free_pushed_task_position == 0)
			{
				starpu_task_list_push_front(&tab_gpu_planned_task[i].planned_task, task);
			}
			else
			{
				/* Après la dernière tâche gratuite de planned task. */
				struct starpu_task* checked_task = NULL;
				for (checked_task = starpu_task_list_begin(&tab_gpu_planned_task[i].planned_task); checked_task != starpu_task_list_end(&tab_gpu_planned_task[i].planned_task); checked_task = starpu_task_list_next(checked_task))
				{
					for (j = 0; j < STARPU_TASK_GET_NBUFFERS(checked_task); j++)
					{
						if (!starpu_data_is_on_node(STARPU_TASK_GET_HANDLE(checked_task, j), i + 1))
						{
							starpu_task_list_insert_before(&tab_gpu_planned_task[i].planned_task, task, checked_task);
														
							/* End now push task, no push in main task list or GPUs data */		
							starpu_push_task_end(task);
							#ifdef REFINED_MUTEX
							STARPU_PTHREAD_MUTEX_UNLOCK(&refined_mutex);
							#endif
							#ifdef LINEAR_MUTEX
							STARPU_PTHREAD_MUTEX_UNLOCK(&linear_mutex);
							#endif	
							component->can_pull(component);
							return 0;
						}
					}
				}
				
				/* Else push back */
				starpu_task_list_push_back(&tab_gpu_planned_task[i].planned_task, task);
			}
						
			// add data in other GPUS ? In current GPU ? No but do add pointer from data to task and vice versa.
			
			/* End now push task, no push in main task list or GPUs data */		
			starpu_push_task_end(task);
			#ifdef REFINED_MUTEX
			STARPU_PTHREAD_MUTEX_UNLOCK(&refined_mutex);
			#endif
			#ifdef LINEAR_MUTEX
			STARPU_PTHREAD_MUTEX_UNLOCK(&linear_mutex);
			#endif	
			component->can_pull(component);
			return 0;
		}
	}
	
	new_tasks_initialized = true; 
		
	if (dependances == 1)
	{
		initialize_task_data_gpu_single_task_v3(task, 1);
	}
	else
	{
		initialize_task_data_gpu_single_task_v1(task, 1);
	}

	#ifdef PRINT_STATS
	gettimeofday(&time_end_initialisation, NULL);
	time_total_initialisation += (time_end_initialisation.tv_sec - time_start_initialisation.tv_sec)*1000000LL + time_end_initialisation.tv_usec - time_start_initialisation.tv_usec;
	#endif
	
	
	/* Pushing the task in sched_list. It's this list that will be randomized
	 * and put in main_task_list in pull_task.
	 */
	if (task_order == 2 && dependances == 1) /* Cas ordre naturel mais avec dépendances. Pas de points de départs différents. Je met dans le back de la liste de tâches principales. */
	{
		starpu_task_list_push_back(&data->main_task_list, task);
	}
	else
	{
		starpu_task_list_push_front(&data->sched_list, task);
		NT_DARTS++;
	}
	starpu_push_task_end(task);
		
	#ifdef REFINED_MUTEX
	STARPU_PTHREAD_MUTEX_UNLOCK(&refined_mutex);
	#endif
	#ifdef LINEAR_MUTEX
	STARPU_PTHREAD_MUTEX_UNLOCK(&linear_mutex);
	#endif
		
	component->can_pull(component);
    return 0;
}

/* Initialize for:
 * tasks -> pointer to the data it uses, pointer to the pointer of task list in the data, 
 * pointer to the cell in the main task list (main_task_list).
 * data -> pointer to the tasks using this data.
 * GPUs -> datas not used yet by this GPU.
 * In the case with dependencies I have to check if a data need to be added again even if it's struct is empty.
 */
 // TODO : je peux simplifier la complexité de cetter version avec celle ci-dessous en comentaires mais ca crash en 2GPU matrice 2D et je ne sais pas pourquoi.

/* V1 */
void initialize_task_data_gpu_single_task_v1(struct starpu_task *task, int also_add_data_in_not_used_yet_list)
{
    int i = 0;
    int j = 0;
    
    if (also_add_data_in_not_used_yet_list == 1)
    {
		/* Adding the data not used yet in all the GPU(s). */
		for (i = 0; i < Ngpu; i++)
		{
			for (j = 0; j < STARPU_TASK_GET_NBUFFERS(task); j++)
			{
				struct gpu_data_not_used *e = gpu_data_not_used_new();
				e->D = STARPU_TASK_GET_HANDLE(task, j);
								
				/* Si la donnée a déjà une structure existante */
				if (STARPU_TASK_GET_HANDLE(task, j)->user_data != NULL)
				{					
					struct handle_user_data * hud = STARPU_TASK_GET_HANDLE(task, j)->user_data;
					
					if (hud->last_iteration_DARTS != iteration_DARTS || hud->is_present_in_data_not_used_yet[i] == 0) /* On est sur une nouvelle itération où la donnée n'y est plus donc on peut l'ajouter */
					{						
						if (data_order == 1)
						{
							gpu_data_not_used_list_push_back(tab_gpu_planned_task[i].new_gpu_data, e);
						}
						else
						{
							gpu_data_not_used_list_push_back(tab_gpu_planned_task[i].gpu_data, e);
						}
					}
				}
				else
				{	
					if (data_order == 1)
					{
						gpu_data_not_used_list_push_back(tab_gpu_planned_task[i].new_gpu_data, e);
					}
					else
					{
						gpu_data_not_used_list_push_back(tab_gpu_planned_task[i].gpu_data, e);
					}
				}
			}
		}
	}
    
    /* Adding the pointer in the task. */
    struct pointer_in_task *pt = malloc(sizeof(*pt));
    pt->pointer_to_cell = task;
    pt->pointer_to_D = malloc(STARPU_TASK_GET_NBUFFERS(task)*sizeof(STARPU_TASK_GET_HANDLE(task, 0)));
    pt->tud = malloc(STARPU_TASK_GET_NBUFFERS(task)*sizeof(task_using_data_new()));
	
    for (i = 0; i < STARPU_TASK_GET_NBUFFERS(task); i++)
    {
		/* Pointer toward the main task list in the handles. */
		struct task_using_data *e = task_using_data_new();
		e->pointer_to_T = task;
		
		/* Adding the task in the list of task using the data */
		if (STARPU_TASK_GET_HANDLE(task, i)->sched_data == NULL)
		{
			struct task_using_data_list *tl = task_using_data_list_new();
			task_using_data_list_push_front(tl, e);
			STARPU_TASK_GET_HANDLE(task, i)->sched_data = tl;
		}
		else
		{
			task_using_data_list_push_front(STARPU_TASK_GET_HANDLE(task, i)->sched_data, e);
		}
		
		/* Init hud in the data containing a way to track the number of task in 
		 * planned and pulled_task but also a way to check last iteration_DARTS for this data and last check for CHOOSE_FROM_MEM=1
		 * so we don't look twice at the same data. */
		if (STARPU_TASK_GET_HANDLE(task, i)->user_data == NULL)
		{
			struct handle_user_data * hud = malloc(sizeof(*hud));
			hud->last_iteration_DARTS = iteration_DARTS;
			
			/* Need to init them with the number of GPU */
			hud->nb_task_in_pulled_task = malloc(Ngpu*sizeof(int));
			hud->nb_task_in_planned_task = malloc(Ngpu*sizeof(int));
			hud->last_check_to_choose_from = malloc(Ngpu*sizeof(int));
			hud->is_present_in_data_not_used_yet = malloc(Ngpu*sizeof(int));
			hud->sum_remaining_task_expected_length = starpu_task_expected_length(task, perf_arch, 0);
			for (j = 0; j < Ngpu; j++)
			{
				hud->nb_task_in_pulled_task[j] = 0;
				hud->nb_task_in_planned_task[j] = 0;
				hud->last_check_to_choose_from[j] = 0;
				hud->is_present_in_data_not_used_yet[j] = 1;
			}
			
			STARPU_TASK_GET_HANDLE(task, i)->user_data = hud;
		}
		else
		{
			struct handle_user_data * hud = STARPU_TASK_GET_HANDLE(task, i)->user_data;
			hud->sum_remaining_task_expected_length += starpu_task_expected_length(task, perf_arch, 0);
			if (hud->last_iteration_DARTS != iteration_DARTS || hud->is_present_in_data_not_used_yet[i] == 0) /* Re-init values in hud. */
			{
				for (j = 0; j < Ngpu; j++)
				{
					hud->nb_task_in_pulled_task[j] = 0;
					hud->nb_task_in_planned_task[j] = 0;
					hud->last_check_to_choose_from[j] = 0;
					hud->is_present_in_data_not_used_yet[j] = 1;
				}
				hud->last_iteration_DARTS = iteration_DARTS;
				STARPU_TASK_GET_HANDLE(task, i)->user_data = hud;
			}
		}
			
		/* Adding the pointer in the task toward the data. */
		pt->pointer_to_D[i] = STARPU_TASK_GET_HANDLE(task, i);
		pt->tud[i] = e;
    }
    task->sched_data = pt;
}

/* V3 used for dependencies */
void initialize_task_data_gpu_single_task_v3(struct starpu_task *task, int also_add_data_in_not_used_yet_list)
{
    int i = 0;
    int j = 0;
    /* 1 elem par liste */
    for (i = 0; i < STARPU_TASK_GET_NBUFFERS(task); i++)
    {
		//~ struct gpu_data_not_used *e = gpu_data_not_used_new();
		//~ e->D = STARPU_TASK_GET_HANDLE(task, i);
		
		if (STARPU_TASK_GET_HANDLE(task, i)->user_data == NULL)
		{
			struct handle_user_data * hud = malloc(sizeof(*hud));
			hud->last_iteration_DARTS = iteration_DARTS;
			hud->nb_task_in_pulled_task = malloc(Ngpu*sizeof(int));
			hud->nb_task_in_planned_task = malloc(Ngpu*sizeof(int));
			hud->last_check_to_choose_from = malloc(Ngpu*sizeof(int));
			hud->is_present_in_data_not_used_yet = malloc(Ngpu*sizeof(int));
			hud->sum_remaining_task_expected_length = starpu_task_expected_length(task, perf_arch, 0);
			
			#ifdef PRINT
			printf("Data is new. Expected length in data %p: %f\n", STARPU_TASK_GET_HANDLE(task, i), hud->sum_remaining_task_expected_length);
			#endif
			
			for (j = 0; j < Ngpu; j++)
			{
				struct gpu_data_not_used *e = gpu_data_not_used_new();
				e->D = STARPU_TASK_GET_HANDLE(task, i);
		
				hud->nb_task_in_pulled_task[j] = 0;
				hud->nb_task_in_planned_task[j] = 0;
				hud->last_check_to_choose_from[j] = 0;
				hud->is_present_in_data_not_used_yet[j] = 0;
				
				//~ if (also_add_data_in_not_used_yet_list == 1)
				if (also_add_data_in_not_used_yet_list == 1 && (can_a_data_be_in_mem_and_in_not_used_yet == 1 || !starpu_data_is_on_node(e->D, j+1)))
				{
					//~ printf("Data is new. Adding %p in data_not_used_yet of GPU %d\n", e->D, j+1); fflush(stdout);
					hud->is_present_in_data_not_used_yet[j] = 1;
					if (data_order == 1)
					{
						gpu_data_not_used_list_push_back(tab_gpu_planned_task[j].new_gpu_data, e);
					}
					else
					{
						gpu_data_not_used_list_push_back(tab_gpu_planned_task[j].gpu_data, e);
					}
					//~ print_data_not_used_yet();
				}
			}
			#ifdef PRINT
			printf("%p gets 1 at is_present_in_data_not_used_yet from NULL struct hud\n", STARPU_TASK_GET_HANDLE(task, i)); fflush(stdout);
			#endif
			STARPU_TASK_GET_HANDLE(task, i)->user_data = hud;
		}
		else
		{
			struct handle_user_data * hud = STARPU_TASK_GET_HANDLE(task, i)->user_data;
			//~ hud->sum_remaining_task_expected_length += starpu_task_expected_length(task, perf_arch, 0);
			
			#ifdef PRINT
			printf("New task. Expected length in data %p: %f\n", STARPU_TASK_GET_HANDLE(task, i), hud->sum_remaining_task_expected_length); fflush(stdout);
			#endif
			
			if (hud->last_iteration_DARTS != iteration_DARTS)
			{
				//~ printf("%d get %d\n", hud->last_iteration_DARTS, iteration_DARTS); fflush(stdout);
				hud->last_iteration_DARTS = iteration_DARTS;
				hud->sum_remaining_task_expected_length = starpu_task_expected_length(task, perf_arch, 0);
				for (j = 0; j < Ngpu; j++)
				{
					struct gpu_data_not_used *e = gpu_data_not_used_new();
					e->D = STARPU_TASK_GET_HANDLE(task, i);
				
					hud->nb_task_in_pulled_task[j] = 0;
					hud->nb_task_in_planned_task[j] = 0;
					hud->last_check_to_choose_from[j] = 0;
					hud->is_present_in_data_not_used_yet[j] = 0;
					
					//~ printf("is %p on node of gû %d ?: %d\n", e->D, j+1, starpu_data_is_on_node(e->D, j+1)); fflush(stdout);
					//~ if (also_add_data_in_not_used_yet_list == 1)
					if (also_add_data_in_not_used_yet_list == 1 && (can_a_data_be_in_mem_and_in_not_used_yet == 1 || !starpu_data_is_on_node(e->D, j+1)))
					{
						//~ printf("New iteration. Adding %p in data_not_used_yet of GPU %d\n", e->D, j+1); fflush(stdout);
						hud->is_present_in_data_not_used_yet[j] = 1;
						if (data_order == 1)
						{
							gpu_data_not_used_list_push_back(tab_gpu_planned_task[j].new_gpu_data, e);
						}
						else
						{
							gpu_data_not_used_list_push_back(tab_gpu_planned_task[j].gpu_data, e);
						}
						print_data_not_used_yet();
					}
				}
				STARPU_TASK_GET_HANDLE(task, i)->user_data = hud;
			}
			else 
			{
				hud->sum_remaining_task_expected_length += starpu_task_expected_length(task, perf_arch, 0);
				for (j = 0; j < Ngpu; j++)
				{
					
					struct gpu_data_not_used *e = gpu_data_not_used_new();
					e->D = STARPU_TASK_GET_HANDLE(task, i);
				
					//~ if (hud->is_present_in_data_not_used_yet[j] == 0 && also_add_data_in_not_used_yet_list == 1)
					if (hud->is_present_in_data_not_used_yet[j] == 0 && also_add_data_in_not_used_yet_list == 1 && (can_a_data_be_in_mem_and_in_not_used_yet == 1 || !starpu_data_is_on_node(e->D, j+1)))
					{							
						#ifdef PRINT
						printf("%p gets 1 at is_present_in_data_not_used_yet on GPU %d\n", STARPU_TASK_GET_HANDLE(task, i), j); fflush(stdout);
						#endif
						
						//~ printf("Data already exist but not anymore on this GPU. Adding %p in data_not_used_yet of GPU %d\n", e->D, j+1); fflush(stdout);
						
						hud->is_present_in_data_not_used_yet[j] = 1;
						if (data_order == 1)
						{
							gpu_data_not_used_list_push_back(tab_gpu_planned_task[j].new_gpu_data, e);
						}
						else
						{
							gpu_data_not_used_list_push_back(tab_gpu_planned_task[j].gpu_data, e);	
						}
						//~ print_data_not_used_yet();
					}
				}
				STARPU_TASK_GET_HANDLE(task, i)->user_data = hud;				
			}
		}
	}
        
    /* Adding the pointer in the task. */
    struct pointer_in_task *pt = malloc(sizeof(*pt));
    pt->pointer_to_cell = task;
    pt->pointer_to_D = malloc(STARPU_TASK_GET_NBUFFERS(task)*sizeof(STARPU_TASK_GET_HANDLE(task, 0)));
    pt->tud = malloc(STARPU_TASK_GET_NBUFFERS(task)*sizeof(task_using_data_new()));
	
    for (i = 0; i < STARPU_TASK_GET_NBUFFERS(task); i++)
    {
		/* Pointer toward the main task list in the handles. */
		struct task_using_data *e = task_using_data_new();
		e->pointer_to_T = task;
		
		/* Adding the task in the list of task using the data */
		if (STARPU_TASK_GET_HANDLE(task, i)->sched_data == NULL)
		{
			struct task_using_data_list *tl = task_using_data_list_new();
			task_using_data_list_push_front(tl, e);
			STARPU_TASK_GET_HANDLE(task, i)->sched_data = tl;
		}
		else
		{
			task_using_data_list_push_front(STARPU_TASK_GET_HANDLE(task, i)->sched_data, e);
		}
					
		/* Adding the pointer in the task toward the data. */
		pt->pointer_to_D[i] = STARPU_TASK_GET_HANDLE(task, i);
		pt->tud[i] = e;
    }
    task->sched_data = pt;
}

//~ /* Nouvelle version où je pars des données. Permet de plus facilement gérer les dépendances et savoir si une donnée dois être ajouté à la liste des données pas encore utilisées */
//~ void initialize_task_data_gpu_single_task(struct starpu_task *task)
//~ {
    //~ int i = 0;
    //~ int j = 0;
    //~ struct handle_user_data* hud = malloc(sizeof(*hud));
    //~ struct pointer_in_task* pt = malloc(sizeof(*pt));
    //~ pt->pointer_to_cell = task;
    //~ pt->pointer_to_D = malloc(STARPU_TASK_GET_NBUFFERS(task)*sizeof(STARPU_TASK_GET_HANDLE(task, 0)));
    //~ pt->tud = malloc(STARPU_TASK_GET_NBUFFERS(task)*sizeof(task_using_data_new()));
	
    //~ for (i = 0; i < STARPU_TASK_GET_NBUFFERS(task); i++)
    //~ {
		//~ /* Pointer toward the main task list in the handles. */
		//~ struct task_using_data *tud = task_using_data_new();
		//~ tud->pointer_to_T = task;
		
		//~ /* Adding the task in the list of task using the data */
		//~ if (STARPU_TASK_GET_HANDLE(task, i)->sched_data == NULL)
		//~ {
			//~ struct task_using_data_list *tl = task_using_data_list_new();
			//~ task_using_data_list_push_front(tl, tud);
			//~ STARPU_TASK_GET_HANDLE(task, i)->sched_data = tl;
		//~ }
		//~ else
		//~ {
			//~ task_using_data_list_push_front(STARPU_TASK_GET_HANDLE(task, i)->sched_data, tud);
		//~ }
		
		//~ struct gpu_data_not_used *e = gpu_data_not_used_new();
		//~ e->D = STARPU_TASK_GET_HANDLE(task, i);
		
		//~ /* The handle has never been initialized. */
		//~ if (STARPU_TASK_GET_HANDLE(task, i)->user_data == NULL)
		//~ {
			//~ hud = malloc(sizeof(*hud));
			//~ hud->last_iteration_DARTS = iteration_DARTS;
			
			//~ /* Need to init them with the number of GPU */
			//~ hud->nb_task_in_pulled_task = malloc(Ngpu*sizeof(int));
			//~ hud->nb_task_in_planned_task = malloc(Ngpu*sizeof(int));
			//~ hud->last_check_to_choose_from = malloc(Ngpu*sizeof(int));
			//~ hud->is_present_in_data_not_used_yet = malloc(Ngpu*sizeof(int));
			
			//~ for (j = 0; j < Ngpu; j++)
			//~ {
				//~ hud->nb_task_in_pulled_task[j] = 0;
				//~ hud->nb_task_in_planned_task[j] = 0;
				//~ hud->last_check_to_choose_from[j] = 0;
				//~ hud->is_present_in_data_not_used_yet[j] = 1; /* To say that this data is present in each GPU's list */
			//~ }
	
			//~ STARPU_TASK_GET_HANDLE(task, i)->user_data = hud;
			
			//~ /* Adding the data in the list of data not used of each GPU. */
			//~ if (data_order == 1)
			//~ {
				//~ for (j = 0; j < Ngpu; j++)
				//~ {
					//~ gpu_data_not_used_list_push_back(tab_gpu_planned_task[j].new_gpu_data, e);
				//~ }
			//~ }
			//~ else
			//~ {
				//~ for (j = 0; j < Ngpu; j++)
				//~ {
					//~ gpu_data_not_used_list_push_back(tab_gpu_planned_task[j].gpu_data, e);
				//~ }
			//~ }
		//~ }
		//~ else /* The data already exist from the same or a previous iteration. Need to check if it's a new iteration first. */ 
		//~ {
			//~ hud = STARPU_TASK_GET_HANDLE(task, i)->user_data;
			//~ if (hud->last_iteration_DARTS != iteration_DARTS) /* On est sur une nouvelle itération donc on peut re-init. */
			//~ {
				//~ for (j = 0; j < Ngpu; j++)
				//~ {
					//~ hud->nb_task_in_pulled_task[j] = 0;
					//~ hud->nb_task_in_planned_task[j] = 0;
					//~ hud->last_check_to_choose_from[j] = 0;
					//~ hud->is_present_in_data_not_used_yet[j] = 1; /* To say that this data is present in each GPU's list */
				//~ }
				//~ hud->last_iteration_DARTS = iteration_DARTS;
				
				//~ STARPU_TASK_GET_HANDLE(task, i)->user_data = hud;
				
				//~ /* Adding the data in the list of data not used of each GPU. */
				//~ if (data_order == 1)
				//~ {
					//~ for (j = 0; j < Ngpu; j++)
					//~ {
						//~ gpu_data_not_used_list_push_back(tab_gpu_planned_task[j].new_gpu_data, e);
					//~ }
				//~ }
				//~ else
				//~ {
					//~ for (j = 0; j < Ngpu; j++)
					//~ {
						//~ gpu_data_not_used_list_push_back(tab_gpu_planned_task[j].gpu_data, e);
					//~ }
				//~ }
			//~ }
			//~ else /* So the data exist from the same iteration. We need to check if it's still in the list of unused task before adding it or not! */
			//~ {
				//~ for (j = 0; j < Ngpu; j++)
				//~ {
					//~ if (hud->is_present_in_data_not_used_yet[j] == 0) /* It's not in it I can add it. */
					//~ {
						//~ if (data_order == 1)
						//~ {
							//~ gpu_data_not_used_list_push_back(tab_gpu_planned_task[j].new_gpu_data, e);
						//~ }
						//~ else
						//~ {
							//~ gpu_data_not_used_list_push_back(tab_gpu_planned_task[j].gpu_data, e);
						//~ }
						//~ hud->is_present_in_data_not_used_yet[j] = 1;
					//~ }
					//~ /* Else I don't. */
				//~ }
			//~ }
		//~ }
		
		//~ /* Adding the pointer in the task toward the data. */
		//~ pt->pointer_to_D[i] = STARPU_TASK_GET_HANDLE(task, i);
		//~ pt->tud[i] = tud;
	//~ }
	//~ task->sched_data = pt;
//~ }

// Merges two subarrays of arr[].
// First subarray is arr[l..m]
// Second subarray is arr[m+1..r]
void merge(int arr[], int l, int m, int r, struct starpu_task **task_tab)
{
    int i, j, k;
    int n1 = m - l + 1;
    int n2 = r - m;
  
    /* create temp arrays */
    int L[n1], R[n2];
    struct starpu_task *L_task_tab[n1];
    struct starpu_task *R_task_tab[n2];
  
    /* Copy data to temp arrays L[] and R[] */
    for (i = 0; i < n1; i++)
    {
        L[i] = arr[l + i];
        L_task_tab[i] = task_tab[l + i];        
	}
    for (j = 0; j < n2; j++)
    {
        R[j] = arr[m + 1 + j];
        R_task_tab[j] = task_tab[m + 1 + j];
	}
  
    /* Merge the temp arrays back into arr[l..r]*/
    i = 0; // Initial index of first subarray
    j = 0; // Initial index of second subarray
    k = l; // Initial index of merged subarray
    while (i < n1 && j < n2)
    {
        if (L[i] <= R[j]) 
        {
            arr[k] = L[i];
            task_tab[k] = L_task_tab[i];
            i++;
        }
        else
        {
            arr[k] = R[j];
            task_tab[k] =  R_task_tab[j];
            j++;
        }
        k++;
    }
  
    /* Copy the remaining elements of L[], if there
    are any */
    while (i < n1)
    {
        arr[k] = L[i];
        task_tab[k] =  L_task_tab[i];
        i++;
        k++;
    }
  
    /* Copy the remaining elements of R[], if there
    are any */
    while (j < n2)
    {
        arr[k] = R[j];
        task_tab[k] =  R_task_tab[j];
        j++;
        k++;
    }
}
  
/* l is for left index and r is right index of the
sub-array of arr to be sorted */
void mergeSort(int *arr, int l, int r, struct starpu_task **task_tab)
{
    if (l < r) 
    {
        // Same as (l+r)/2, but avoids overflow for
        // large l and h
        int m = l + (r - l) / 2;
  
        // Sort first and second halves
        mergeSort(arr, l, m, task_tab);
        mergeSort(arr, m + 1, r, task_tab);
  
        merge(arr, l, m, r, task_tab);
    }
}

/* Randomise sched_data uniquement, càd dire les nouvelles tâches et les mets à la fin de main_task_list */
void randomize_new_task_list(struct dynamic_data_aware_sched_data *d)
{
    int random = 0;
    int i = 0;
    struct starpu_task *task_tab[NT_DARTS]; /* NT_DARTS correspond au nombre de nouvelles tâches. */
    
    for (i = 0; i < NT_DARTS; i++)
    {
		task_tab[i] = starpu_task_list_pop_front(&d->sched_list);
    }
    for (i = 0; i < NT_DARTS; i++)
    {
		random = rand()%(NT_DARTS - i);
		starpu_task_list_push_back(&d->main_task_list, task_tab[random]);
		
		/* Je remplace la case par la dernière tâche du tableau */
		task_tab[random] = task_tab[NT_DARTS - i - 1];
	}
}

/* Randomise ensemble main_task_list et les nouvelles tâches. */
void randomize_full_task_list(struct dynamic_data_aware_sched_data *d)
{
	/* Version où je les choisis des chiffres random pour chaque tâche, puis je trie
	 * en même temps avec un tri fusion le tableau d'entiers random et le tableau de
	 * tâches. Ensuite je parcours la liste de tâche principale en insérant 1 à 1 les
	 * tâches à leurs position. */
	//~ print_task_list(&d->main_task_list, "Avant randomisation totale");
    int i = 0;
    int j = 0;
    int size_main_task_list = starpu_task_list_size(&d->main_task_list);
    struct starpu_task *task_tab[NT_DARTS];
    struct starpu_task *task = NULL;
    int random_number[NT_DARTS];
    int avancement_main_task_list = 0;
    /* Remplissage d'un tableau avec les nouvelles tâches + tirage de chiffre aléatoire 
     * pour chaque tâche. */
    for (i = 0; i < NT_DARTS; i++)
    {
		task_tab[i] = starpu_task_list_pop_front(&d->sched_list);
		random_number[i] = rand()%size_main_task_list;
    }
    
    /* Appel du tri fusion. */
    mergeSort(random_number, 0, NT_DARTS - 1, task_tab);

    /* Remplissage de main task list dans l'ordre et en fonction du chiffre tirée. */
    task = starpu_task_list_begin(&d->main_task_list);
    for (i = 0; i < NT_DARTS; i++)
    {
		for (j = avancement_main_task_list; j < random_number[i]; j++)
		{
			task = starpu_task_list_next(task);
			avancement_main_task_list++;
		}
		starpu_task_list_insert_before(&d->main_task_list, task_tab[i], task);
	}
    
    //~ print_task_list(&d->main_task_list, "Après randomisation totale");

	/* Version où je les merge les 2 listes de tâches puis je les mélange */
    //~ int random = 0;
    //~ int i = 0;
    //~ int size_main_task_list = starpu_task_list_size(&d->main_task_list);
    //~ struct starpu_task *task_tab[NT_DARTS + size_main_task_list];
    //~ for (i = 0; i < NT_DARTS; i++)
    //~ {
		//~ task_tab[i] = starpu_task_list_pop_front(&d->sched_list);
    //~ }
    //~ for (i = NT_DARTS; i < NT_DARTS + size_main_task_list; i++)
    //~ {
		//~ task_tab[i] = starpu_task_list_pop_front(&d->main_task_list);
    //~ }
    //~ for (i = 0; i < NT_DARTS + size_main_task_list; i++)
    //~ {
		//~ random = rand()%(NT_DARTS + size_main_task_list - i);
		//~ starpu_task_list_push_back(&d->main_task_list, task_tab[random]);
		
		//~ /* Je remplace la case par la dernière tâche du tableau */
		//~ task_tab[random] = task_tab[NT_DARTS + size_main_task_list - i - 1];
	//~ }
}

/* Chaque GPU a un pointeur vers sa première tâche à pop.
 * Ensuite dans le scheduling quand on pop pour la première fois c'est celle la.
 * En plus ca tombe bien le premier pop est géré direct en dehors de random
 * grâce à l'attribut first_task de la struct planned_task. */
void natural_order_task_list(struct dynamic_data_aware_sched_data *d)
{
    int i = 0;
    int j = 0;
    struct starpu_task *task = NULL;
    
    for (i = 0; i < NT_DARTS; i++)
    {
		if (i == (NT_DARTS/Ngpu)*j && j < Ngpu)
		{
			task = starpu_task_list_pop_front(&d->sched_list);
			tab_gpu_planned_task[j].first_task_to_pop = task;
			starpu_task_list_push_back(&d->main_task_list, task);
			j++;
		}
		else
		{
			starpu_task_list_push_back(&d->main_task_list, starpu_task_list_pop_front(&d->sched_list));
		}
    }
}

/* Randomize the full list of data not used yet for all the GPU. */
void randomize_full_data_not_used_yet()
{
    /* NEW */
    int i = 0;
    int j = 0;
    int random = 0;
    int number_of_data = 0;
    //~ my_planned_task_control->pointer = my_planned_task_control->first;
    		
	for (i = 0; i < Ngpu; i++)
	{
		number_of_data = gpu_data_not_used_list_size(tab_gpu_planned_task[i].gpu_data);
		struct gpu_data_not_used *data_tab[number_of_data];

		for (j = 0; j < number_of_data; j++)
		{
			data_tab[j] = gpu_data_not_used_list_pop_front(tab_gpu_planned_task[i].gpu_data);
		}
		struct gpu_data_not_used_list *randomized_list = gpu_data_not_used_list_new();
		
		for (j = 0; j < number_of_data; j++)
		{
			random = rand()%(number_of_data - j);
			gpu_data_not_used_list_push_back(randomized_list, data_tab[random]);
			
			/* Je remplace la case par la dernière tâche du tableau */
			data_tab[random] = data_tab[number_of_data - j - 1];
		}
		/* Then replace the list with it. */
		tab_gpu_planned_task[i].gpu_data = randomized_list;
		//~ my_planned_task_control->pointer = tab_gpu_planned_task[i].next;
	}
}

/* Randomize the new data and put them at the end of datanotused for all the GPU. */
void randomize_new_data_not_used_yet()
{
    int i = 0;
    int j = 0;
    //~ my_planned_task_control->pointer = my_planned_task_control->first;
    int random = 0;
    int number_new_data = 0;
    
	for (i = 0; i < Ngpu; i++)
	{
		if (!gpu_data_not_used_list_empty(tab_gpu_planned_task[i].new_gpu_data))
		{
			number_new_data = gpu_data_not_used_list_size(tab_gpu_planned_task[i].new_gpu_data);
			struct gpu_data_not_used *data_tab[number_new_data];
			for (j = 0; j < number_new_data; j++)
			{
				data_tab[j] = gpu_data_not_used_list_pop_front(tab_gpu_planned_task[i].new_gpu_data);
			}
			for (j = 0; j < number_new_data; j++)
			{
				random = rand()%(number_new_data - j);
				gpu_data_not_used_list_push_back(tab_gpu_planned_task[i].gpu_data, data_tab[random]);
				
				/* Je remplace la case par la dernjère tâche du tableau */
				data_tab[random] = data_tab[number_new_data - j - 1];
			}
		}
		//~ my_planned_task_control->pointer = tab_gpu_planned_task[i].next;
	}
		
	//~ int random = 0;
    //~ struct starpu_task *task_tab[NT_DARTS]; /* NT_DARTS correspond au nombre de nouvelles tâches. */
    
    //~ for (i = 0; i < NT_DARTS; i++)
    //~ {
		//~ task_tab[i] = starpu_task_list_pop_front(&d->sched_list);
    //~ }
    //~ for (i = 0; i < NT_DARTS; i++)
    //~ {
		//~ random = rand()%(NT_DARTS - i);
		//~ starpu_task_list_push_back(&d->main_task_list, task_tab[random]);
		
		//~ /* Je remplace la case par la dernière tâche du tableau */
		//~ task_tab[random] = task_tab[NT_DARTS - i - 1];
	//~ }
	
    //~ /* NEW */
    //~ int i = 0;
    //~ int j = 0;
    //~ int random = 0;
    //~ int number_of_data = 0;
    //~ my_planned_task_control->pointer = my_planned_task_control->first;
    

		//~ for (i = 0; i < Ngpu; i++)
		//~ {
			//~ number_of_data = gpu_data_not_used_list_size(my_planned_task_control->pointer->gpu_data);
			//~ struct gpu_data_not_used *data_tab[number_of_data];


			//~ for (j = 0; j < number_of_data; j++)
			//~ {
				//~ data_tab[j] = gpu_data_not_used_list_pop_front(my_planned_task_control->pointer->gpu_data);
			//~ }
			//~ struct gpu_data_not_used_list *randomized_list = gpu_data_not_used_list_new();
			
			//~ for (j = 0; j < number_of_data; j++)
			//~ {
				//~ random = rand()%(number_of_data - j);
				//~ gpu_data_not_used_list_push_back(randomized_list, data_tab[random]);
				
				//~ /* Je remplace la case par la dernière tâche du tableau */
				//~ data_tab[random] = data_tab[number_of_data - j - 1];
			//~ }
			//~ /* Then replace the list with it. */
			//~ my_planned_task_control->pointer->gpu_data = randomized_list;
			//~ my_planned_task_control->pointer = my_planned_task_control->pointer->next;
		//~ }
}

/* Chaque GPU commence au début de la liste des données a différents endroits en fonction du nombre de GPU.
 * Donc GPU 1 a la premiere donnée, GPU 2 la n/NGPU ème donnée et ainsi de suite. */
void natural_order_data_not_used_yet()
{
    int i = 0;
    int j = 0;
    int number_of_data = 0;
    //~ my_planned_task_control->pointer = my_planned_task_control->first;
    
    /* I need this for the %random. */
    number_of_data = gpu_data_not_used_list_size(tab_gpu_planned_task[0].gpu_data);
    
    struct gpu_data_not_used *data_tab[number_of_data];
    
    /* On ne fais rien pour le premier GPU. Le deuxième GPU commence à Ndata/Ngpu,
     * puis le deuxième à (Ndata/Ngpu)*1 et esnuite (Ndata/Ngpu)*2 ainsi de suite ...
     */
    for (i = 1; i < Ngpu; i++)
    {
		for (j = 0; j < (number_of_data/Ngpu)*i; j++)
		{
			data_tab[j] = gpu_data_not_used_list_pop_front(tab_gpu_planned_task[i].gpu_data);
		}
		struct gpu_data_not_used_list *natural_order_list = gpu_data_not_used_list_new();
		for (j = 0; j < number_of_data - ((number_of_data/Ngpu)*i); j++)
		{
			gpu_data_not_used_list_push_back(natural_order_list, gpu_data_not_used_list_pop_front(tab_gpu_planned_task[i].gpu_data));
		}
		for (j = 0; j < (number_of_data/Ngpu)*i; j++)
		{
			gpu_data_not_used_list_push_back(natural_order_list, data_tab[j]);
		}

		/* Then replace the list with it. */
		tab_gpu_planned_task[i].gpu_data = natural_order_list;
		//~ my_planned_task_control->pointer = tab_gpu_planned_task[i].next;
    }
}

/** 
 * Get a task to return to pull_task. 
 * In multi GPU it allows me to return a task from the right element in the 
 * linked list without having another GPU comme and ask a task in pull_task.
 **/
struct starpu_task *get_task_to_return_pull_task_dynamic_data_aware(int current_gpu, struct starpu_task_list *l)
{
	#ifdef PRINT
	printf("\nDebut get task to return GPU n°%d.\n", current_gpu); fflush(stdout);
	#endif
			
	int i = 0;
    
	//~ print_planned_task_all_gpu(); fflush(stdout);
	//~ print_pulled_task_all_gpu(); fflush(stdout);
    
    /* If there are still tasks either in the packages, the main task list or the refused task,
     * I enter here to return a task or start dynamic_data_aware_scheduling. Else I return NULL.
     */
    //~ if (!starpu_task_list_empty(&temp_pointer->planned_task) || !starpu_task_list_empty(l) || !starpu_task_list_empty(&temp_pointer->refused_fifo_list))
    //~ {
		//~ if (starpu_get_env_number_default("PRINTF",0) == 1) { printf("GPU %d is asking for a task.\n", current_gpu); }
		struct starpu_task *task = NULL;

		/* If one or more task have been refused */
		if (!starpu_task_list_empty(&tab_gpu_planned_task[current_gpu - 1].refused_fifo_list)) 
		{
			/* Ici je ne met pas à jour pulled_task car je l'ai déjà fais pour la tâche avant qu'elle ne soit refusé. */
			//~ task = starpu_task_list_pop_back(&temp_pointer->refused_fifo_list); 
			task = starpu_task_list_pop_front(&tab_gpu_planned_task[current_gpu - 1].refused_fifo_list);
			
			//~ #ifdef PRINT_PYTHON /* Il ne faut pas le faire ici non ? */
			//~ print_data_to_load_prefetch(task, current_gpu);
			//~ #endif
			
			#ifdef PRINT
			printf("Return refused task %p.\n", task); fflush(stdout);
			#endif
			
			return task;
		}
		
		#ifdef REFINED_MUTEX
		STARPU_PTHREAD_MUTEX_LOCK(&refined_mutex);
		#endif
		
		/* If the package is not empty I can return the head of the task list. */
		if (!starpu_task_list_empty(&tab_gpu_planned_task[current_gpu - 1].planned_task))
		{
			#ifdef PRINT
			printf("Head is %p\n", starpu_task_list_begin(&tab_gpu_planned_task[current_gpu - 1].planned_task)); fflush(stdout);
			#endif

			task = starpu_task_list_pop_front(&tab_gpu_planned_task[current_gpu - 1].planned_task);

			/* Remove it from planned task compteur. Could be done in an external function as I use it two times */
			for (i = 0; i < STARPU_TASK_GET_NBUFFERS(task); i++)
			{
				struct handle_user_data * hud = STARPU_TASK_GET_HANDLE(task, i)->user_data;
				hud->nb_task_in_planned_task[current_gpu - 1] = hud->nb_task_in_planned_task[current_gpu - 1] - 1;				
				STARPU_TASK_GET_HANDLE(task, i)->user_data = hud;
			}
			
			/* Fonction qui ajoute la tâche à pulled_task. Elle est aussi dans le else if en dessous. */
			add_task_to_pulled_task(current_gpu, task);
				
			/* For visualisation in python. */
			#ifdef PRINT_PYTHON
			print_data_to_load_prefetch(task, current_gpu);
			#endif
			
			#ifdef PRINT
			printf("Task: %p is getting out of pull_task from planned task not empty on GPU %d\n", task, current_gpu); fflush(stdout);
			#endif
			
			#ifdef REFINED_MUTEX
			STARPU_PTHREAD_MUTEX_UNLOCK(&refined_mutex);
			#endif
			return task;
		}
		
		/* Else if there are still tasks in the main task list I call dynamic outer algorithm. */
		if (!starpu_task_list_empty(l))
		{			
			#ifdef REFINED_MUTEX
			STARPU_PTHREAD_MUTEX_UNLOCK(&refined_mutex);
			#endif
			
			/* La j'appelle 3D dans les deux cas car j'ai regroupé les 2 fonctions en 1 seule. 
			 * La différence se fais avec la var d'env APP. */
			dynamic_data_aware_scheduling_3D_matrix(l, current_gpu, &tab_gpu_planned_task[current_gpu - 1]);
			
			#ifdef REFINED_MUTEX
			STARPU_PTHREAD_MUTEX_LOCK(&refined_mutex);
			#endif
			
			if (!starpu_task_list_empty(&tab_gpu_planned_task[current_gpu - 1].planned_task))
			{
				task = starpu_task_list_pop_front(&tab_gpu_planned_task[current_gpu - 1].planned_task);
				
				add_task_to_pulled_task(current_gpu, task);
				
				/* Remove it from planned task compteur */
				for (i = 0; i < STARPU_TASK_GET_NBUFFERS(task); i++)
				{
					struct handle_user_data * hud = STARPU_TASK_GET_HANDLE(task, i)->user_data;
					hud->nb_task_in_planned_task[current_gpu - 1] = hud->nb_task_in_planned_task[current_gpu - 1] - 1;
										
					STARPU_TASK_GET_HANDLE(task, i)->user_data = hud;
				}
			}
			else
			{
				#ifdef REFINED_MUTEX
				STARPU_PTHREAD_MUTEX_UNLOCK(&refined_mutex);
				#endif
				
				#ifdef PRINT
				printf("Return NULL after scheduling call.\n"); fflush(stdout);
				#endif
				
				#ifdef PRINT_STATS
				nb_return_null_after_scheduling++;
				#endif
				return NULL;
			}
			
			/* For visualisation in python. */
			#ifdef PRINT_PYTHON
			print_data_to_load_prefetch(task, current_gpu);
			#endif
			
			#ifdef PRINT
			printf("Return task %p from the scheduling call GPU %d.\n", task, current_gpu); fflush(stdout);
			#endif
			
			#ifdef PRINT_STATS
			nb_return_task_after_scheduling++;
			#endif
			#ifdef REFINED_MUTEX
			STARPU_PTHREAD_MUTEX_UNLOCK(&refined_mutex);
			#endif

			return task;
		}
		else
		{
			#ifdef PRINT
			printf("Return NULL because main task list is empty.\n"); fflush(stdout);
			#endif
			
			#ifdef PRINT_STATS
			nb_return_null_because_main_task_list_empty++;
			#endif
			
			#ifdef REFINED_MUTEX
			STARPU_PTHREAD_MUTEX_UNLOCK(&refined_mutex);
			#endif
			return NULL;
		}
}

bool graph_read = false; /* TODO: a suppr si j'utilise pas graph_descendants == 1 */

/* Pull tasks. When it receives new task it will randomize the task list and the GPU data list.
 * If it has no task it return NULL. Else if a task was refused it return it. Else it return the
 * head of the GPU task list. Else it calls dyanmic_outer_scheuling to fill this package. */
static struct starpu_task *dynamic_data_aware_pull_task(struct starpu_sched_component *component, struct starpu_sched_component *to)
{
	#ifdef PRINT
	printf("Début de pull_task.\n"); fflush(stdout);
	#endif
		
	#ifdef LINEAR_MUTEX
	STARPU_PTHREAD_MUTEX_LOCK(&linear_mutex);
	#endif
		
    struct dynamic_data_aware_sched_data *data = component->data;

    /* Inutile pour DARTS pour le moment. */
    //~ if (gpu_memory_initialized == false)
    //~ {
		//~ GPU_RAM_M = (starpu_memory_get_total(starpu_worker_get_memory_node(starpu_bitmap_first(&component->workers_in_ctx))));
		//~ gpu_memory_initialized = true;
    //~ }
    
	/* GRAPHE si je fais une pause dans cholesky */
	if (graph_descendants == 1 && graph_read == false && new_tasks_initialized == true)
	{
		graph_read = true;
		_starpu_graph_compute_descendants();
		_starpu_graph_foreach(set_priority, data);
	}
    
    /* New tasks from push_task. We need to randomize. */
	#ifdef REFINED_MUTEX
    STARPU_PTHREAD_MUTEX_LOCK(&refined_mutex);
    #endif
	
    if (new_tasks_initialized == true)
    {
		/* GRAPHE si je ne fais pas de pause et je veux le faire a chaque nouvel soumission de jobs */
		if (graph_descendants == 2)
		{
			_starpu_graph_compute_descendants();
			_starpu_graph_foreach(set_priority, data);
		}
		
		#ifdef PRINT_STATS
		nb_new_task_initialized++;
		#endif
		
		#ifdef PRINT
		printf("New tasks in pull_task.\n"); fflush(stdout);
		#endif
		
		new_tasks_initialized = false;
		
		#ifdef PRINT
		printf("\n-----\nPrinting GPU's data list and NEW task list before randomization:\n");
		print_data_not_used_yet();
		print_task_list(&data->sched_list, "Main task list"); fflush(stdout);
		#endif
		
		//~ NT_DARTS = starpu_task_list_size(&data->sched_list); /* Nombre de nouvelles tâches */
		
		#ifdef PRINT
		printf("NT_DARTS in pull_task = %d.\n", NT_DARTS); fflush(stdout);
		#endif
		#ifdef PRINT_STATS
		gettimeofday(&time_start_randomize, NULL);
		#endif
		
		/* Ordre des tâches dans main_task_list */
		if (task_order == 0) /* Randomise la liste des tâches entièrement à chaque nouvelle tâches. */
		{
			/* Si main task list est vide pas la peine d'appeller la fonction qui randomise ensemble les 2 listes de tâches. */
			if (!starpu_task_list_empty(&data->main_task_list))
			{
				randomize_full_task_list(data);
			}
			else
			{
				randomize_new_task_list(data);
			}
		}
		else if (task_order == 1) /* Randomise que les nouvelles tâches */
		{
			randomize_new_task_list(data);
		}
		else if (dependances == 0) /* task_order == 2 and no dependances */
		{
			natural_order_task_list(data);
		}
		
		/* Ordre des données dans datanotuse de chaque GPU */
		if (choose_best_data_from != 1) /* Si on regarde dans la mémoire pour choisir les données, il n'y a aucun intérêt à toucher à la liste des données. */
		{
			if (data_order == 0) /* Randomise la liste des données entièrement et différement pour chaque GPU. */
			{
				randomize_full_data_not_used_yet();
			}
			else if (data_order == 1) /* Randomise que les nouvelles données. */
			{
				randomize_new_data_not_used_yet();
			}
			else if (dependances == 0) /* DATA_ORDER == 2 et DEPENDANCE == 0, ordre naturel avec point de départs différent pour les GPU. */
			{
				natural_order_data_not_used_yet();
			}
			/* De même si il y a des dépendances et que DATA_ORDER == 2 on va juste mettre les une après les autres les données. */
		}
		
		/* Test */
		NT_DARTS = 0;
		/* Test */
		
		#ifdef PRINT_STATS
		gettimeofday(&time_end_randomize, NULL);
		time_total_randomize += (time_end_randomize.tv_sec - time_start_randomize.tv_sec)*1000000LL + time_end_randomize.tv_usec - time_start_randomize.tv_usec;
		#endif
		
		#ifdef PRINT		
		printf("Il y a %d tâches.\n", NT_DARTS);
		printf("Printing GPU's data list and main task list after randomization (TASK_ORDER = %d, DATA_ORDER = %d):\n", task_order, data_order);
		//~ print_data_not_used_yet();
		print_task_list(&data->main_task_list, "Main task list"); fflush(stdout);
		printf("-----\n\n");
		#endif
    }
    
    #ifdef REFINED_MUTEX
    STARPU_PTHREAD_MUTEX_UNLOCK(&refined_mutex);
    #endif
    
	//~ int current_gpu = starpu_worker_get_memory_node(starpu_worker_get_id()); /* Attention le premier GPU vaut 1 et non 0. */
    //~ STARPU_PTHREAD_MUTEX_UNLOCK(&refined_mutex);
        
    //~ STARPU_PTHREAD_MUTEX_LOCK(&local_mutex[current_gpu - 1]);
    struct starpu_task *task = get_task_to_return_pull_task_dynamic_data_aware(starpu_worker_get_memory_node(starpu_worker_get_id()), &data->main_task_list);
    //~ STARPU_PTHREAD_MUTEX_UNLOCK(&local_mutex[current_gpu - 1]);
    
    #ifdef LINEAR_MUTEX
    STARPU_PTHREAD_MUTEX_UNLOCK(&linear_mutex);
    #endif
	
	#ifdef PRINT
	if (task != NULL)
	{
		printf("Pulled task %p on GPU %d.\n", task, starpu_worker_get_memory_node(starpu_worker_get_id()));
	}
	#endif
	
    return task;
}

void push_data_not_used_yet_random_spot(starpu_data_handle_t h, struct gpu_planned_task *g, int gpu_id)
{
	struct gpu_data_not_used *new_element = gpu_data_not_used_new();
    new_element->D = h;
    
    
    struct handle_user_data * hud = h->user_data;
    
    #ifdef PRINT
    printf("%p gets 1 at is_present_in_data_not_used_yet with random push\n", h); fflush(stdout);
    #endif
    
	hud->is_present_in_data_not_used_yet[gpu_id] = 1;
	h->user_data = hud;
	
	//~ printf("1.\n"); fflush(stdout);
    
	if (gpu_data_not_used_list_empty(g->gpu_data))
	{
		//~ printf("1.1\n"); fflush(stdout);
		printf("After eviction. Push data %p in GPU %d\n", new_element->D, gpu_id); fflush(stdout);
		gpu_data_not_used_list_push_back(g->gpu_data, new_element);
		//~ printf("2.\n"); fflush(stdout);
		return;
	}
	//~ printf("1.2\n"); fflush(stdout);
    struct gpu_data_not_used *ptr = gpu_data_not_used_new();
	//~ printf("1.2.1 %d\n", gpu_data_not_used_list_size(g->gpu_data)); fflush(stdout);
    int random = rand()%gpu_data_not_used_list_size(g->gpu_data);
	//~ printf("1.3\n"); fflush(stdout);
    int i = 0;
    ptr = gpu_data_not_used_list_begin(g->gpu_data);

    for (i = 0; i < random; i++)
    {
		ptr = gpu_data_not_used_list_next(ptr);
    }
    gpu_data_not_used_list_insert_before(g->gpu_data, new_element, ptr);
    //~ printf("3.\n"); fflush(stdout);
}

void update_best_data(int* number_free_task_max, int* task_available_max, starpu_data_handle_t* handle_popped, int* priority_max, int* number_1_from_free_task_max, int* task_available_max_1_from_free, int nb_free_task_candidate, int task_using_data_list_size_candidate, starpu_data_handle_t handle_candidate, int priority_candidate, int number_1_from_free_task_candidate, int* data_choosen_index, int i)
{
	/* If we are in a case with free tasks */
	if (nb_free_task_candidate > *number_free_task_max)
	{
		*number_free_task_max = nb_free_task_candidate;
		*task_available_max = task_using_data_list_size_candidate;
		*handle_popped = handle_candidate;
		*priority_max = priority_candidate;
					
		#ifdef PRINT_STATS
		*data_choosen_index = i + 1;
		#endif
	}
	else if (nb_free_task_candidate == *number_free_task_max && *number_free_task_max != 0)
	{
		/* I first tiebreak with 1 from free task */
		/* Then with priority */
		if (prio == 1 && *priority_max < priority_candidate)
		{
			*task_available_max = task_using_data_list_size_candidate;
			*handle_popped = handle_candidate;
			*priority_max = priority_candidate;
		}
		else if ((*priority_max == priority_candidate || prio == 0) && task_using_data_list_size_candidate > *task_available_max)
		{
			*task_available_max = task_using_data_list_size_candidate;
			*handle_popped = handle_candidate;
			*priority_max = priority_candidate;
						
			#ifdef PRINT_STATS
			*data_choosen_index = i + 1;
			#endif
		}
	}
	else if (number_1_from_free_task_candidate > *number_1_from_free_task_max)
	{
		*number_1_from_free_task_max = number_1_from_free_task_candidate;
		*task_available_max_1_from_free = task_using_data_list_size_candidate;
		*handle_popped = handle_candidate;
		*priority_max = priority_candidate;
					
		#ifdef PRINT_STATS
		*data_choosen_index = i + 1;
		#endif
	}
	/* Si il y a égalité je regarde la priorité d'abord puis celle qui peut faire le plus de tâches globalement. */
	else if (number_1_from_free_task_candidate == *number_1_from_free_task_max && *number_1_from_free_task_max != 0)
	{					
		/* I first tiebreak with priority */
		if (prio == 1 && *priority_max < priority_candidate)
		{
			*task_available_max_1_from_free = task_using_data_list_size_candidate;
			*handle_popped = handle_candidate;
			*priority_max = priority_candidate;
		}
		else if ((*priority_max == priority_candidate || prio == 0) && task_using_data_list_size_candidate > *task_available_max_1_from_free) /* Then glovbal number of tasks remaining */
		{
			*task_available_max_1_from_free = task_using_data_list_size_candidate;
			*handle_popped = handle_candidate;
			*priority_max = priority_candidate;
						
			#ifdef PRINT_STATS
			*data_choosen_index = i + 1;
			#endif
		}
	}
}

/* The call is: update_best_data_single_decision_tree(&number_free_task_max, &task_available_max, &handle_popped, &priority_max, &number_1_from_free_task_max, &task_available_max_1_from_free, temp_number_free_task_max, task_using_data_list_size(e->D->sched_data), e->D, temp_priority_max, temp_number_1_from_free_task_max, &data_choosen_index, i); */
//~ void update_best_data_single_decision_tree(int* number_free_task_max, int* task_available_max, starpu_data_handle_t* handle_popped, int* priority_max, int* number_1_from_free_task_max, int* task_available_max_1_from_free, int nb_free_task_candidate, int task_using_data_list_size_candidate, starpu_data_handle_t handle_candidate, int priority_candidate, int number_1_from_free_task_candidate, int* data_choosen_index, int i)
void update_best_data_single_decision_tree(int* number_free_task_max, double* remaining_expected_length_max, starpu_data_handle_t* handle_popped, int* priority_max, int* number_1_from_free_task_max, int nb_free_task_candidate, double remaining_expected_length_candidate, starpu_data_handle_t handle_candidate, int priority_candidate, int number_1_from_free_task_candidate, int* data_choosen_index, int i, struct starpu_task** best_1_from_free_task, struct starpu_task* best_1_from_free_task_candidate, double transfer_min_candidate, double* transfer_min)
{
	/* Avant modif */
	//~ /* Il y a bien plus de return que de update. Je met donc les if dans ce sens pour pouvoir gagner en complexité et s'arrêter plus tot. */
	//~ /* First tiebreak with most free task */
	//~ if (nb_free_task_candidate < *number_free_task_max)
	//~ {
		//~ return;
	//~ }
	//~ /* Then with number of 1 from free */
	//~ else if (nb_free_task_candidate == *number_free_task_max)
	//~ {
		//~ /* V1 1 from free then prio */
		//~ if  (dopt_selection_order == 0)
		//~ {
			//~ if (number_1_from_free_task_candidate < *number_1_from_free_task_max)
			//~ {
				//~ return;
			//~ }
			//~ else if (number_1_from_free_task_candidate == *number_1_from_free_task_max)
			//~ {				
				//~ /* Then with priority */
				//~ if (prio == 1 && *priority_max > priority_candidate)
				//~ {				
					//~ return;
				//~ }
				//~ /* Then with time of task in the list of task using this data */
				//~ else if ((*priority_max == priority_candidate || prio == 0) && remaining_expected_length_candidate <= *remaining_expected_length_max)
				//~ {
					//~ #ifdef PRINT_STATS
					//~ if (remaining_expected_length_candidate == *remaining_expected_length_max)
					//~ {
						//~ data_choice_per_index = true;
					//~ }
					//~ #endif
					
					//~ return;
				//~ }
			//~ }
		//~ }
		//~ else
		//~ {
		//~ /* V2 prio then 1 from free */
			//~ if (prio == 1 && *priority_max > priority_candidate)
			//~ {
				//~ return;
			//~ }
			//~ else if (*priority_max == priority_candidate)
			//~ {				
				//~ /* Then with 1 from free */
				//~ if (number_1_from_free_task_candidate < *number_1_from_free_task_max)
				//~ {				
					//~ return;
				//~ }
				//~ /* Then with time of task in the list of task using this data */
				//~ else if ((number_1_from_free_task_candidate == *number_1_from_free_task_max) && remaining_expected_length_candidate <= *remaining_expected_length_max)
				//~ {
					//~ #ifdef PRINT_STATS
					//~ if (remaining_expected_length_candidate == *remaining_expected_length_max)
					//~ {
						//~ data_choice_per_index = true;
					//~ }
					//~ #endif
					
					//~ return;
				//~ }
			//~ }
		//~ }
	//~ }
	
	//~ #ifdef PRINT_STATS
	//~ data_choice_per_index = false;
	//~ #endif
	
	//~ /* Update */
	//~ *number_free_task_max = nb_free_task_candidate;
	//~ *remaining_expected_length_max = remaining_expected_length_candidate;
	//~ *number_1_from_free_task_max = number_1_from_free_task_candidate;
	//~ *handle_popped = handle_candidate;
	//~ *priority_max = priority_candidate;
	//~ *best_1_from_free_task = best_1_from_free_task_candidate;
		
	//~ #ifdef PRINT_STATS
	//~ *data_choosen_index = i + 1;
	//~ #endif
	
	/* Après modif */
	/* Il y a bien plus de return que de update. Je met donc les if dans ce sens pour pouvoir gagner en complexité et s'arrêter plus tot. */
	if (dopt_selection_order == 0)
	{
		/* First tiebreak with most free task */
		if (nb_free_task_candidate < *number_free_task_max)
		{
			return;
		}
		/* Then with number of 1 from free */
		else if (nb_free_task_candidate == *number_free_task_max)
		{
			if (number_1_from_free_task_candidate < *number_1_from_free_task_max)
			{
				return;
			}
			else if (number_1_from_free_task_candidate == *number_1_from_free_task_max)
			{				
				/* Then with priority */
				if (prio == 1 && *priority_max > priority_candidate)
				{				
					return;
				}
				/* Then with time of task in the list of task using this data */
				else if ((*priority_max == priority_candidate || prio == 0) && remaining_expected_length_candidate <= *remaining_expected_length_max)
				{
					#ifdef PRINT_STATS
					if (remaining_expected_length_candidate == *remaining_expected_length_max)
					{
						data_choice_per_index = true;
					}
					#endif
					return;
				}
			}
		}
	}
	else if (dopt_selection_order == 1)
	{
		if (nb_free_task_candidate < *number_free_task_max)
		{
			return;
		}
		else if (nb_free_task_candidate == *number_free_task_max)
		{
			if (prio == 1 && *priority_max > priority_candidate)
			{
				return;
			}
			else if (*priority_max == priority_candidate)
			{				
				if (number_1_from_free_task_candidate < *number_1_from_free_task_max)
				{				
					return;
				}
				else if ((number_1_from_free_task_candidate == *number_1_from_free_task_max) && remaining_expected_length_candidate <= *remaining_expected_length_max)
				{
					#ifdef PRINT_STATS
					if (remaining_expected_length_candidate == *remaining_expected_length_max)
					{
						data_choice_per_index = true;
					}
					#endif
					return;
				}
			}
		}
	}
	else if (dopt_selection_order == 2)
	{
		if (transfer_min_candidate > *transfer_min)
		{
			return;
		}
		else if (transfer_min_candidate == *transfer_min)
		{
			if (nb_free_task_candidate < *number_free_task_max)
			{
				return;
			}
			else if (nb_free_task_candidate == *number_free_task_max)
			{
				if (prio == 1 && *priority_max > priority_candidate)
				{
					return;
				}
				else if (*priority_max == priority_candidate)
				{				
					if (number_1_from_free_task_candidate < *number_1_from_free_task_max)
					{				
						return;
					}
					else if ((number_1_from_free_task_candidate == *number_1_from_free_task_max) && remaining_expected_length_candidate <= *remaining_expected_length_max)
					{
						#ifdef PRINT_STATS
						if (remaining_expected_length_candidate == *remaining_expected_length_max)
						{
							data_choice_per_index = true;
						}
						#endif
						return;
					}
				}
			}
		}
	}
	else if (dopt_selection_order == 3)
	{
		if (nb_free_task_candidate < *number_free_task_max)
		{
			return;
		}
		else if (nb_free_task_candidate == *number_free_task_max)
		{
			if (transfer_min_candidate > *transfer_min)
			{
				return;
			}
			else if (transfer_min_candidate == *transfer_min)
			{
				if (prio == 1 && *priority_max > priority_candidate)
				{
					return;
				}
				else if (*priority_max == priority_candidate)
				{				
					if (number_1_from_free_task_candidate < *number_1_from_free_task_max)
					{				
						return;
					}
					else if ((number_1_from_free_task_candidate == *number_1_from_free_task_max) && remaining_expected_length_candidate <= *remaining_expected_length_max)
					{
						#ifdef PRINT_STATS
						if (remaining_expected_length_candidate == *remaining_expected_length_max)
						{
							data_choice_per_index = true;
						}
						#endif
						return;
					}
				}
			}
		}
	}
	else if (dopt_selection_order == 4)
	{
		if (nb_free_task_candidate < *number_free_task_max)
		{
			return;
		}
		else if (nb_free_task_candidate == *number_free_task_max)
		{
			if (prio == 1 && *priority_max > priority_candidate)
			{
				return;
			}
			else if (*priority_max == priority_candidate)
			{
				if (transfer_min_candidate > *transfer_min)
				{
					return;
				}
				else if (transfer_min_candidate == *transfer_min)
				{				
					if (number_1_from_free_task_candidate < *number_1_from_free_task_max)
					{				
						return;
					}
					else if ((number_1_from_free_task_candidate == *number_1_from_free_task_max) && remaining_expected_length_candidate <= *remaining_expected_length_max)
					{
						#ifdef PRINT_STATS
						if (remaining_expected_length_candidate == *remaining_expected_length_max)
						{
							data_choice_per_index = true;
						}
						#endif
						return;
					}
				}
			}
		}
	}
	else if (dopt_selection_order == 5)
	{
		if (nb_free_task_candidate < *number_free_task_max)
		{
			return;
		}
		else if (nb_free_task_candidate == *number_free_task_max)
		{
			if (prio == 1 && *priority_max > priority_candidate)
			{
				return;
			}
			else if (*priority_max == priority_candidate)
			{
				if (number_1_from_free_task_candidate < *number_1_from_free_task_max)
				{
					return;
				}
				else if (number_1_from_free_task_candidate == *number_1_from_free_task_max)
				{				
					if (transfer_min_candidate > *transfer_min)
					{				
						return;
					}
					else if ((transfer_min_candidate == *transfer_min) && remaining_expected_length_candidate <= *remaining_expected_length_max)
					{
						#ifdef PRINT_STATS
						if (remaining_expected_length_candidate == *remaining_expected_length_max)
						{
							data_choice_per_index = true;
						}
						#endif
						return;
					}
				}
			}
		}
	}
	else if (dopt_selection_order == 6)
	{
		if (nb_free_task_candidate < *number_free_task_max)
		{
			return;
		}
		else if (nb_free_task_candidate == *number_free_task_max)
		{
			if (prio == 1 && *priority_max > priority_candidate)
			{
				return;
			}
			else if (*priority_max == priority_candidate)
			{
				if (number_1_from_free_task_candidate < *number_1_from_free_task_max)
				{
					return;
				}
				else if (number_1_from_free_task_candidate == *number_1_from_free_task_max)
				{				
					if (remaining_expected_length_candidate < *remaining_expected_length_max)
					{				
						return;
					}
					else if ((remaining_expected_length_candidate == *remaining_expected_length_max) && transfer_min_candidate >= *transfer_min)
					{
						#ifdef PRINT_STATS
						if (transfer_min_candidate == *transfer_min)
						{
							data_choice_per_index = true;
						}
						#endif
						return;
					}
				}
			}
		}
	}
	
	#ifdef PRINT_STATS
	data_choice_per_index = false;
	#endif
	
	//~ printf("Update on transfer times %f %f\n", transfer_min_candidate, *transfer_min); fflush(stdout);
	
	/* Update */
	*number_free_task_max = nb_free_task_candidate;
	*remaining_expected_length_max = remaining_expected_length_candidate;
	*number_1_from_free_task_max = number_1_from_free_task_candidate;
	*handle_popped = handle_candidate;
	*priority_max = priority_candidate;
	*best_1_from_free_task = best_1_from_free_task_candidate;
	*transfer_min = transfer_min_candidate;
	
	#ifdef PRINT_STATS
	*data_choosen_index = i + 1;
	#endif
}

/**
 * Fill a package's task list following dynamic_data_aware algorithm.
 * Si je trouve une donnée qui me donne des taches gratuites je prends et j'ajoute a planned task.
 * Sinon en chargeant 1 nouvelle donnée, je charge une tache dont la donnée amène le plus de tache a 1 seul chargement : (si c'est ce cas on créé une liste planned_task_1dtata__to_load).
 * Sinon random.
 **/
void dynamic_data_aware_scheduling_3D_matrix(struct starpu_task_list *main_task_list, int current_gpu, struct gpu_planned_task *g)
{
	#ifdef PRINT
	printf("Début de sched 3D avec GPU %d.\n", current_gpu - 1); fflush(stdout);
	#endif
	
	Dopt[current_gpu - 1] = NULL;
		
	#ifdef PRINT_STATS
	gettimeofday(&time_start_schedule, NULL);
	#endif
	
    int i = 0;
    int j = 0;
    struct task_using_data *t = NULL;
    struct gpu_data_not_used *e = NULL;
    
    //~ int task_available_max = 0;
    //~ int task_available_max_1_from_free = 0;
    double remaining_expected_length_max = 0;
    
    struct starpu_task* best_1_from_free_task = NULL;
    struct starpu_task* temp_best_1_from_free_task = NULL;
    
    /* Values used to know if the currently selected data is better that the pne already choosen */
    int number_free_task_max = 0;  /* Number of free task with selected data */
    int temp_number_free_task_max = 0;
    int number_1_from_free_task_max = 0;  /* Number of task on from free with selected data */
    int temp_number_1_from_free_task_max = 0;
    int priority_max = INT_MIN; /* Highest priority of a task using the choosen data that we know will be pushed to planned task. */
    int temp_priority_max = INT_MIN; /* Highest priority of a task using the choosen data that we know will be pushed to planned task. */
    
    /* To ty and use starpu_data_expected_transfer_time */
    double transfer_time_min = DBL_MAX; 
    double temp_transfer_time_min = DBL_MAX; 
    
    starpu_data_handle_t handle_popped = NULL; /* Pointer to choosen best data */
    
    struct handle_user_data * hud = NULL;
    
    //~ struct task_using_data_list *tudl = task_using_data_list_new();
    
	#ifdef PRINT
	printf("Il y a %d données parmi lesquelles choisir pour le GPU %d.\n", gpu_data_not_used_list_size(g->gpu_data), current_gpu); fflush(stdout);
	#endif
	
	int data_choosen_index = 0; /* Forced to declare it here because of the fonction update */
	#ifdef PRINT_STATS
	//~ int data_choosen_index = 0;
	int nb_data_looked_at = 0; /* Uniquement le cas ou on choisis depuis la mémoire */
	#endif
	
	//~ STARPU_PTHREAD_MUTEX_LOCK(&refined_mutex);
	
    /* Si c'est la première tâche, on regarde pas le reste on fais random. */
    if (g->first_task == true)
    {
		#ifdef PRINT
		printf("Hey! C'est la première tâche du GPU n°%d!\n", current_gpu); fflush(stdout);	
		#endif
		#ifdef PRINT_STATS
		if (iteration_DARTS == 1)
		{
			FILE *f = NULL;
			char str[2];
			int size = strlen("Output_maxime/Data/DARTS/DARTS_data_choosen_stats_GPU_.csv") + strlen(str);
			char* path = (char *)malloc(size);
			sprintf(str, "%d", current_gpu);
			strcpy(path, "Output_maxime/Data/DARTS/DARTS_data_choosen_stats_GPU_");
			strcat(path, str);
			strcat(path, ".csv");
			f = fopen(path, "a");
			fprintf(f, "%d,%d,%d,%d\n", g->number_data_selection, 0, 0, 0);
			fclose(f);
			free(path);
		}
		#endif
		
		g->first_task = false;
				
		if (task_order == 2 && dependances == 0) /* Cas liste des taches et données naturelles et pas de dpendances donc points de départs différents à l'aide de first_task_to_pop. */
		{
			struct starpu_task *task = NULL;
			task = g->first_task_to_pop;
			g->first_task_to_pop = NULL;
			if (!starpu_task_list_ismember(main_task_list, task))
			{
				goto random;
			}
						
			/* old place, a check que c'était pas important si ca crash. */
			//~ g->first_task_to_pop = NULL;
						
			for (i = 0; i < STARPU_TASK_GET_NBUFFERS(task); i++)
			{
				if (!gpu_data_not_used_list_empty(g->gpu_data)) /* TODO : Est-ce vraiment utile ? Pas sûr, ptet en réel sur Grid5k ? A tester. Si je l'enlève enlever le deuxième qu'il y a plus bas dans le cas random. */
				{
					for (e = gpu_data_not_used_list_begin(g->gpu_data); e != gpu_data_not_used_list_end(g->gpu_data); e = gpu_data_not_used_list_next(e))
					{
						if(e->D == STARPU_TASK_GET_HANDLE(task, i))
						{
							//printf("First task. Erase data %p from GPU %d\n", e->D, current_gpu - 1); fflush(stdout);
							
							gpu_data_not_used_list_erase(g->gpu_data, e);
							print_data_not_used_yet();
							hud = e->D->user_data;
							
							#ifdef PRINT
							printf("%p gets 0 at is_present_in_data_not_used_yet GPU is %d\n", e->D, current_gpu - 1); fflush(stdout);
							#endif
							
							hud->is_present_in_data_not_used_yet[current_gpu - 1] = 0;
							e->D->user_data = hud;
							
							gpu_data_not_used_delete(e);
							break;
						}
					}
				}
			}
			
			#ifdef REFINED_MUTEX
			STARPU_PTHREAD_MUTEX_LOCK(&refined_mutex);
			#endif
			
			/* Add it from planned task compteur */			
			increment_planned_task_data(task, current_gpu);
			
			#ifdef PRINT
			printf("Returning first task of GPU n°%d in natural order: %p.\n", current_gpu, task);
			#endif
			
			erase_task_and_data_pointer(task, main_task_list);
			starpu_task_list_push_back(&g->planned_task, task);
			
			#ifdef REFINED_MUTEX
			STARPU_PTHREAD_MUTEX_UNLOCK(&refined_mutex);
			#endif
			
			goto end_scheduling;
		}
		else
		{
			goto random;
		}
	}
    
    /* Ce cas arrive avec le cas ou je gère pas les evictions. Car quand je ne gère pas les évictions je ne remet pas les données évincées dans la liste des données
     * à faire. */
    if (gpu_data_not_used_list_empty(g->gpu_data))
    {
		#ifdef PRINT
		printf("Random selection car liste des données non utilisées vide.\n");
		#endif
		
		goto random;
    }
    
    /* To know if all the data needed for a task are loaded in memory. */
    int data_not_available = 0;
    bool data_available = true;
    	
	/* Pour diminuer au début de l'execution. 
	 * TODO : Ne marche plus si il y a des dépendanceces car NT_DARTS est le nombre de nouvelles données. Donc il faudrait faire une somme totale des tâches qui sont arrivées ou qui vont arriver car le but c'est des le debut de mettre un trhasold pour les grosses appli. En réupérant N peut etre ? */
	int choose_best_data_threshold = INT_MAX;
	if (threshold == 1)
	{
		/* En 2D on fais cela */
		if (app == 0)
		{
			if (NT_DARTS > 14400)
			{
				choose_best_data_threshold = 110;
			}
		}
		else if (NT_DARTS > 1599) /* Pour que ca se déclanche au 4ème point en 3D */
		{
			choose_best_data_threshold = 200;
		}
	}
	
	//~ struct handle_user_data * hud = NULL;
	
	#ifdef PRINT_STATS
	gettimeofday(&time_start_choose_best_data, NULL);
	#endif
	
	#ifdef PRINT_STATS
	data_choice_per_index = false;
	#endif
	
	//~ STARPU_PTHREAD_MUTEX_LOCK(&refined_mutex);	
	
	/* Recherche de la meilleure donnée. Je regarde directement pour chaque donnée, le nombre de tâche qu'elle met à 1 donnée d'être possible si j'ai toujours
	 * 0 à number_free_task_max. */
	if (choose_best_data_from == 0) /* Le cas de base où je regarde les données pas encore utilisées. */
	{
		#ifdef PRINT_STATS
		g->number_data_selection++;
		#endif
		
		for (e = gpu_data_not_used_list_begin(g->gpu_data); e != gpu_data_not_used_list_end(g->gpu_data) && i != choose_best_data_threshold; e = gpu_data_not_used_list_next(e), i++)
		{
			temp_number_free_task_max = 0;
			temp_number_1_from_free_task_max = 0;
			temp_priority_max = INT_MIN;
			temp_best_1_from_free_task = NULL;
			
			#ifdef PRINT_STATS
			nb_data_looked_at++;
			#endif
			
			/* Il y a deux cas pour simplifier un peu la complexité. Si j'ai au moins 1 tâche qui peut être gratuite, je ne fais plus les compteurs qui permettent 
			 * d'avoir des tâches à 1 donnée d'être free et on ajoute un break pour gagner un peu de temps. */
			//~ if (number_free_task_max == 0 && app != 0) /* Regardons les 1 from free tasks */
			//~ {
			if (e->D->sched_data != NULL)
			{
				for (t = task_using_data_list_begin(e->D->sched_data); t != task_using_data_list_end(e->D->sched_data); t = task_using_data_list_next(t))
				{
					/* I put it at false if at least one data is missing. */
					data_not_available = 0; 
					for (j = 0; j < STARPU_TASK_GET_NBUFFERS(t->pointer_to_T); j++)
					{
						/* I test if the data is on memory */ 
						if (STARPU_TASK_GET_HANDLE(t->pointer_to_T, j) != e->D)
						{
							/* Sans ifdef */
							if (simulate_memory == 0)
							{
								/* Ancien */
								if (!starpu_data_is_on_node(STARPU_TASK_GET_HANDLE(t->pointer_to_T, j), current_gpu))
								{
									data_not_available++;
								}
							}
							else if (simulate_memory == 1)
							{
								hud = STARPU_TASK_GET_HANDLE(t->pointer_to_T, j)->user_data;
								if (!starpu_data_is_on_node(STARPU_TASK_GET_HANDLE(t->pointer_to_T, j), current_gpu) && hud->nb_task_in_pulled_task[current_gpu - 1] == 0 && hud->nb_task_in_planned_task[current_gpu - 1] == 0)
								{
									data_not_available++;
								}
							}
						}
					}
					
					if (data_not_available == 0)
					{
						temp_number_free_task_max++;
						
						/* Version où je m'arrête dès que j'ai une tâche gratuite.
						 * Nouvelle place du threshold == 2. TODO: mettre un ifdef */
						if (threshold == 2)
						{
							handle_popped = e->D;
							number_free_task_max = temp_number_free_task_max;
							goto end_choose_best_data;
						}
						
						/* For the first one I want to forget priority of one from free tasks. */
						if (temp_number_free_task_max == 1)
						{
							temp_priority_max = t->pointer_to_T->priority;
						}
						else if (t->pointer_to_T->priority > temp_priority_max)
						{
							temp_priority_max = t->pointer_to_T->priority;
						}
						
						
					}
					else if (data_not_available == 1)
					{
						temp_number_1_from_free_task_max++;
						
						/* Getting the max priority */
						if (t->pointer_to_T->priority > temp_priority_max)
						{
							temp_priority_max = t->pointer_to_T->priority;
							temp_best_1_from_free_task = t->pointer_to_T;
						}
					}
				}
				
				//~ printf("Current gpu: %d: data %p of size %ld takes %f to be transferred. Is data on the node?: %d\n", current_gpu, e->D, starpu_data_get_size(e->D), starpu_data_expected_transfer_time(e->D, current_gpu ,STARPU_R), starpu_data_is_on_node(e->D, current_gpu)); fflush(stdout);
<<<<<<< HEAD
				
				temp_transfer_time_min = starpu_data_expected_transfer_time(e->D, current_gpu, STARPU_R);
=======
				//printf("crrent gpu asking for a time: %d\n", current_gpu); fflush(stdout);
				temp_transfer_time_min = starpu_data_expected_transfer_time(e->D, current_gpu ,STARPU_R);
>>>>>>> 478b3d61
				
				/* Checking if current data is better */				
				hud = e->D->user_data;
				update_best_data_single_decision_tree(&number_free_task_max, &remaining_expected_length_max, &handle_popped, &priority_max, &number_1_from_free_task_max, temp_number_free_task_max, hud->sum_remaining_task_expected_length, e->D, temp_priority_max, temp_number_1_from_free_task_max, &data_choosen_index, i, &best_1_from_free_task, temp_best_1_from_free_task, temp_transfer_time_min, &transfer_time_min);
			}
		}
	}
	else if (choose_best_data_from == 1) /* Le cas où je regarde uniquement les données (pas encore en mémoire) des tâches utilisant les données en mémoire. */
	{
		/* Pour ne pas regarder deux fois à la même itération la même donnée. */
		struct handle_user_data * hud_last_check = NULL;
		
		/* Attention ici c'est utile ne pas le metre entre des ifdef! Car je l'utilise pour savoir si je n'ai pas déjà regardé la donnée */
		g->number_data_selection++;
		
		/* Récupération des données en mémoire */
		starpu_data_handle_t *data_on_node;
		unsigned nb_data_on_node = 0;
		int *valid;
		starpu_data_get_node_data(current_gpu, &data_on_node, &valid, &nb_data_on_node);
		
		struct task_using_data *t2 = NULL;
		int k = 0;
		
		/* Je me met sur une donnée de la mémoire. */
		for (i = 0; i < nb_data_on_node; i++)
		{
			#ifdef PRINT
			printf("On data nb %d/%d from memory\n", i, nb_data_on_node); fflush(stdout);
			#endif
			
			/* Je me met sur une tâche de cette donnée en question. */
			for (t2 = task_using_data_list_begin(data_on_node[i]->sched_data); t2 != task_using_data_list_end(data_on_node[i]->sched_data); t2 = task_using_data_list_next(t2))
			{
				#ifdef PRINT
				printf("On task %p from this data\n", t2); fflush(stdout);
				#endif
				
				/* Je me met sur une donnée de cette tâche (qui n'est pas celle en mémoire). */
				for (k = 0; k < STARPU_TASK_GET_NBUFFERS(t2->pointer_to_T); k++)
				{
					#ifdef PRINT
					printf("On data %p from this task\n", STARPU_TASK_GET_HANDLE(t2->pointer_to_T, k)); fflush(stdout);
					#endif
					
					hud_last_check = STARPU_TASK_GET_HANDLE(t2->pointer_to_T, k)->user_data;
					
					/* Ici il faudrait ne pas regarder 2 fois la même donnée si possible. Ca peut arriver oui. */
					if (STARPU_TASK_GET_HANDLE(t2->pointer_to_T, k) != data_on_node[i] && hud_last_check->last_check_to_choose_from[current_gpu - 1] != g->number_data_selection && !starpu_data_is_on_node(STARPU_TASK_GET_HANDLE(t2->pointer_to_T, k), current_gpu))
					{
						#ifdef PRINT
						printf("Data %p is being looked at\n", STARPU_TASK_GET_HANDLE(t2->pointer_to_T, k)); fflush(stdout);
						#endif
						
						#ifdef PRINT_STATS
						nb_data_looked_at++;
						#endif	
						
						/* Mise à jour de l'itération pour la donnée pour ne pas la regarder deux fois à cette itération. */
						hud_last_check->last_check_to_choose_from[current_gpu - 1] = g->number_data_selection;
						STARPU_TASK_GET_HANDLE(t2->pointer_to_T, k)->user_data = hud_last_check;
		
						temp_number_free_task_max = 0;
						temp_number_1_from_free_task_max = 0;
						temp_priority_max = INT_MIN;
						temp_best_1_from_free_task = NULL;
						
						#ifdef PRINT_STATS
						nb_data_looked_at++;
						#endif
						
						// if (number_free_task_max == 0 && app != 0) /* Cas où je sépare 2D et 3D pour gagner du temps mais ne permet pas de tie break avec le nombre de 1 from free tâches */
						// {
							/* Je regarde le nombre de free ou 1 from free tâche de cette donnée. */
							for (t = task_using_data_list_begin(STARPU_TASK_GET_HANDLE(t2->pointer_to_T, k)->sched_data); t != task_using_data_list_end(STARPU_TASK_GET_HANDLE(t2->pointer_to_T, k)->sched_data); t = task_using_data_list_next(t))
							{
								#ifdef PRINT
								printf("Task %p is using this data\n", t); fflush(stdout);
								#endif
								
								/* I put it at 1 if at least one data is missing. */
								data_not_available = 0; 
								
								for (j = 0; j < STARPU_TASK_GET_NBUFFERS(t->pointer_to_T); j++)
								{
									if (STARPU_TASK_GET_HANDLE(t->pointer_to_T, j) != STARPU_TASK_GET_HANDLE(t2->pointer_to_T, k))
									{
										if (simulate_memory == 0)
										{
											if (!starpu_data_is_on_node(STARPU_TASK_GET_HANDLE(t->pointer_to_T, j), current_gpu))
											{
												data_not_available++;
											}
										}
										else if (simulate_memory == 1)
										{
											hud = STARPU_TASK_GET_HANDLE(t->pointer_to_T, j)->user_data;
											if (!starpu_data_is_on_node(STARPU_TASK_GET_HANDLE(t->pointer_to_T, j), current_gpu) && hud->nb_task_in_pulled_task[current_gpu - 1] == 0 && hud->nb_task_in_planned_task[current_gpu - 1] == 0)
											{
												data_not_available++;
											}
										}
									}
								}

								if (data_not_available == 0)
								{
									temp_number_free_task_max++;
									
									/* Version où je m'arrête dès que j'ai une tâche gratuite. */
									if (threshold == 2)
									{
										number_free_task_max = temp_number_free_task_max;
										handle_popped = STARPU_TASK_GET_HANDLE(t2->pointer_to_T, k);
										goto end_choose_best_data;
									}
									
									/* For the first one I want to forget priority of one from free tasks. */
									if (temp_number_free_task_max == 1)
									{
										temp_priority_max = t->pointer_to_T->priority;
									}
									else if (t->pointer_to_T->priority > temp_priority_max)
									{
										temp_priority_max = t->pointer_to_T->priority;
									}
								}
								else if (data_not_available == 1)
								{
									temp_number_1_from_free_task_max++;
									
									if (t->pointer_to_T->priority > temp_priority_max)
									{
										temp_priority_max = t->pointer_to_T->priority;
										temp_best_1_from_free_task = t->pointer_to_T;
									}
								}
							}
							
							temp_transfer_time_min = starpu_data_expected_transfer_time(STARPU_TASK_GET_HANDLE(t2->pointer_to_T, k), current_gpu ,STARPU_R);
							
							/* Update best data if needed */
							hud = STARPU_TASK_GET_HANDLE(t2->pointer_to_T, k)->user_data;
							update_best_data_single_decision_tree(&number_free_task_max, &remaining_expected_length_max, &handle_popped, &priority_max, &number_1_from_free_task_max, temp_number_free_task_max, hud->sum_remaining_task_expected_length, STARPU_TASK_GET_HANDLE(t2->pointer_to_T, k), temp_priority_max, temp_number_1_from_free_task_max, &data_choosen_index, i, &best_1_from_free_task, temp_best_1_from_free_task, temp_transfer_time_min, &transfer_time_min);
						//~ }
						//~ else /* Cas 2D */
						//~ {
							//~ for (t = task_using_data_list_begin(STARPU_TASK_GET_HANDLE(t2->pointer_to_T, k)->sched_data); t != task_using_data_list_end(STARPU_TASK_GET_HANDLE(t2->pointer_to_T, k)->sched_data); t = task_using_data_list_next(t))
							//~ {
								//~ data_available = true;
								//~ for (j = 0; j < STARPU_TASK_GET_NBUFFERS(t->pointer_to_T); j++)
								//~ {
									//~ if (STARPU_TASK_GET_HANDLE(t->pointer_to_T, j) != STARPU_TASK_GET_HANDLE(t2->pointer_to_T, k))
									//~ {
										//~ if (simulate_memory == 0)
										//~ {
											//~ if (!starpu_data_is_on_node(STARPU_TASK_GET_HANDLE(t->pointer_to_T, j), current_gpu))
											//~ {
												//~ data_available = false;
												//~ break;
											//~ }
										//~ }
										//~ else if (simulate_memory == 1)
										//~ {
											//~ hud = STARPU_TASK_GET_HANDLE(t->pointer_to_T, j)->user_data;
											//~ if (!starpu_data_is_on_node(STARPU_TASK_GET_HANDLE(t->pointer_to_T, j), current_gpu) && hud->nb_task_in_pulled_task[current_gpu - 1] == 0 && hud->nb_task_in_planned_task[current_gpu - 1] == 0)
											//~ {
												//~ data_available = false;
												//~ break;
											//~ }
										//~ }
									//~ }
								//~ }
								//~ if (data_available == true)
								//~ {
									//~ temp_number_free_task_max++;
									
									//~ /* Version où je m'arrête dès que j'ai une tâche gratuite.
									 //~ * Nouvelle place du threshold == 2. */
									//~ if (threshold == 2)
									//~ {
										//~ handle_popped = STARPU_TASK_GET_HANDLE(t2->pointer_to_T, k);
										//~ number_free_task_max = temp_number_free_task_max;
										//~ goto end_choose_best_data;
									//~ }
									
									//~ if (t->pointer_to_T->priority > temp_priority_max)
									//~ {
										//~ temp_priority_max = t->pointer_to_T->priority;
									//~ }
								//~ }
							//~ }
							
							//~ /* Update best data if needed */
							//~ update_best_data(&number_free_task_max, &task_available_max, &handle_popped, &priority_max, &number_1_from_free_task_max, &task_available_max_1_from_free, temp_number_free_task_max, task_using_data_list_size(e->D->sched_data), e->D, temp_priority_max, temp_number_1_from_free_task_max, &data_choosen_index, i);
						//~ }
					}	
				}
			}
		}
	}	
		
	#ifdef PRINT
	printf("Best data is = %p: %d free tasks and %d 1 from free tasks.\n", handle_popped, number_free_task_max, number_1_from_free_task_max); fflush(stdout);
	#endif

	end_choose_best_data : ;
	
	#ifdef PRINT_STATS
	if (data_choice_per_index == true)
	{
		nb_data_selection_per_index++;
	}
	nb_data_selection++;
	#endif
		
	/* Look at data conflict. If there is one I need to re-start the schedule for one of the GPU. */
	data_conflict[current_gpu - 1] = false;
	Dopt[current_gpu - 1] = handle_popped;
	for (i = 0; i < Ngpu; i++)
	{
		if(i != current_gpu - 1)
		{
			if (Dopt[i] == handle_popped && handle_popped != NULL)
			{				
				#ifdef PRINT
				printf("Iteration %d. Same data between GPU %d and GPU %d: %p.\n", iteration_DARTS, current_gpu, i + 1, handle_popped); fflush(stdout);
				#endif
				
				#ifdef PRINT_STATS
				number_data_conflict++;
				#endif
				
				data_conflict[current_gpu - 1] = true;
			}
		}
	}
		
	#ifdef PRINT_STATS
	if (iteration_DARTS == 1)
	{
		FILE *f = NULL;
		char str[2];
		int size = strlen("Output_maxime/Data/DARTS/DARTS_data_choosen_stats_GPU_.csv") + strlen(str);
		char* path = (char *)malloc(size);
		sprintf(str, "%d", current_gpu);
		strcpy(path, "Output_maxime/Data/DARTS/DARTS_data_choosen_stats_GPU_");
		strcat(path, str);
		strcat(path, ".csv");
		f = fopen(path, "a");
		if (number_free_task_max != 0)
		{
			nb_task_added_in_planned_task = number_free_task_max;
		}
		else
		{
			nb_task_added_in_planned_task = 1;
		}
		fprintf(f, "%d,%d,%d,%d\n", g->number_data_selection, data_choosen_index, nb_data_looked_at - data_choosen_index, nb_task_added_in_planned_task);
		fclose(f);
		free(path);
	}
	gettimeofday(&time_end_choose_best_data, NULL);
	time_total_choose_best_data += (time_end_choose_best_data.tv_sec - time_start_choose_best_data.tv_sec)*1000000LL + time_end_choose_best_data.tv_usec - time_start_choose_best_data.tv_usec;
    #endif
            
    if (number_free_task_max != 0) /* Cas comme dans 2D, je met dans planned_task les tâches gratuites, sauf que j'ai 3 données à check et non 2. */
    {		
		#ifdef PRINT_STATS
		gettimeofday(&time_start_fill_planned_task_list, NULL);
		nb_free_choice++;
		#endif
	
		/* I erase the data from the list of data not used. */
		if (choose_best_data_from == 0)
		{			
				/* J'efface la données des datanotuse du GPU en question. Il n'y a que celle la a effacé car la tâche est gratuite 
				 * pour les autres données. Atention dans le cas N_from_free c'est différent. */
				e = gpu_data_not_used_list_begin(g->gpu_data);
				while (e->D != handle_popped)
				{
					  e = gpu_data_not_used_list_next(e);
				}
				
				//~ printf("Free task. Remove data %p from GPU %d\n", e->D, current_gpu); fflush(stdout);
				gpu_data_not_used_list_erase(g->gpu_data, e);
				//~ print_data_not_used_yet();
				
				hud = e->D->user_data;
				
				#ifdef PRINT
				printf("%p gets 0 at is_present_in_data_not_used_yet GPU is %d\n", e->D, current_gpu - 1); fflush(stdout);
				#endif
				
				hud->is_present_in_data_not_used_yet[current_gpu - 1] = 0;
				e->D->user_data = hud;
				
				gpu_data_not_used_delete(e);
				
				#ifdef PRINT
				printf("Erased data %p\n", e->D);
				print_data_not_used_yet_one_gpu(g->gpu_data, current_gpu - 1);
				#endif
		}
				
		#ifdef PRINT
		printf("The data adding the most free tasks is %p and %d task.\n", handle_popped, number_free_task_max);
		#endif
		
		#ifdef REFINED_MUTEX
		STARPU_PTHREAD_MUTEX_LOCK(&refined_mutex);
		#endif
				
		for (t = task_using_data_list_begin(handle_popped->sched_data); t != task_using_data_list_end(handle_popped->sched_data); t = task_using_data_list_next(t))
		{
			data_available = true; 
			for (j = 0; j < STARPU_TASK_GET_NBUFFERS(t->pointer_to_T); j++)
			{		    		
				if (STARPU_TASK_GET_HANDLE(t->pointer_to_T, j) != handle_popped)
				{
					if (simulate_memory == 0)
					{
						if (!starpu_data_is_on_node(STARPU_TASK_GET_HANDLE(t->pointer_to_T, j), current_gpu))
						{
							data_available = false;
							break;
						}
					}
					else if (simulate_memory == 1)
					{
						hud = STARPU_TASK_GET_HANDLE(t->pointer_to_T, j)->user_data;
						if (!starpu_data_is_on_node(STARPU_TASK_GET_HANDLE(t->pointer_to_T, j), current_gpu) && hud->nb_task_in_pulled_task[current_gpu - 1] == 0 && hud->nb_task_in_planned_task[current_gpu - 1] == 0)
						{
							data_available = false;
							break;
						}
					}
				}
			}
			if (data_available == true)
			{
				//~ #ifdef REFINED_MUTEX
				//~ STARPU_PTHREAD_MUTEX_LOCK(&refined_mutex);
				//~ #endif
				
				/* Add it from planned task compteur */
				increment_planned_task_data(t->pointer_to_T, current_gpu);
				
				#ifdef PRINT
				printf("Pushing free %p in planned_task of GPU %d :", t->pointer_to_T, current_gpu); fflush(stdout);
				for (i = 0; i < STARPU_TASK_GET_NBUFFERS(t->pointer_to_T); i++)
				{
					printf(" %p", STARPU_TASK_GET_HANDLE(t->pointer_to_T, i)); fflush(stdout);
				}
				printf("\n"); fflush(stdout);
				#endif
								
				erase_task_and_data_pointer(t->pointer_to_T, main_task_list);
				starpu_task_list_push_back(&g->planned_task, t->pointer_to_T);
				
				//~ #ifdef REFINED_MUTEX
				//~ STARPU_PTHREAD_MUTEX_UNLOCK(&refined_mutex);
				//~ #endif
			}
		}
		
		#ifdef REFINED_MUTEX
		STARPU_PTHREAD_MUTEX_UNLOCK(&refined_mutex);
		#endif
		
		#ifdef PRINT_STATS
		gettimeofday(&time_end_fill_planned_task_list, NULL);
		time_total_fill_planned_task_list += (time_end_fill_planned_task_list.tv_sec - time_start_fill_planned_task_list.tv_sec)*1000000LL + time_end_fill_planned_task_list.tv_usec - time_start_fill_planned_task_list.tv_usec;
		#endif
	}
	/* La je change par rapport à 2D, si à la fois free et 1_from_free sont à 0 je renvoie random */   
	else if (number_1_from_free_task_max != 0 && app != 0) /* On prend une tâche de la donnée 1_from_free, dans l'ordre randomisé de la liste de tâches. 1 seule tâche est ajouté à planned_task. */
	{
		#ifdef PRINT_STATS
		gettimeofday(&time_start_fill_planned_task_list, NULL);
		nb_1_from_free_choice++;
		#endif
		
		#ifdef PRINT
		printf("The data adding the most (%d) 1_from_free tasks is %p.\n", number_1_from_free_task_max, handle_popped);
		#endif
		
		#ifdef REFINED_MUTEX
		STARPU_PTHREAD_MUTEX_LOCK(&refined_mutex);
		#endif
								
		/* En cas de conflits a cause des mutexs refined */
		if (!starpu_task_list_ismember(main_task_list, best_1_from_free_task))
		{
			#ifdef REFINED_MUTEX
			STARPU_PTHREAD_MUTEX_UNLOCK(&refined_mutex);
			#endif
						
			goto random;
		}
		
		if (best_1_from_free_task == NULL)
		{
			#ifdef PRINT
			printf("Rien trouvé.\n"); fflush(stdout);
			#endif
			#ifdef PRINT_STATS
			nb_1_from_free_task_not_found++;
			#endif
			
			#ifdef REFINED_MUTEX
			STARPU_PTHREAD_MUTEX_UNLOCK(&refined_mutex);
			#endif
						
			goto random;
		}
		
		struct gpu_data_not_used* e1 = NULL;
		
		/* Removing the datas from datanotused of the GPU. */		
		if (choose_best_data_from == 0) /* Que dans le cas où je choisis depuis la liste des pas encore utilisées. */
		{
			//~ print_task_info(best_1_from_free_task);
			/* J'efface toutes les données qui sont utilisé par la tâche 1_from_free que l'ont va retourner. */
			for (i = 0; i < STARPU_TASK_GET_NBUFFERS(best_1_from_free_task); i++)
			{
				if (!gpu_data_not_used_list_empty(g->gpu_data)) /* TODO : utile ? */
				{
					//~ for (e = gpu_data_not_used_list_begin(g->gpu_data); e != gpu_data_not_used_list_end(g->gpu_data); e = gpu_data_not_used_list_next(e))
					for (e1 = gpu_data_not_used_list_begin(g->gpu_data); e1 != gpu_data_not_used_list_end(g->gpu_data); e1 = gpu_data_not_used_list_next(e1))
					{
						//~ printf("%p == %p ?\n", e->D, STARPU_TASK_GET_HANDLE(best_1_from_free_task, i)); fflush(stdout);
						//~ printf("%p == %p ?\n", e1->D, STARPU_TASK_GET_HANDLE(best_1_from_free_task, i)); fflush(stdout);
						//~ if(e->D == STARPU_TASK_GET_HANDLE(best_1_from_free_task, i))
						if(e1->D == STARPU_TASK_GET_HANDLE(best_1_from_free_task, i))
						{		
							//~ printf("1 from free. Remove %p from data list of GPU %d\n", e1->D, current_gpu); fflush(stdout);
							gpu_data_not_used_list_erase(g->gpu_data, e1);
							/* TODO:  a chaque erase faire : */
							
							//~ remove_cell_from_gpu_data_not_used(g->gpu_data, e1);
							//~ print_data_not_used_yet();
							
							//~ hud = e->D->user_data;
							hud = e1->D->user_data;
							
							#ifdef PRINT
							printf("%p gets 0 at is_present_in_data_not_used_yet GPU is %d\n", e1->D, current_gpu - 1); fflush(stdout);
							#endif
							
							hud->is_present_in_data_not_used_yet[current_gpu - 1] = 0;
							//~ e->D->user_data = hud;
							e1->D->user_data = hud;
							
							/* TODO:  a chaque erase faire */
							gpu_data_not_used_delete(e1);
							
							/* TEST, refaire boucle apres pour suppr le deuxieme TODO */
							//~ i = STARPU_TASK_GET_NBUFFERS(best_1_from_free_task) + 1; break;
							break;
						}
					}
				}
			}
		}
						
		//~ increment_planned_task_data(t->pointer_to_T, current_gpu);
		increment_planned_task_data(best_1_from_free_task, current_gpu);
		
		#ifdef PRINT
		printf("Pushing 1_from_free task %p in planned_task of GPU %d\n", best_1_from_free_task, current_gpu); fflush(stdout);
		#endif
		
		//~ erase_task_and_data_pointer(t->pointer_to_T, main_task_list);
		erase_task_and_data_pointer(best_1_from_free_task, main_task_list);
		//~ starpu_task_list_push_back(&g->planned_task, t->pointer_to_T);
		starpu_task_list_push_back(&g->planned_task, best_1_from_free_task);
		
		#ifdef REFINED_MUTEX
		STARPU_PTHREAD_MUTEX_UNLOCK(&refined_mutex);
		#endif
		
		#ifdef PRINT_STATS
		gettimeofday(&time_end_fill_planned_task_list, NULL);
		time_total_fill_planned_task_list += (time_end_fill_planned_task_list.tv_sec - time_start_fill_planned_task_list.tv_sec)*1000000LL + time_end_fill_planned_task_list.tv_usec - time_start_fill_planned_task_list.tv_usec;
		#endif
		
	}
	else /* Sinon random */
	{
		#ifdef PRINT
		printf("Random selection because no data allow to get free or 1 from free tasks.\n"); fflush(stdout);
		#endif
		
		//~ STARPU_PTHREAD_MUTEX_LOCK(&refined_mutex);
		goto random;
	}
    
    /* If no task have been added to the list. */
    if (starpu_task_list_empty(&g->planned_task)) 
    {
		/* Si il y a eu un conflit, alors on veut recommencer au lieu de faire random. */
		//~ data_conflict = false;
		//~ Dopt[current_gpu - 1] = handle_popped;
		//~ for (i = 0; i < Ngpu; i++)
		//~ {
			//~ if(i != current_gpu - 1)
			//~ {
				if (data_conflict[current_gpu - 1] == true)
				{
					//printf("CRITICAL DATA CONFLICT! Iteration %d, %d task(s) out. Same data between GPU %d and GPU %d: %p.\n", iteration_DARTS, number_task_out_DARTS_2, current_gpu, i + 1, handle_popped); fflush(stdout);
					//~ printf("Goto\n");
					#ifdef PRINT_STATS
					number_critical_data_conflict++;
					number_data_conflict--;
					#endif
					#ifdef PRINT
					printf("Critical data conflict.\n"); fflush(stdout);
					#endif
					
					dynamic_data_aware_scheduling_3D_matrix(main_task_list, current_gpu, g);
					//~ goto debut_choix_Dopt;
					//~ data_conflict = true;
				}
			//~ }
		//~ }
	
		random: ; /* Va pop front main_task_list. Avec les listes de tâches randomisé ça reviens à faire du random. Si task_order == 2 comme on pourrait vouloir le faire avec dépendances, ça permet de garder l'ordre naturel.  Avec task_order == 2 on va aller chercher la tâche de plus autre priorité dans la liste des tâches prêtes */
		
		/* TODO : a suppr ? */
		Dopt[current_gpu - 1] = NULL;

		#ifdef PRINT_STATS
		gettimeofday(&time_start_pick_random_task, NULL);
		number_random_selection++;
		#endif
						
		struct starpu_task *task = NULL;
		
		#ifdef REFINED_MUTEX
		STARPU_PTHREAD_MUTEX_LOCK(&refined_mutex);
		#endif
		
		if (!starpu_task_list_empty(main_task_list))
		{
			if (highest_priority_task_returned_in_default_case == 1) /* La tâches de plus haute prio est renvoyé */
			{
				task = get_highest_priority_task(main_task_list);
			}
			else /* La tête de la liste est renvoyé */
			{
				task = starpu_task_list_pop_front(main_task_list);
			}
			
			#ifdef PRINT
			printf("\"Random\" task for GPU %d is %p.\n", current_gpu, task); fflush(stdout);
			#endif
		}
		else
		{
			#ifdef PRINT
			printf("Return void in scheduling for GPU %d.\n", current_gpu); fflush(stdout);
			#endif
			
			#ifdef REFINED_MUTEX
			STARPU_PTHREAD_MUTEX_UNLOCK(&refined_mutex);
			#endif
			return;
		}
		
		if (choose_best_data_from == 0)
		{	
			for (i = 0; i < STARPU_TASK_GET_NBUFFERS(task); i++)
			{
				if (!gpu_data_not_used_list_empty(g->gpu_data))
				{
					for (e = gpu_data_not_used_list_begin(g->gpu_data); e != gpu_data_not_used_list_end(g->gpu_data); e = gpu_data_not_used_list_next(e))
					{
						if(e->D == STARPU_TASK_GET_HANDLE(task, i))
						{
							//~ printf("Random. Remove data %p from GPU %d\n", e->D, current_gpu); fflush(stdout);
							gpu_data_not_used_list_erase(g->gpu_data, e);
							//~ print_data_not_used_yet();
							
							hud = e->D->user_data;
							
							#ifdef PRINT
							printf("%p gets 0 at is_present_in_data_not_used_yet GPU is %d\n", e->D, current_gpu - 1); fflush(stdout);
							#endif
							
							hud->is_present_in_data_not_used_yet[current_gpu - 1] = 0;
							e->D->user_data = hud;
							
							gpu_data_not_used_delete(e);
							break;
						}
					}
				}
			}
		}
		
		/* Add it from planned task compteur */
		increment_planned_task_data(task, current_gpu);
		
		#ifdef PRINT
		printf("For GPU %d, returning head of the randomized main task list in planned_task: %p.\n", current_gpu, task); fflush(stdout);
		#endif
		
		erase_task_and_data_pointer(task, main_task_list);
		starpu_task_list_push_back(&g->planned_task, task);
		
		#ifdef REFINED_MUTEX
		STARPU_PTHREAD_MUTEX_UNLOCK(&refined_mutex);
		#endif
		
		#ifdef PRINT_STATS
		gettimeofday(&time_end_pick_random_task, NULL);
		time_total_pick_random_task += (time_end_pick_random_task.tv_sec - time_start_pick_random_task.tv_sec)*1000000LL + time_end_pick_random_task.tv_usec - time_start_pick_random_task.tv_usec;
		#endif
		return;
    }
    
    end_scheduling: ;
    
    #ifdef PRINT_STATS
    gettimeofday(&time_end_schedule, NULL);
    time_total_schedule += (time_end_schedule.tv_sec - time_start_schedule.tv_sec)*1000000LL + time_end_schedule.tv_usec - time_start_schedule.tv_usec;
	#endif
	
	/* TODO : besoin de le faire en haut et en bas de la fonction ? */
	Dopt[current_gpu - 1] = NULL;
}

struct starpu_task* get_highest_priority_task(struct starpu_task_list *l)
{
	struct starpu_task* t = NULL;
	int max_priority = INT_MIN;
	struct starpu_task* highest_priority_task = NULL;
	for (t = starpu_task_list_begin(l); t != starpu_task_list_end(l); t = starpu_task_list_next(t))
	{
		if (t->priority > max_priority)
		{
			max_priority = t->priority;
			highest_priority_task = t;
		}
	}
	return highest_priority_task;
}

void increment_planned_task_data(struct starpu_task *task, int current_gpu)
{
	/* Attention aux doubles içi!!! */
	int i = 0;
	//~ starpu_data_handle_t last_handle = NULL;
	for (i = 0; i < STARPU_TASK_GET_NBUFFERS(task); i++)
	{	
		//~ if (last_handle != STARPU_TASK_GET_HANDLE(task, i))
		//~ {
			struct handle_user_data * hud = STARPU_TASK_GET_HANDLE(task, i)->user_data;
			hud->nb_task_in_planned_task[current_gpu - 1] = hud->nb_task_in_planned_task[current_gpu - 1] + 1;
			STARPU_TASK_GET_HANDLE(task, i)->user_data = hud;
			//~ last_handle = STARPU_TASK_GET_HANDLE(task, i);
		//~ }
	}
}

/* Pour savoir si la donnée évincé est bien celle que l'on avais prévu.
 * Si ce n'est pas le cas ou si ca vaut NULL alors cela signifie qu'une donnée non prévu a 
 * été évincé. Il faut donc mettre à jour les listes dans les tâches et les données en conséquence.
 * Cependant si on est sur la fin de l'éxécution et que les éviction sont juste la pour vider la mémoire ce n'est pas
 * nécessaire. En réalité pour le moment je ne me rend pas compte qu'on est a la fin de l'exec. 
 * TODO : se rendre compte qu'on est a la fin et arreter de mettre à jour les listes du coup ?
 * Du coup je ne sais pas si c'est utile, à vérifier.
 */
 /* starpu_data_handle_t planned_eviction; */

void dynamic_data_aware_victim_eviction_failed(starpu_data_handle_t victim, void *component)
{	
	//~ #ifdef PRINT
	//~ printf("Début de victim eviction failed with data %p.\n", victim); fflush(stdout);
	//~ #endif
	#ifdef REFINED_MUTEX
	STARPU_PTHREAD_MUTEX_LOCK(&refined_mutex);
	#endif
	#ifdef LINEAR_MUTEX
	STARPU_PTHREAD_MUTEX_LOCK(&linear_mutex);
	#endif
		
	#ifdef PRINT_STATS
	gettimeofday(&time_start_evicted, NULL);
	victim_evicted_compteur++;
	#endif
		
	/* If a data was not truly evicted I put it back in the list. */
	//~ int i = 0;
			
	//~ my_planned_task_control->pointer = my_planned_task_control->first;
	//~ for (i = 1; i < starpu_worker_get_memory_node(starpu_worker_get_id()); i++)
	//~ {
		//~ my_planned_task_control->pointer = my_planned_task_control->pointer->next;
	//~ }
	//~ my_planned_task_control->pointer->data_to_evict_next = victim;
	tab_gpu_planned_task[starpu_worker_get_memory_node(starpu_worker_get_id()) - 1].data_to_evict_next = victim;
		
	#ifdef PRINT_STATS
	gettimeofday(&time_end_evicted, NULL);
	time_total_evicted += (time_end_evicted.tv_sec - time_start_evicted.tv_sec)*1000000LL + time_end_evicted.tv_usec - time_start_evicted.tv_usec;
	#endif
	
	#ifdef REFINED_MUTEX
	STARPU_PTHREAD_MUTEX_UNLOCK(&refined_mutex);
	#endif
	#ifdef LINEAR_MUTEX
	STARPU_PTHREAD_MUTEX_UNLOCK(&linear_mutex);
	#endif
}


/* Return NULL ou ne rien faire si la dernière tâche est sorti du post exec hook ? De même pour la mise à jour des listes à chaque eviction de donnée : J'ai pas la vision que la dernière tâche est sortie donc ce n'est pas possible.
 * Je rentre bcp trop dans cette fonction on perds du temps car le timing avance lui. Résolu en réduisant le threshold et en adaptant aussi CUDA_PIPELINE. */
starpu_data_handle_t dynamic_data_aware_victim_selector(starpu_data_handle_t toload, unsigned node, enum starpu_is_prefetch is_prefetch, void *component)
{
	#ifdef PRINT
	printf("Début de victim selector on GPU %d.\n", current_gpu); fflush(stdout);
	#endif
	
	#ifdef REFINED_MUTEX
	STARPU_PTHREAD_MUTEX_LOCK(&refined_mutex);
	#endif
	#ifdef LINEAR_MUTEX
	STARPU_PTHREAD_MUTEX_LOCK(&linear_mutex);
	#endif
	
	#ifdef PRINT_STATS
	victim_selector_compteur++;
	gettimeofday(&time_start_selector, NULL);
	#endif
	
    int i = 0;
    int current_gpu = starpu_worker_get_memory_node(starpu_worker_get_id());
        
    /* Se placer sur le bon GPU pour planned_task */
    //~ struct gpu_planned_task *temp_pointer = my_planned_task_control->first;
    //~ for (i = 1; i < current_gpu; i++)
    //~ {
		//~ temp_pointer = temp_pointer->next;
    //~ }

    /* Je check si une eviction n'a pas été refusé. */
    if (tab_gpu_planned_task[current_gpu - 1].data_to_evict_next != NULL) 
    {
		starpu_data_handle_t temp_handle = tab_gpu_planned_task[current_gpu - 1].data_to_evict_next;
		tab_gpu_planned_task[current_gpu - 1].data_to_evict_next = NULL;
		
		#ifdef PRINT_STATS
		gettimeofday(&time_end_selector, NULL);
		time_total_selector += (time_end_selector.tv_sec - time_start_selector.tv_sec)*1000000LL + time_end_selector.tv_usec - time_start_selector.tv_usec;
		#endif
		
		/* TODO : pas vraiment une solution ces deux boucles non ? Est-ce vraiment utile ? J'ai pas l'impression. */
		if (!starpu_data_is_on_node(temp_handle, node))
		{ 			
			#ifdef PRINT
			printf("Refused %p is not on node %d. ??? Restart eviction\n", temp_handle, node); fflush(stdout); 
			#endif
			#ifdef PRINT_STATS
			victim_selector_refused_not_on_node++;
			#endif
			
			goto debuteviction; 
		}
		if (!starpu_data_can_evict(temp_handle, node, is_prefetch))
		{ 			
			#ifdef PRINT
			printf("Refused data can't be evicted ??? Restart eviction selection.\n"); fflush(stdout);
			#endif
			#ifdef PRINT_STATS
			victim_selector_refused_cant_evict++;
			#endif
			
			goto debuteviction; 
		}
		
		#ifdef PRINT
		printf("Evict refused data %p for GPU %d.\n", temp_handle, current_gpu); fflush(stdout);
		#endif
		#ifdef PRINT_STATS
		victim_selector_return_refused++;
		#endif
		
		#ifdef REFINED_MUTEX
		STARPU_PTHREAD_MUTEX_UNLOCK(&refined_mutex);
		#endif
		#ifdef LINEAR_MUTEX
		STARPU_PTHREAD_MUTEX_UNLOCK(&linear_mutex);
		#endif
		
		return temp_handle;
    }
    
	debuteviction: ;
    
    /* Getting data on node. */
    starpu_data_handle_t *data_on_node;
    unsigned nb_data_on_node = 0;
    int *valid;
    starpu_data_handle_t returned_handle = STARPU_DATA_NO_VICTIM;
    starpu_data_get_node_data(node, &data_on_node, &valid, &nb_data_on_node);
      
   	/* Checking if all task are truly valid. TODO : a garder dans le cas avec dependances ? */
	//~ for (i = 0; i < nb_data_on_node; i++)
	//~ {
		//~ if (valid[i] == 0 && starpu_data_can_evict(data_on_node[i], node, is_prefetch))
		//~ {
			//~ free(valid);
			//~ returned_handle = data_on_node[i];
			//~ free(data_on_node);
			
			//~ #ifdef PRINT
			//~ victim_selector_return_unvalid++;
			//~ printf("Return unvalid data %p.\n", returned_handle); fflush(stdout);
			//~ #endif
			
			//~ #ifdef REFINED_MUTEX
			//~ STARPU_PTHREAD_MUTEX_UNLOCK(&refined_mutex);
			//~ #endif
			//~ #ifdef LINEAR_MUTEX
			//~ STARPU_PTHREAD_MUTEX_UNLOCK(&linear_mutex);
			//~ #endif
			
			//~ return returned_handle;
		//~ }
	//~ }
                
    /* Get the the min number of task a data can do in pulled_task */
    /* Se placer sur le bon GPU pour pulled_task */
	//~ my_pulled_task_control->pointer = my_pulled_task_control->first;
    //~ for (i = 1; i < current_gpu; i++)
 	//~ {
		//~ my_pulled_task_control->pointer = my_pulled_task_control->pointer->next;
	//~ }
    
    int min_number_task_in_pulled_task = INT_MAX;
    int nb_task_in_pulled_task[nb_data_on_node];
    
    for (i = 0; i < nb_data_on_node; i++)
    {
		nb_task_in_pulled_task[i] = 0;
    }
	
	//~ #ifdef REFINED_MUTEX
	//~ STARPU_PTHREAD_MUTEX_LOCK(&refined_mutex);
	//~ #endif
	
	/* Je cherche le nombre de tâche dans le pulled_task que peut faire chaque données */
    struct handle_user_data *hud = malloc(sizeof(hud));
    for (i = 0; i < nb_data_on_node; i++)
    {
		if (starpu_data_can_evict(data_on_node[i], node, is_prefetch))
		{
			hud = data_on_node[i]->user_data;
			nb_task_in_pulled_task[i] = hud->nb_task_in_pulled_task[current_gpu - 1];
			
			#ifdef PRINT
			printf("%d task in pulled_task for %p.\n", hud->nb_task_in_pulled_task[current_gpu - 1], data_on_node[i]);
			#endif
			
			/* Ajout : si sur les deux lists c'est 0 je la return direct la data */
			if (hud->nb_task_in_pulled_task[current_gpu - 1] == 0 && hud->nb_task_in_planned_task[current_gpu - 1] == 0)
			{
				#ifdef PRINT_STATS
				victim_selector_return_data_not_in_planned_and_pulled++;
				#endif
				
				#ifdef PRINT
				printf("%d task in planned task as well for %p.\n", hud->nb_task_in_pulled_task[current_gpu - 1], data_on_node[i]);
				#endif
				
				returned_handle = data_on_node[i];
				goto deletion_in_victim_selector;
			}
			
			if (hud->nb_task_in_pulled_task[current_gpu - 1] < min_number_task_in_pulled_task)
			{
				min_number_task_in_pulled_task = hud->nb_task_in_pulled_task[current_gpu - 1];
			}
		}
		else
		{
			/* - 1 si j'ai pas le droit d'évincer cette donnée */
			nb_task_in_pulled_task[i] = -1;
		}
    }
    
    //~ #ifdef PRINT
    //~ printf("Min number of task in pulled task = %d from %d data.\n", min_number_task_in_pulled_task, nb_data_on_node); 
	//~ #endif
	
	/* TODO : ce premier if on ne peut jamais entrer dedans normalement. A supprimer. */
    if (min_number_task_in_pulled_task == INT_MAX)
    {
		#ifdef PRINT_STATS
		gettimeofday(&time_end_selector, NULL);
		time_total_selector += (time_end_selector.tv_sec - time_start_selector.tv_sec)*1000000LL + time_end_selector.tv_usec - time_start_selector.tv_usec;
		victim_selector_return_no_victim++;
		#endif
		#ifdef PRINT
		printf("Evict NO_VICTIM because min_number_task_in_pulled_task == INT_MAX.\n"); fflush(stdout);
		#endif
		
		#ifdef REFINED_MUTEX
		STARPU_PTHREAD_MUTEX_UNLOCK(&refined_mutex);
		#endif
		#ifdef LINEAR_MUTEX
		STARPU_PTHREAD_MUTEX_UNLOCK(&linear_mutex);
		#endif
		
		return STARPU_DATA_NO_VICTIM;
    }
    else if (min_number_task_in_pulled_task == 0)
    {
		/* Au moins 1 donnée ne sert pas dans pulled_task */
		/* OLD */
		//~ returned_handle = min_weight_average_on_planned_task(data_on_node, nb_data_on_node, node, is_prefetch, temp_pointer, nb_task_in_pulled_task);
		
		/* NEW */
		returned_handle = least_used_data_on_planned_task(data_on_node, nb_data_on_node, nb_task_in_pulled_task, current_gpu);
    }
    else /* Au moins 1 donnée sert dans pulled_task */
    {
		/* Si c'est un prefetch qui demande une eviction de ce qui est utile pour les tâches de pulled task je renvoie NO VICTIM si >= à STARPU_TASK_PREFETCH */
		if (is_prefetch >= 1)
		{
			#ifdef PRINT_STATS
			gettimeofday(&time_end_selector, NULL);
			time_total_selector += (time_end_selector.tv_sec - time_start_selector.tv_sec)*1000000LL + time_end_selector.tv_usec - time_start_selector.tv_usec;
			victim_selector_return_no_victim++;
			#endif
			#ifdef PRINT
			printf("Evict NO_VICTIM because is_prefetch >= 1.\n"); fflush(stdout);
			#endif
			
			#ifdef REFINED_MUTEX
			STARPU_PTHREAD_MUTEX_UNLOCK(&refined_mutex);
			#endif
			#ifdef LINEAR_MUTEX
			STARPU_PTHREAD_MUTEX_UNLOCK(&linear_mutex);
			#endif
		
			return STARPU_DATA_NO_VICTIM;
		}
		
		#ifdef PRINT_STATS
		victim_selector_belady++;
		#endif
		
		//~ returned_handle = belady_on_pulled_task(data_on_node, nb_data_on_node, node, is_prefetch, my_pulled_task_control->pointer);
		returned_handle = belady_on_pulled_task(data_on_node, nb_data_on_node, node, is_prefetch, &tab_gpu_pulled_task[current_gpu - 1]);
    }
    
    /* TODO: Ca devrait pas arriver a enleevr et a tester */
    if (returned_handle == NULL)
    {
		#ifdef PRINT_STATS
		gettimeofday(&time_end_selector, NULL);
		time_total_selector += (time_end_selector.tv_sec - time_start_selector.tv_sec)*1000000LL + time_end_selector.tv_usec - time_start_selector.tv_usec;
		victim_selector_return_no_victim++;
		#endif
		#ifdef PRINT
		printf("Evict NO_VICTIM because returned_handle == NULL.\n"); fflush(stdout);
		#endif
		
		#ifdef REFINED_MUTEX
		STARPU_PTHREAD_MUTEX_UNLOCK(&refined_mutex);
		#endif
		#ifdef LINEAR_MUTEX
		STARPU_PTHREAD_MUTEX_UNLOCK(&linear_mutex);
		#endif
		
		return STARPU_DATA_NO_VICTIM; 
    }
    
    deletion_in_victim_selector : ;

    //~ #ifdef REFINED_MUTEX
	//~ STARPU_PTHREAD_MUTEX_LOCK(&refined_mutex);
	//~ #endif
    
    struct starpu_task *task = NULL;
    struct starpu_sched_component *temp_component = component;
    struct dynamic_data_aware_sched_data *data = temp_component->data;
    /* Enlever de la liste de tache a faire celles qui utilisais cette donnée. Et donc ajouter cette donnée aux données
     * à pop ainsi qu'ajouter la tache dans les données. Also add it to the main task list. */
        
    /* Suppression de la liste de planned task les tâches utilisant la donnée que l'on s'apprête à évincer. 
     * On ne veut pas de ce if en commentaires car on veut mettre à jour même quand la donnée évincé viens de pulled task. */
    //~ if (min_number_task_in_pulled_task == 0)
    //~ {
		for (task = starpu_task_list_begin(&tab_gpu_planned_task[current_gpu - 1].planned_task); task != starpu_task_list_end(&tab_gpu_planned_task[current_gpu - 1].planned_task); task = starpu_task_list_next(task))
		{
			for (i = 0; i < STARPU_TASK_GET_NBUFFERS(task); i++)
			{
				if (STARPU_TASK_GET_HANDLE(task, i) == returned_handle)
				{				
					/* Suppression de la liste de tâches à faire */
					struct pointer_in_task *pt = task->sched_data;
					starpu_task_list_erase(&tab_gpu_planned_task[current_gpu - 1].planned_task, pt->pointer_to_cell);
						
					pt->pointer_to_cell = task;
					pt->pointer_to_D = malloc(STARPU_TASK_GET_NBUFFERS(task)*sizeof(STARPU_TASK_GET_HANDLE(task, 0)));
					pt->tud = malloc(STARPU_TASK_GET_NBUFFERS(task)*sizeof(task_using_data_new()));
						
					for (i = 0; i < STARPU_TASK_GET_NBUFFERS(task); i++)
					{
						/* Pointer toward the main task list in the handles. */
						struct task_using_data *e = task_using_data_new();
						e->pointer_to_T = task;
						
						if (STARPU_TASK_GET_HANDLE(task, i)->sched_data == NULL) 
						{
							struct task_using_data_list *tl = task_using_data_list_new();
							task_using_data_list_push_front(tl, e);
							STARPU_TASK_GET_HANDLE(task, i)->sched_data = tl;
						}
						else
						{
							task_using_data_list_push_front(STARPU_TASK_GET_HANDLE(task, i)->sched_data, e);
						}
							
						/* Adding the pointer in the task. */
						pt->pointer_to_D[i] = STARPU_TASK_GET_HANDLE(task, i);
						pt->tud[i] = e;
						
						/* Increase expected length of task using this data */
						struct handle_user_data* hud = pt->pointer_to_D[i]->user_data;
						hud->sum_remaining_task_expected_length += starpu_task_expected_length(task, perf_arch, 0);
						
						//~ #ifdef PRINT
						//~ printf("Eviction of data %p.\n", STARPU_TASK_GET_HANDLE(task, i));
						//~ #endif
						
						pt->pointer_to_D[i]->user_data = hud;
						
					}	
					task->sched_data = pt;
						
					/* Ajout a la liste de tâches principales ces mêmes tâches. */
					starpu_task_list_push_back(&data->main_task_list, task);
					break;
				}
			}
		}   
    //~ }
	
    /* Placing in a random spot of the data list to use the evicted handle. */
    /* Je ne le fais pas dans le cas ou on choisis depuis la mémoire.
     * Je ne le fais pas non plus si la donnée ne sert plus à rien.
     * dans le cas avec dépendances, si elle sert encore, je vérifie sur les autres GPUs
     * si ils ont unecopie valide de la donnée dans leurs not used yet. Si non je la 
     * rajoute. */
    if (choose_best_data_from == 0)
    {
		if (!task_using_data_list_empty(returned_handle->sched_data))
		{						
			if (dependances == 1) /* Checking if other GPUs have this handle in datanotusedtyet. */
			{
				struct handle_user_data * hud = returned_handle->user_data;
				if (hud->is_present_in_data_not_used_yet[current_gpu - 1] == 0)
				{
					push_data_not_used_yet_random_spot(returned_handle, &tab_gpu_planned_task[current_gpu - 1], current_gpu - 1);
				}

				for (i = 0; i < Ngpu; i++)
				{
					if (i != current_gpu - 1)
					{						
						/* Version où j'utilise is_present_in_data_not_used_yet de la struct de handle_user_data */
						//~ if (hud->is_present_in_data_not_used_yet[i] == 0)
						if (hud->is_present_in_data_not_used_yet[i] == 0 && (can_a_data_be_in_mem_and_in_not_used_yet == 1 || !starpu_data_is_on_node(returned_handle, i+1)))
						{							
							push_data_not_used_yet_random_spot(returned_handle, &tab_gpu_planned_task[i], i);
						}
					}
				}
			}
			else
			{				
				push_data_not_used_yet_random_spot(returned_handle, &tab_gpu_planned_task[current_gpu - 1], current_gpu - 1);
			}
		}
	}
	
    #ifdef PRINT_STATS
    gettimeofday(&time_end_selector, NULL);
	time_total_selector += (time_end_selector.tv_sec - time_start_selector.tv_sec)*1000000LL + time_end_selector.tv_usec - time_start_selector.tv_usec;
	#endif
	#ifdef PRINT
	printf("Evict %p on GPU %d.\n", returned_handle, current_gpu); fflush(stdout);
	#endif
	
	#ifdef REFINED_MUTEX
	STARPU_PTHREAD_MUTEX_UNLOCK(&refined_mutex);
	#endif
	#ifdef LINEAR_MUTEX
	STARPU_PTHREAD_MUTEX_UNLOCK(&linear_mutex);
	#endif
	
    return returned_handle;
}

starpu_data_handle_t belady_on_pulled_task(starpu_data_handle_t *data_tab, int nb_data_on_node, unsigned node, enum starpu_is_prefetch is_prefetch, struct gpu_pulled_task *g)
{
	#ifdef PRINT_STATS
	gettimeofday(&time_start_belady, NULL);
	#endif
    int i = 0;
    int j = 0;
    int index_next_use = 0;
    int max_next_use = -1;
    struct pulled_task *p = pulled_task_new();
    starpu_data_handle_t returned_handle = NULL;
    
    //print_pulled_task_one_gpu(g, node);
    for (i = 0; i < nb_data_on_node; i++)
    {
		if (starpu_data_can_evict(data_tab[i], node, is_prefetch)) /* TODO : il y aurait moyen de remplacer ce can evict juste par une lecture dans un tableau car de toute facon on le fais avant dans victim_selector. */
		{
			index_next_use = 0;
			for (p = pulled_task_list_begin(g->ptl); p != pulled_task_list_end(g->ptl); p = pulled_task_list_next(p))
			{
				for (j = 0; j < STARPU_TASK_GET_NBUFFERS(p->pointer_to_pulled_task); j++)
				{
					index_next_use++;
					if (STARPU_TASK_GET_HANDLE(p->pointer_to_pulled_task, j) == data_tab[i])
					{
						if (max_next_use < index_next_use)
						{
							max_next_use = index_next_use;
							returned_handle = data_tab[i];
						}
						goto break_nested_for_loop;
					}
				}
			}
			/* TODO: le break nested loop peut etre dans l'accolad suivante non ? */
			break_nested_for_loop : ;
		}
    }

    #ifdef PRINT_STATS
    gettimeofday(&time_end_belady, NULL);
    time_total_belady += (time_end_belady.tv_sec - time_start_belady.tv_sec)*1000000LL + time_end_belady.tv_usec - time_start_belady.tv_usec;
    #endif
    
    return returned_handle;
}

/* Belady sur lesp lanned task. Je check pas is on node car c'est -1 dans le tab du nb de taches dans pulled task */
starpu_data_handle_t least_used_data_on_planned_task(starpu_data_handle_t *data_tab, int nb_data_on_node, int *nb_task_in_pulled_task, int current_gpu)
{
	#ifdef PRINT_STATS
	gettimeofday(&time_start_least_used_data_planned_task, NULL);
    #endif
    
    int i = 0;
    int min_nb_task_in_planned_task = INT_MAX;
    starpu_data_handle_t returned_handle = NULL;
    
    struct handle_user_data *hud = malloc(sizeof(hud));
    
    for (i = 0; i < nb_data_on_node; i++)
    {
		if (nb_task_in_pulled_task[i] == 0)
		{
			hud = data_tab[i]->user_data;
			
			if (hud->nb_task_in_planned_task[current_gpu - 1] < min_nb_task_in_planned_task)
			{
				min_nb_task_in_planned_task = hud->nb_task_in_planned_task[current_gpu - 1];
				returned_handle = data_tab[i];
			}
		}
	}
	
	#ifdef PRINT_STATS
	gettimeofday(&time_end_least_used_data_planned_task, NULL);
	time_total_least_used_data_planned_task += (time_end_least_used_data_planned_task.tv_sec - time_start_least_used_data_planned_task.tv_sec)*1000000LL + time_end_least_used_data_planned_task.tv_usec - time_start_least_used_data_planned_task.tv_usec;
    #endif
    
    return returned_handle;
}

/* Erase a task from the main task list.
 * Also erase pointer in the data.
 * Only of one GPU.
 * Also update the expected length of task using this data.
 */
void erase_task_and_data_pointer (struct starpu_task *task, struct starpu_task_list *l)
{
    int j = 0;
    struct pointer_in_task *pt = task->sched_data;
    
    for (j = 0; j < STARPU_TASK_GET_NBUFFERS(task); j++)
    {
		if (pt->tud[j] != NULL) 
		{
			task_using_data_list_erase(pt->pointer_to_D[j]->sched_data, pt->tud[j]);
			pt->tud[j] = NULL;
		}
		
		/* Reduce expected length of task using this data */
		struct handle_user_data* hud = pt->pointer_to_D[j]->user_data;
		hud->sum_remaining_task_expected_length -= starpu_task_expected_length(task, perf_arch, 0);
		
		#ifdef PRINT
		printf("Adding in planned task. Expected length in data %p: %f\n", STARPU_TASK_GET_HANDLE(task, j), hud->sum_remaining_task_expected_length);
		#endif
		
		pt->pointer_to_D[j]->user_data = hud;
    }
    starpu_task_list_erase(l, pt->pointer_to_cell);
}

static int dynamic_data_aware_can_push(struct starpu_sched_component *component, struct starpu_sched_component *to)
{
	#ifdef PRINT
	printf("Début de dynamic_data_aware_can_push.\n"); fflush(stdout);
	#endif
	
    //~ struct dynamic_data_aware_sched_data *data = component->data;
    int didwork = 0;
    struct starpu_task *task;
    task = starpu_sched_component_pump_to(component, to, &didwork);
    if (task)
    {	    
	    /* If a task is refused I push it in the refused fifo list of the appropriate GPU's package.
	     * This list is looked at first when a GPU is asking for a task so we don't break the planned order. */
	     
		#ifdef REFINED_MUTEX
		STARPU_PTHREAD_MUTEX_LOCK(&refined_mutex);
		#endif
		#ifdef LINEAR_MUTEX
		STARPU_PTHREAD_MUTEX_LOCK(&linear_mutex);
		#endif
		
		#ifdef PRINT
		printf("Refused %p in can_push.\n", task); fflush(stdout);
		#endif
		#ifdef PRINT_STATS
		nb_refused_task++;
		#endif
		
	    //~ my_planned_task_control->pointer = my_planned_task_control->first;
	    //~ int current_gpu = starpu_worker_get_memory_node(starpu_worker_get_id());
	    //~ for (int i = 1; i < current_gpu; i++) 
	    //~ {
			//~ my_planned_task_control->pointer = my_planned_task_control->pointer->next;
	    //~ }
	    starpu_task_list_push_back(&tab_gpu_planned_task[starpu_worker_get_memory_node(starpu_worker_get_id()) - 1].refused_fifo_list, task);
	    
		#ifdef REFINED_MUTEX
		STARPU_PTHREAD_MUTEX_UNLOCK(&refined_mutex);
		#endif
		#ifdef LINEAR_MUTEX
		STARPU_PTHREAD_MUTEX_UNLOCK(&linear_mutex);
		#endif
    }
    
    /* There is room now */
    return didwork || starpu_sched_component_can_push(component, to);
}

static int dynamic_data_aware_can_pull(struct starpu_sched_component *component)
{
	#ifdef PRINT
	printf("Début de can pull\n"); fflush(stdout);
	#endif
	
    return starpu_sched_component_can_pull(component);
}

//~ void gpu_planned_task_initialisation()
//~ {
    //~ _STARPU_MALLOC( my_planned_task_control, sizeof(*my_planned_task_control));
    //~ struct gpu_planned_task *new = malloc(sizeof(*new));
    
    //~ starpu_task_list_init(&new->planned_task);
    //~ starpu_task_list_init(&new->refused_fifo_list);
    //~ new->data_to_evict_next = NULL;
    //~ new->next = NULL;
    //~ new->first_task = true;
    //~ new->number_data_selection = 0;
    
    //~ /* Pour les init avec dépendances */
    //~ new->gpu_data = gpu_data_not_used_list_new();
    //~ new->new_gpu_data = gpu_data_not_used_list_new();
    
    //~ my_planned_task_control->pointer = new;
    //~ my_planned_task_control->first = my_planned_task_control->pointer;
//~ }

//~ void gpu_planned_task_insertion()
//~ {
    //~ struct gpu_planned_task *new = malloc(sizeof(*new));
    
    //~ starpu_task_list_init(&new->planned_task);
    //~ starpu_task_list_init(&new->refused_fifo_list);
    //~ new->data_to_evict_next = NULL;
    //~ new->next = my_planned_task_control->pointer;
    //~ new->first_task = true;
    //~ new->number_data_selection = 0;
    
	//~ /* Pour les init avec dépendances */
    //~ new->gpu_data = gpu_data_not_used_list_new();
    //~ new->new_gpu_data = gpu_data_not_used_list_new();
    
    //~ my_planned_task_control->pointer = new;
//~ }

//~ void gpu_pulled_task_initialisation()
//~ {
    //~ _STARPU_MALLOC(my_pulled_task_control, sizeof(*my_pulled_task_control));
    //~ struct gpu_pulled_task *new = malloc(sizeof(*new));
    //~ struct pulled_task_list *p = pulled_task_list_new();
    //~ new->ptl = p;
    
    //~ my_pulled_task_control->pointer = new;
    //~ my_pulled_task_control->first = my_pulled_task_control->pointer;
//~ }

//~ void gpu_pulled_task_insertion()
//~ {
    //~ struct gpu_pulled_task *new = malloc(sizeof(*new));
    //~ struct pulled_task_list *p = pulled_task_list_new();
    //~ new->ptl = p;
    
    //~ new->next = my_pulled_task_control->pointer;    
    //~ my_pulled_task_control->pointer = new;
//~ }

void tab_gpu_planned_task_init()
{
    int i = 0;
	for (i = 0; i < Ngpu; i++)
	{
		//~ struct gpu_planned_task *new = malloc(sizeof(*new));
		
		starpu_task_list_init(&tab_gpu_planned_task[i].planned_task);
		starpu_task_list_init(&tab_gpu_planned_task[i].refused_fifo_list);
		tab_gpu_planned_task[i].data_to_evict_next = NULL;
		tab_gpu_planned_task[i].first_task = true;
		tab_gpu_planned_task[i].number_data_selection = 0;
		
		/* Pour les init avec dépendances */
		//~ tab_gpu_planned_task[i].gpu_data = gpu_data_not_used_list_new();
		//~ tab_gpu_planned_task[i].new_gpu_data = gpu_data_not_used_list_new();
		//~ gpu_data_not_used_list_init(&tab_gpu_planned_task[i].gpu_data);
		//~ gpu_data_not_used_list_init(&tab_gpu_planned_task[i].new_gpu_data);
		
		struct gpu_data_not_used_list *p = gpu_data_not_used_list_new();
		tab_gpu_planned_task[i].gpu_data = p;
		gpu_data_not_used_list_init(tab_gpu_planned_task[i].gpu_data);
		
		if (data_order == 1)
		{
			struct gpu_data_not_used_list *p = gpu_data_not_used_list_new();
			tab_gpu_planned_task[i].new_gpu_data = p;
			gpu_data_not_used_list_init(tab_gpu_planned_task[i].new_gpu_data);
		}

		tab_gpu_planned_task[i].first_task_to_pop = NULL;
	}
}


void tab_gpu_pulled_task_init()
{
	int i = 0;
	for (i = 0; i < Ngpu; i++)
	{
		struct pulled_task_list *p = pulled_task_list_new();
		tab_gpu_pulled_task[i].ptl = p;
		tab_gpu_pulled_task[i].test = 0;
	}
}

void add_task_to_pulled_task(int current_gpu, struct starpu_task *task)
{
	int i = 0;	

	/* J'incrémente le nombre de tâches dans pulled task pour les données de task */
    for (i = 0; i < STARPU_TASK_GET_NBUFFERS(task); i++)
	{
		struct handle_user_data * hud = STARPU_TASK_GET_HANDLE(task, i)->user_data;
		//~ hud->nb_task_in_pulled_task[current_gpu - 1] = hud->nb_task_in_pulled_task[current_gpu - 1] + 1;
		hud->nb_task_in_pulled_task[current_gpu - 1] += 1;
		STARPU_TASK_GET_HANDLE(task, i)->user_data = hud;
	}
	
    struct pulled_task *p = pulled_task_new();
    p->pointer_to_pulled_task = task;
    
    //~ my_pulled_task_control->pointer = my_pulled_task_control->first;
    //~ for (i = 1; i < current_gpu; i++)
    //~ {
		//~ my_pulled_task_control->pointer = my_pulled_task_control->pointer->next;
    //~ }
    //~ pulled_task_list_push_back(my_pulled_task_control->pointer->ptl, p);
    pulled_task_list_push_back(tab_gpu_pulled_task[current_gpu - 1].ptl, p);
}

struct starpu_sched_component *starpu_sched_component_dynamic_data_aware_create(struct starpu_sched_tree *tree, void *params STARPU_ATTRIBUTE_UNUSED)
{	
	/* TODO a suppr */
	total_task_done = 0;
	
	/* Var globale pour n'appeller qu'une seule fois get_env_number */
	eviction_strategy_dynamic_data_aware = starpu_get_env_number_default("EVICTION_STRATEGY_DYNAMIC_DATA_AWARE", 0);
	threshold = starpu_get_env_number_default("THRESHOLD", 0);
	app = starpu_get_env_number_default("APP", 0);
	choose_best_data_from = starpu_get_env_number_default("CHOOSE_BEST_DATA_FROM", 0);
	simulate_memory = starpu_get_env_number_default("SIMULATE_MEMORY", 0);
	task_order = starpu_get_env_number_default("TASK_ORDER", 0);
	data_order = starpu_get_env_number_default("DATA_ORDER", 0);
	dependances = starpu_get_env_number_default("DEPENDANCES", 0);
	prio = starpu_get_env_number_default("PRIO", 0);
	free_pushed_task_position = starpu_get_env_number_default("FREE_PUSHED_TASK_POSITION", 0);
	graph_descendants = starpu_get_env_number_default("GRAPH_DESCENDANTS", 0); /* 0 ou 1 ou 2 */
	dopt_selection_order = starpu_get_env_number_default("DOPT_SELECTION_ORDER", 0);
	highest_priority_task_returned_in_default_case = starpu_get_env_number_default("HIGHEST_PRIORITY_TASK_RETURNED_IN_DEFAULT_CASE", 0);
	can_a_data_be_in_mem_and_in_not_used_yet = starpu_get_env_number_default("CAN_A_DATA_BE_IN_MEM_AND_IN_NOT_USED_YET", 0);

	#ifdef PRINT	
	printf("-----\nEVICTION_STRATEGY_DYNAMIC_DATA_AWARE = %d\nTHRESHOLD = %d\nAPP = %d\nCHOOSE_BEST_DATA_FROM = %d\nSIMULATE_MEMORY = %d\nTASK_ORDER = %d\nDATA_ORDER = %d\nDEPENDANCES = %d\nPRIO = %d\nFREE_PUSHED_TASK_POSITION = %d\nGRAPH_DESCENDANTS = %d\nDOPT_SELECTION_ORDER = %d\nPRIORITY_ATTRIBUTION = %d\nHIGHEST_PRIORITY_TASK_RETURNED_IN_DEFAULT_CASE = %d\n-----\n", eviction_strategy_dynamic_data_aware, threshold, app, choose_best_data_from, simulate_memory, task_order, data_order, dependances, prio, free_pushed_task_position, graph_descendants, dopt_selection_order, starpu_get_env_number_default("PRIORITY_ATTRIBUTION", 0), highest_priority_task_returned_in_default_case);
	#endif
	
	/* Initialization of global variables. */
	Ngpu = get_number_GPU();
	NT_DARTS = 0;
	new_tasks_initialized = false;
	gpu_memory_initialized = false;
	
	int i = 0;

	/* Prints and stats. */
	#if defined PRINT || defined PRINT_STATS || defined PRINT_PYTHON
	print_in_terminal = starpu_get_env_number_default("PRINT_IN_TERMINAL", 0);
	print3d = starpu_get_env_number_default("PRINT3D", 0);
	print_n = starpu_get_env_number_default("PRINT_N", 0);
	print_time = starpu_get_env_number_default("PRINT_TIME", 0);
	#endif
	
	#ifdef PRINT_STATS
	/* If I want to empty the files. I don't do it if I want to test on multiple working set sizes. Pour data_choosen je ne le fais pas pour différentes working set sizes de toute facon. */
	FILE *f = NULL;
	char str[2];
	int size = strlen("Output_maxime/Data/DARTS/DARTS_data_choosen_stats_GPU_.csv") + strlen(str);
	char* path = NULL;
	for (i = 0; i < Ngpu; i++)
	{
		path = (char *)malloc(size);
		sprintf(str, "%d", i + 1); /* To get the index of the current GPU */
		strcpy(path, "Output_maxime/Data/DARTS/DARTS_data_choosen_stats_GPU_");
		strcat(path, str);
		strcat(path, ".csv");
		f = fopen(path, "w");
		fprintf(f, "Data selection,Data choosen,Number of data read,Number of task added in planned_task\n");
		fclose(f);
		free(path);
	}
	
	/* A commenter pour ces 5 fichiers si on veut tester sur plusieurs working set. */
	//~ f = fopen("Output_maxime/Data/DARTS/Nb_conflit_donnee.csv", "w");
	//~ fprintf(f, "N,Nb conflits,Nb conflits critiques\n");
	//~ fclose(f);
	
	//~ f = fopen("Output_maxime/Data/DARTS/Choice_during_scheduling.csv", "w");
	//~ fprintf(f, "N,Return NULL, Return task, Return NULL because main task list empty,Nb of random selection,nb_1_from_free_task_not_found\n");
	//~ fclose(f);
	
	//~ f = fopen("Output_maxime/Data/DARTS/Choice_victim_selector.csv", "w");
	//~ fprintf(f, "N,victim_selector_refused_not_on_node,victim_selector_refused_cant_evict,victim_selector_return_refused,victim_selector_return_unvalid,victim_selector_return_data_not_in_planned_and_pulled,victim_evicted_compteur,victim_selector_compteur,victim_selector_return_no_victim,victim_selector_belady\n");
	//~ fclose(f);
	
	//~ f = fopen("Output_maxime/Data/DARTS/Misc.csv", "w");
	//~ fprintf(f, "N,Nb refused tasks,Nb new task initialized\n");
	//~ fclose(f);
	
	//~ f = fopen("Output_maxime/Data/DARTS/DARTS_time.csv", "w");
	//~ fprintf(f, "N,selector,evicted,belady,schedule,choose_best_data,fill_planned_task_list,initialisation, randomize, pick_random_task,least_used_data_planned_task,createtolasttaskfinished\n");
	//~ fclose(f);
	
	gettimeofday(&time_start_createtolasttaskfinished, NULL);
	nb_return_null_after_scheduling = 0;
	nb_return_task_after_scheduling = 0;
	nb_data_selection = 0;
	nb_return_null_because_main_task_list_empty = 0;
	nb_new_task_initialized = 0;
	nb_refused_task = 0;
	victim_selector_refused_not_on_node = 0;
	victim_selector_refused_cant_evict = 0;
	victim_selector_return_refused = 0;
	victim_selector_return_unvalid = 0;
	victim_selector_return_data_not_in_planned_and_pulled = 0;
	number_data_conflict = 0;
	number_critical_data_conflict = 0;
	victim_evicted_compteur = 0;
	victim_selector_compteur = 0;
	victim_selector_return_no_victim = 0;
	victim_selector_belady = 0;
	number_random_selection = 0;
	nb_free_choice = 0;
	nb_1_from_free_choice = 0;
	nb_data_selection_per_index = 0;
	nb_task_added_in_planned_task = 0;
	nb_1_from_free_task_not_found = 0;
	time_total_selector = 0;
	time_total_evicted = 0;
	time_total_belady = 0;
	time_total_schedule = 0;
	time_total_choose_best_data = 0;
	time_total_fill_planned_task_list = 0;
	time_total_initialisation = 0;
	time_total_randomize = 0;
	time_total_pick_random_task = 0;
	time_total_least_used_data_planned_task = 0;
	time_total_createtolasttaskfinished = 0;
	data_choice_per_index = false;
	#endif
	
	#ifdef PRINT_PYTHON
	/* For visualisation in python. */
	index_current_popped_task = malloc(sizeof(int)*Ngpu);
	index_current_popped_task_prefetch = malloc(sizeof(int)*Ngpu);
	index_current_popped_task_all_gpu = 0;
	index_current_popped_task_all_gpu_prefetch = 0;
	#endif
	
	struct starpu_sched_component *component = starpu_sched_component_create(tree, "dynamic_data_aware");
	srandom(starpu_get_env_number_default("SEED", 0));
	
	/* Initialization of structures. */
	struct dynamic_data_aware_sched_data *data;
	_STARPU_MALLOC(data, sizeof(*data));
	//~ STARPU_PTHREAD_MUTEX_INIT(&data->policy_mutex, NULL);
	starpu_task_list_init(&data->sched_list);
	starpu_task_list_init(&data->main_task_list);
	
	/* Initialisation des structs de liste de tâches */
	//~ gpu_planned_task_initialisation();
	//~ for (i = 0; i < Ngpu - 1; i++)
	//~ {
	    //~ gpu_planned_task_insertion();
	//~ }
	//~ my_planned_task_control->first = my_planned_task_control->pointer;
	
	//~ gpu_pulled_task_initialisation();
	//~ for (i = 0; i < Ngpu - 1; i++)
	//~ {
	    //~ gpu_pulled_task_insertion();
	//~ }
	//~ my_pulled_task_control->first = my_pulled_task_control->pointer;
	//~ printf("%d GPU(s)\n", Ngpu); fflush(stdout);
	tab_gpu_planned_task = malloc(Ngpu*sizeof(struct gpu_planned_task));
	tab_gpu_planned_task_init();
	tab_gpu_pulled_task = malloc(Ngpu*sizeof(struct gpu_pulled_task));
	tab_gpu_pulled_task_init();
	
	/* Initialisation des mutexs. */
	#ifdef REFINED_MUTEX
	STARPU_PTHREAD_MUTEX_INIT(&refined_mutex, NULL);
	#endif
	#ifdef LINEAR_MUTEX
	STARPU_PTHREAD_MUTEX_INIT(&linear_mutex, NULL);
	#endif
	
	/* Pour gérer les conflits si c'est nécessaire. */
	Dopt = malloc(Ngpu*sizeof(starpu_data_handle_t));
	for (i = 0; i < Ngpu; i++)
	{
		Dopt[i] = NULL;
	}	
	data_conflict = malloc(Ngpu*sizeof(bool));

	component->data = data;
	/* component->do_schedule = dynamic_data_aware_do_schedule; */
	component->push_task = dynamic_data_aware_push_task;
	component->pull_task = dynamic_data_aware_pull_task;
	component->can_push = dynamic_data_aware_can_push;
	component->can_pull = dynamic_data_aware_can_pull;
	
	/* TODO: Aussi faire cela pour HFP. */
	if (eviction_strategy_dynamic_data_aware == 1) 
	{
	    starpu_data_register_victim_selector(dynamic_data_aware_victim_selector, dynamic_data_aware_victim_eviction_failed, component); 
	}
	
	return component;
}

static void initialize_dynamic_data_aware_center_policy(unsigned sched_ctx_id)
{
	starpu_sched_component_initialize_simple_scheduler((starpu_sched_component_create_t) starpu_sched_component_dynamic_data_aware_create, NULL,
			STARPU_SCHED_SIMPLE_DECIDE_MEMNODES |
			STARPU_SCHED_SIMPLE_DECIDE_ALWAYS  |
			STARPU_SCHED_SIMPLE_FIFOS_BELOW | /* Ne ré-ordonne plus par prio maintenant */
			STARPU_SCHED_SIMPLE_FIFOS_BELOW_READY |
			//~ STARPU_SCHED_SIMPLE_FIFOS_BELOW_EXP | /* Pas utile */
			STARPU_SCHED_SIMPLE_IMPL, sched_ctx_id);
	
	perf_arch = starpu_worker_get_perf_archtype(0, sched_ctx_id); /* Getting the perfmodel. Used to get the expected length of a task to tiebreak when choosing Dopt. I put 0 in place of worker id because I assume we are in an homogenous case with only identical GPUs. */
	
	/* Pour avoir gpu 1, 2, 3 etc... et récupérer les temps des tâches, décommenter le push task et faire: */
	//perf_arch = starpu_worker_get_perf_archtype(1, sched_ctx_id);
	
	if (prio != 0)
	{
		/* GRAPHE */
		if (graph_descendants != 0)
		{
			_starpu_graph_record = 1;
		}
		
		/* To initialize and get prioriies on each tasks (it's the application that set priorities. It reduces my perfs ? why ? It takes time ? Test with -no prio see if the perfs stays the same */
		starpu_sched_ctx_set_min_priority(sched_ctx_id, INT_MIN);
		starpu_sched_ctx_set_max_priority(sched_ctx_id, INT_MAX);
	}
}

static void deinitialize_dynamic_data_aware_center_policy(unsigned sched_ctx_id)
{
	//~ printf("Début de deinitialize\n"); fflush(stdout);
	struct starpu_sched_tree *tree = (struct starpu_sched_tree*)starpu_sched_ctx_get_policy_data(sched_ctx_id);
	starpu_sched_tree_destroy(tree);
}

/* Get the task that was last executed. Used to update the task list of pulled task	 */
void get_task_done(struct starpu_task *task, unsigned sci)
{
	#ifdef PRINT
	printf("Début de get task done.\n"); fflush(stdout);
	#endif
	
	#ifdef LINEAR_MUTEX
	STARPU_PTHREAD_MUTEX_LOCK(&linear_mutex);
	#endif
	//~ #ifdef REFINED_MUTEX
	//~ STARPU_PTHREAD_MUTEX_LOCK(&refined_mutex);
	//~ #endif
	
	total_task_done++; /* TODO : utile ? */
	
	#ifdef PRINT
	printf("%dème task done in the post_exec_hook: %p.\n", total_task_done, task); fflush(stdout);
	#endif
		
	/* Je me place sur la liste correspondant au bon gpu. */
	int current_gpu = starpu_worker_get_memory_node(starpu_worker_get_id());
	int i = 0;
		
	if (eviction_strategy_dynamic_data_aware == 1) 
	{
		#ifdef REFINED_MUTEX
		STARPU_PTHREAD_MUTEX_LOCK(&refined_mutex);
		#endif
		
		for (i = 0; i < STARPU_TASK_GET_NBUFFERS(task); i++)
		{
			struct handle_user_data* hud = STARPU_TASK_GET_HANDLE(task, i)->user_data;
			hud->nb_task_in_pulled_task[current_gpu - 1] -= 1;
			STARPU_TASK_GET_HANDLE(task, i)->user_data = hud;
		}
		
		#ifdef REFINED_MUTEX
		STARPU_PTHREAD_MUTEX_UNLOCK(&refined_mutex);
		#endif
	}
	
	    
    struct pulled_task *temp = NULL;
    int trouve = 0;
	
    /* J'efface la tâche dans la liste de tâches */
    if (!pulled_task_list_empty(tab_gpu_pulled_task[current_gpu - 1].ptl))
    {
		for (temp = pulled_task_list_begin(tab_gpu_pulled_task[current_gpu - 1].ptl); temp != pulled_task_list_end(tab_gpu_pulled_task[current_gpu - 1].ptl); temp = pulled_task_list_next(temp))
		{	
			if (temp->pointer_to_pulled_task == task)
			{
				trouve = 1;
				break;
			}
		}
		if (trouve == 1)
		{
			#ifdef PRINT
			printf("Popped task in get task done is %p.\n", temp->pointer_to_pulled_task); fflush(stdout);
			#endif
			
			pulled_task_list_erase(tab_gpu_pulled_task[current_gpu - 1].ptl, temp);
			
			/* New delete */
			pulled_task_delete(temp);
		}
    }
    
    //~ #ifdef REFINED_MUTEX /* TODO suppr ce mutex ? */
    //~ STARPU_PTHREAD_MUTEX_LOCK(&refined_mutex);
    //~ #endif
    
    //~ number_task_out_DARTS_2++; /* TODO utile cela ? */
    /* Reset pour prochaine itération, a modifier */
    //~ if (iteration_DARTS == 10)
	//~ {
		//~ printf("RESET in get task done\n"); fflush(stdout);
		//~ number_task_out_DARTS_2 = 0;
		//~ reset_all_struct();
		//~ need_to_reinit = true;
		
		/* TODO : commenté car je ne sais pas gérer plusieurs itérions pour le moment. */
		//~ iteration_DARTS++;
		
		/* TODO : a suppr */
		//~ if (iteration_DARTS == 10)
		//~ {
			//~ FILE *f2 = fopen("Output_maxime/Data/Nb_conflit_donnee.txt", "a");
			//~ fprintf(f2 , "%d\n", number_data_conflict);
			//~ fclose(f2);
			//~ f2 = fopen("Output_maxime/Data/Nb_conflit_donnee_critique.txt", "a");
			//~ fprintf(f2 , "%d\n", number_critical_data_conflict);
			//~ fclose(f2);
		//~ }
		
		//~ #ifdef PRINT /* TODO : Il faudrat metre 10 la cr la 11ème je ne la ++ pas dans la fonction de l'appli ? */
		//~ if ((iteration_DARTS == 10 && starpu_get_env_number_default("PRINT_TIME", 0) == 1) || starpu_get_env_number_default("PRINT_TIME", 0) == 2) //PRINT_TIME = 2 pour quand on a 1 seule itération
		//~ {
			//~ gettimeofday(&time_end_createtolasttaskfinished, NULL);
			//~ time_total_createtolasttaskfinished += (time_end_createtolasttaskfinished.tv_sec - time_start_createtolasttaskfinished.tv_sec)*1000000LL + time_end_createtolasttaskfinished.tv_usec - time_start_createtolasttaskfinished.tv_usec;

			//~ int print_N = 0;
			//~ if (app == 0) // Cas M2D
			//~ {
				//~ print_N = sqrt(NT_DARTS);
			//~ }
			//~ else // Cas M3D
			//~ {
				//~ print_N = sqrt(NT_DARTS)/2;
			//~ }
			//~ if (threshold == 1)
			//~ {
				//~ FILE *f = fopen("Output_maxime/DARTS_time.txt", "a");
				//~ fprintf(f, "%d	%lld	%lld	%lld	%lld	%lld	%lld	%lld	%lld	%lld	%lld	%lld\n", print_N, time_total_selector, time_total_evicted, time_total_belady, time_total_schedule, time_total_choose_best_data, time_total_fill_planned_task_list, time_total_initialisation, time_total_randomize, time_total_pick_random_task, time_total_least_used_data_planned_task, time_total_createtolasttaskfinished);
				//~ fclose(f);
			//~ }
			//~ else if (choose_best_data_from == 1)
			//~ {
				//~ FILE *f = fopen("Output_maxime/DARTS_time_no_threshold_choose_best_data_from_memory.txt", "a");
				//~ fprintf(f, "%d	%lld	%lld	%lld	%lld	%lld	%lld	%lld	%lld	%lld	%lld	%lld\n", print_N, time_total_selector, time_total_evicted, time_total_belady, time_total_schedule, time_total_choose_best_data, time_total_fill_planned_task_list, time_total_initialisation, time_total_randomize, time_total_pick_random_task, time_total_least_used_data_planned_task, time_total_createtolasttaskfinished);
				//~ fclose(f);
			//~ }
			//~ else
			//~ {
				//~ FILE *f = fopen("Output_maxime/DARTS_time_no_threshold.txt", "a");
				//~ fprintf(f, "%d	%lld	%lld	%lld	%lld	%lld	%lld	%lld	%lld	%lld	%lld	%lld\n", print_N, time_total_selector, time_total_evicted, time_total_belady, time_total_schedule, time_total_choose_best_data, time_total_fill_planned_task_list, time_total_initialisation, time_total_randomize, time_total_pick_random_task, time_total_least_used_data_planned_task, time_total_createtolasttaskfinished);
				//~ fclose(f);
			//~ }
			//~ printf("Nombre d'entrée dans victim selector = %d, nombre de return no victim = %d. Temps passé dans victim_selector = %lld.\n", victim_selector_compteur, victim_selector_return_no_victim, time_total_selector);
			//~ printf("Nombre d'entrée dans Belady = %d. Temps passé dans Belady = %lld.\n", victim_selector_belady, time_total_belady);
			//~ printf("Nombre d'entrée dans victim evicted = %d. Temps passé dans victim_evicted = %lld.\n", victim_evicted_compteur, time_total_evicted);
			//~ printf("Nombre de choix random = %d.\n", number_random_selection);
		//~ }
		//~ #endif
	//~ }
	
	//~ #ifdef REFINED_MUTEX
	//~ STARPU_PTHREAD_MUTEX_UNLOCK(&refined_mutex);
	//~ #endif
	#ifdef LINEAR_MUTEX
	STARPU_PTHREAD_MUTEX_UNLOCK(&linear_mutex);
	#endif

	#ifdef PRINT
	printf("End of get_task_done\n"); fflush(stdout);
	#endif
	
    starpu_sched_component_worker_pre_exec_hook(task, sci);
}

void get_submit_hook(struct starpu_task *task)
{
	#ifdef PRINT
	printf("Saw submission of task %p prio %d.\n", task, task->priority); fflush(stdout);
	#endif
}

#ifdef PRINT_PYTHON
/* Version avec print et visualisation */
struct starpu_sched_policy _starpu_sched_dynamic_data_aware_policy =
{
	.init_sched = initialize_dynamic_data_aware_center_policy,
	.deinit_sched = deinitialize_dynamic_data_aware_center_policy,
	.add_workers = starpu_sched_tree_add_workers,
	.remove_workers = starpu_sched_tree_remove_workers,
	//~ .submit_hook = get_submit_hook,
	/* .do_schedule = starpu_sched_tree_do_schedule, */
	.push_task = starpu_sched_tree_push_task,
	/* //~ .pop_task = starpu_sched_tree_pop_task, */
	.pop_task = get_data_to_load,
	/* .pre_exec_hook = starpu_sched_component_worker_pre_exec_hook, */
	.pre_exec_hook = get_current_tasks,
	/* .post_exec_hook = starpu_sched_component_worker_post_exec_hook, */
	.post_exec_hook = get_task_done,
	.pop_every_task = NULL,
	.policy_name = "dynamic-data-aware",
	.policy_description = "Dynamic scheduler scheduling tasks whose data are in memory after loading the data adding the most tasks",
	.worker_type = STARPU_WORKER_LIST,
};
#else
/* Version pour performances */
struct starpu_sched_policy _starpu_sched_dynamic_data_aware_policy =
{
	.init_sched = initialize_dynamic_data_aware_center_policy,
	.deinit_sched = deinitialize_dynamic_data_aware_center_policy,
	.add_workers = starpu_sched_tree_add_workers,
	.remove_workers = starpu_sched_tree_remove_workers,
	//~ .submit_hook = get_submit_hook,
	.push_task = starpu_sched_tree_push_task,
	.pop_task = starpu_sched_tree_pop_task,
	.pre_exec_hook = starpu_sched_component_worker_pre_exec_hook,
	.post_exec_hook = get_task_done, /* Utile pour la stratégie d'éviction */
	//~ /* Mettre un data unregister qui oublie les données temporaires, existe deja starpu_data_unregister y ajouter l'appel a la methode de l'ordo et en plus un reste ailleurs (depuis l'appli). Le unregsiter sera utile pour dautrs aplli comme QRmems */
	.pop_every_task = NULL,
	.policy_name = "dynamic-data-aware",
	.policy_description = "Dynamic scheduler scheduling tasks whose data are in memory after loading the data adding the most tasks",
	.worker_type = STARPU_WORKER_LIST,
};
#endif<|MERGE_RESOLUTION|>--- conflicted
+++ resolved
@@ -2487,13 +2487,8 @@
 				}
 				
 				//~ printf("Current gpu: %d: data %p of size %ld takes %f to be transferred. Is data on the node?: %d\n", current_gpu, e->D, starpu_data_get_size(e->D), starpu_data_expected_transfer_time(e->D, current_gpu ,STARPU_R), starpu_data_is_on_node(e->D, current_gpu)); fflush(stdout);
-<<<<<<< HEAD
 				
-				temp_transfer_time_min = starpu_data_expected_transfer_time(e->D, current_gpu, STARPU_R);
-=======
-				//printf("crrent gpu asking for a time: %d\n", current_gpu); fflush(stdout);
 				temp_transfer_time_min = starpu_data_expected_transfer_time(e->D, current_gpu ,STARPU_R);
->>>>>>> 478b3d61
 				
 				/* Checking if current data is better */				
 				hud = e->D->user_data;
