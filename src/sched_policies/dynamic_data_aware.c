--- conflicted
+++ resolved
@@ -1241,15 +1241,7 @@
 /* Get the task that was last executed. Used to update the task list of pulled task	 */
 void get_task_done(struct starpu_task *task, unsigned sci)
 {
-<<<<<<< HEAD
     printf("Début de get task done with task %p.\n", task); fflush(stdout); 
-=======
-	   //starpu_pthread_mutex_t mutex;
-	//STARPU_PTHREAD_MUTEX_INIT(&mutex, NULL);
-   //starpu_pthread_mutex_lock(&mutex);
-
-    //~ printf("Début de get task done with task %p.\n", task); fflush(stdout); 
->>>>>>> 52d3f36f
     int i = 0;
     /* Je me place sur la liste correspondant au bon gpu. */
     my_pulled_task_control->pointer = my_pulled_task_control->first;
