--- conflicted
+++ resolved
@@ -3219,11 +3219,7 @@
 		//Checking if all task are truly valid. Else I return a non valid data
 		for (i = 0; i < nb_data_on_node; i++)
 		{
-<<<<<<< HEAD
-			if (valid[i] == 0) 
-=======
 			if (valid[i] == 0 && starpu_data_can_evict(data_on_node[i], node, is_prefetch))
->>>>>>> 6814ea3f
 			{
 				free(valid);
 				returned_handle = data_on_node[i];
