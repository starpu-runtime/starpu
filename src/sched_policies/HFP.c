/* StarPU --- Runtime system for heterogeneous multicore architectures.
 *
 * Copyright (C) 2013-2021  Université de Bordeaux, CNRS (LaBRI UMR 5800), Inria
 * Copyright (C) 2013       Simon Archipoff
 * Copyright (C) 2020       Maxime Gonthier
 *
 * StarPU is free software; you can redistribute it and/or modify
 * it under the terms of the GNU Lesser General Public License as published by
 * the Free Software Foundation; either version 2.1 of the License, or (at
 * your option) any later version.
 *
 * StarPU is distributed in the hope that it will be useful, but
 * WITHOUT ANY WARRANTY; without even the implied warranty of
 * MERCHANTABILITY or FITNESS FOR A PARTICULAR PURPOSE.
 *
 * See the GNU Lesser General Public License in COPYING.LGPL for more details.
 */

#include <schedulers/HFP.h>
#include "helper_mct.h"

static int index_current_task_heft = 0; /* To track on which task we are in heft to print coordinates at the last one and also know the order */

/* Other environmment variable you should use with HFP: 
 * STARPU_NTASKS_THRESHOLD=30  
 * STARPU_MINIMUM_CLEAN_BUFFERS=0
 * STARPU_TARGET_CLEAN_BUFFERS=0 
 * STARPU_CUDA_PIPELINE=4
 * STARPU_NCPU=0
 * STARPU_NOPENCL=0
 * MCTMULTIPLIER=XXX
 * RANDOM_TASK_ORDER
 * RECURSIVE_MATRIX_LAYOUT
 * RANDOM_DATA_ACCESS
 */

/* Used for modular-heft for visualisation */
void initialize_global_variable(struct starpu_task *task)
{
	NT = starpu_get_env_number_default("PRINTHEFT_NT", 0);
	N = sqrt(NT);
	Ngpu = get_number_GPU();
	if(starpu_get_env_number_default("PRINT3D",0) == 1) { N = N/2; }
	appli = starpu_task_get_name(task);
	FILE *f = fopen("Output_maxime/Task_order_effective_0", "w"); /* Just to empty it before */
	fclose(f);
	f = fopen("Output_maxime/Task_order_effective_1", "w"); /* Just to empty it before */
	fclose(f);
	f = fopen("Output_maxime/Task_order_effective_2", "w"); /* Just to empty it before */
	fclose(f);
	f = fopen("Output_maxime/Data_coordinates_order_last_HEFT.txt", "w");
	fclose(f);
}

/* Empty a task's list. We use this for the lists last_package */
void HFP_empty_list(struct starpu_task_list *a)
{
	struct starpu_task *task = NULL;
	for (task  = starpu_task_list_begin(a); task != starpu_task_list_end(a); task = starpu_task_list_next(task))
	{
		starpu_task_list_erase(a,task);
	}
}

/* Put a link at the beginning of the linked list */
void HFP_insertion(struct paquets *a)
{
    struct my_list *new = malloc(sizeof(*new)); /* Creation of a new link */
	starpu_task_list_init(&new->sub_list);
    new->next = a->temp_pointer_1;
    new->nb_task_in_sub_list = 0;
    new->expected_time_pulled_out = 0;
	starpu_task_list_init(&new->refused_fifo_list);
    a->temp_pointer_1 = new;
}

/* Put a link at the end of the linked list */
void HFP_insertion_end(struct paquets *a)
{
    struct my_list *new = malloc(sizeof(*new)); /* Creation of a new link */
	starpu_task_list_init(&new->sub_list);
	while (a->temp_pointer_1->next != NULL)
	{
		a->temp_pointer_1 = a->temp_pointer_1->next;
	}
    new->next = NULL;
    new->nb_task_in_sub_list = 0;
    new->expected_time_pulled_out = 0;
    a->temp_pointer_1->next = new;
}

/* Put a link at the beginning of the linked list */
void insertion_use_order(struct gpu_list *a)
{
    struct use_order *new = malloc(sizeof(*new));
    new->next_gpu = a->pointer;
    a->pointer = new;
}

/* Delete all the empty packages */
struct my_list* HFP_delete_link(struct paquets* a)
{
	while (a->first_link != NULL && a->first_link->package_nb_data == 0)
	{
		a->temp_pointer_1 = a->first_link;
		a->first_link = a->first_link->next;
		free(a->temp_pointer_1);
	}
	if (a->first_link != NULL)
	{
		a->temp_pointer_2 = a->first_link;
		a->temp_pointer_3 = a->first_link->next;
		while (a->temp_pointer_3 != NULL)
		{
			while (a->temp_pointer_3 != NULL && a->temp_pointer_3->package_nb_data == 0)
			{
				a->temp_pointer_1 = a->temp_pointer_3;
				a->temp_pointer_3 = a->temp_pointer_3->next;
				a->temp_pointer_2->next = a->temp_pointer_3;
				free(a->temp_pointer_1);
			}
			if (a->temp_pointer_3 != NULL)
			{
				a->temp_pointer_2 = a->temp_pointer_3;
				a->temp_pointer_3 = a->temp_pointer_3->next;
			}
		}
	}
	return a->first_link;
}

/* Give a color for each package. Written in the file Data_coordinates.txt */
//~ static void rgb(int num, int *r, int *g, int *b)
void rgb(int num, int *r, int *g, int *b)
{
    int i = 0;
    if (num < 7)
    {
		num ++;
		*r = num & 1 ? 255 : 0;
		*g = num & 2 ? 255 : 0;
		*b = num & 4 ? 255 : 0;
		//~ *b = num & 3 ? 255 : 0;
		return;
    }
    num -= 7; *r = 0; *g = 0; *b = 0;
    for (i = 0; i < 8; i++)
    {
        *r = *r << 1 | ((num & 1) >> 0);
        *g = *g << 1 | ((num & 2) >> 1);
        *b = *b << 1 | ((num & 4) >> 2);
        //~ *b = *b << 1 | ((num & 3) >> 2);
        num >>= 3;
    }
}

/*
void init_visualisation_tache_matrice_format_tex()
{
	FILE * fcoordinate;
	fcoordinate = fopen("Output_maxime/Data_coordinates.tex", "w");
	fprintf(fcoordinate,"\\documentclass{article}\\usepackage{color}\\usepackage{fullpage}\\usepackage{colortbl}\\usepackage{caption}\\usepackage{subcaption}\\usepackage{float}\\usepackage{graphics}\n\n\\begin{document}\n\n\\begin{figure}[H]");
	FILE * fcoordinate_order;
	FILE * fcoordinate_order_last;
	fcoordinate_order = fopen("Output_maxime/Data_coordinates_order.tex", "w");
	fcoordinate_order_last = fopen("Output_maxime/Data_coordinates_order_last.tex", "w");
	fprintf(fcoordinate_order,"\\documentclass{article}\\usepackage{color}\\usepackage{fullpage}\\usepackage{colortbl}\\usepackage{caption}\\usepackage{subcaption}\\usepackage{float}\\usepackage{graphics}\n\n\\begin{document}\n\n\\begin{figure}[H]");
	fprintf(fcoordinate_order_last,"\\documentclass{article}\\usepackage{color}\\usepackage{fullpage}\\usepackage{colortbl}\\usepackage{caption}\\usepackage{subcaption}\\usepackage{float}\\usepackage{graphics}\n\n\\begin{document}\n\n\\begin{figure}[H]");
	fclose(fcoordinate);
	fclose(fcoordinate_order);
	fclose(fcoordinate_order_last);
}

void end_visualisation_tache_matrice_format_tex()
{
	FILE * fcoordinate = fopen("Output_maxime/Data_coordinates.tex", "a");
	FILE * fcoordinate_order = fopen("Output_maxime/Data_coordinates_order.tex", "a");
	FILE * fcoordinate_order_last = fopen("Output_maxime/Data_coordinates_order_last.tex", "a");
	fprintf(fcoordinate,"\\caption{HFP packing}\\end{figure}\n\n\\end{document}");
	fprintf(fcoordinate_order,"\\caption{Task's processing order}\\end{figure}\n\n\\end{document}");
	fprintf(fcoordinate_order_last,"\\caption{Task's processing order}\\end{figure}\n\n\\end{document}");
	fclose(fcoordinate);
	fclose(fcoordinate_order);
	fclose(fcoordinate_order_last);
}

void visualisation_tache_matrice_format_tex(int tab_paquet[][N], int tab_order[][N], int nb_of_loop, int link_index)
{
	int i, j, red, green, blue = 0;
	FILE * fcoordinate = fopen("Output_maxime/Data_coordinates.tex", "a");
	FILE * fcoordinate_order = fopen("Output_maxime/Data_coordinates_order.tex", "a");
	fprintf(fcoordinate,"\n\\begin{subfigure}{.5\\textwidth}\\centering\\begin{tabular}{|");
	fprintf(fcoordinate_order,"\n\\begin{subfigure}{.5\\textwidth}\\centering\\begin{tabular}{|"); 
	for (i = 0; i < N - 1; i++) {
		fprintf(fcoordinate,"c|");
		fprintf(fcoordinate_order,"c|");
	}
	fprintf(fcoordinate,"c|}\n\\hline");
	fprintf(fcoordinate_order,"c|}\n\\hline");
	for (i = 0; i < N; i++) { 
		for (j = 0; j < N - 1; j++) {
			if (tab_paquet[j][i] == 0) { red = 255; green = 255; blue = 255; }
			else if (tab_paquet[j][i] == 6) { red = 70; green = 130; blue = 180; }
			else { rgb(tab_paquet[j][i], &red, &green, &blue); }
			fprintf(fcoordinate,"\\cellcolor[RGB]{%d,%d,%d}%d&", red,green,blue, tab_paquet[j][i]);
			fprintf(fcoordinate_order,"\\cellcolor[RGB]{%d,%d,%d}%d&", red,green,blue, tab_order[j][i]);
		}
		if (tab_paquet[j][i] == 0) { red = 255; green = 255; blue = 255; }
		else if (tab_paquet[j][i] == 6) { red = 70; green = 130; blue = 180; }
		else { rgb(tab_paquet[j][i], &red, &green, &blue); }
		fprintf(fcoordinate,"\\cellcolor[RGB]{%d,%d,%d}%d",red,green,blue,tab_paquet[j][i]); 
		fprintf(fcoordinate_order,"\\cellcolor[RGB]{%d,%d,%d}%d",red,green,blue,tab_order[j][i]); 
		fprintf(fcoordinate," \\\\"); fprintf(fcoordinate,"\\hline");
		fprintf(fcoordinate_order," \\\\"); fprintf(fcoordinate_order,"\\hline");
	}
	if (nb_of_loop > 1 && nb_of_loop%2 == 0) { 
		fprintf(fcoordinate, "\\end{tabular} \\caption{Iteration %d} \\end{subfigure} \\\\",nb_of_loop); 
		fprintf(fcoordinate_order, "\\end{tabular} \\caption{Iteration %d} \\end{subfigure} \\\\",nb_of_loop);
		if (nb_of_loop == 10) { 
			fprintf(fcoordinate,"\\end{figure}\\begin{figure}[H]\\ContinuedFloat");
			fprintf(fcoordinate_order,"\\end{figure}\\begin{figure}[H]\\ContinuedFloat");
		}
	}
	else { 
		fprintf(fcoordinate, "\\end{tabular} \\caption{Iteration %d} \\end{subfigure}",nb_of_loop); 
		fprintf(fcoordinate_order, "\\end{tabular} \\caption{Iteration %d} \\end{subfigure}",nb_of_loop); 
	}
	fprintf(fcoordinate,"\n");
	fprintf(fcoordinate_order,"\n");
	fclose(fcoordinate);
	fclose(fcoordinate_order);
	//TODO 3 = solution temporaire ici aussi
	if (link_index == 1 || (starpu_get_env_number_default("MULTIGPU",0) != 0 && link_index == 3)) { 
		FILE * fcoordinate_order_last = fopen("Output_maxime/Data_coordinates_order_last.tex", "a");
		fprintf(fcoordinate_order_last,"\n\\centering\\begin{tabular}{|"); 
	for (i = 0; i < N - 1; i++) {
		fprintf(fcoordinate_order_last,"c|");
	}
	fprintf(fcoordinate_order_last,"c|}\n\\hline");
	for (i = 0; i < N; i++) { 
		for (j = 0; j < N - 1; j++) {
			if (tab_paquet[j][i] == 0) { red = 255; green = 255; blue = 255; }
			else if (tab_paquet[j][i] == 6) { red = 70; green = 130; blue = 180; }
			else { rgb(tab_paquet[j][i], &red, &green, &blue); }
			fprintf(fcoordinate_order_last,"\\cellcolor[RGB]{%d,%d,%d}%d&", red,green,blue, tab_order[j][i]);
		}
		if (tab_paquet[j][i] == 0) { red = 255; green = 255; blue = 255; }
		else if (tab_paquet[j][i] == 6) { red = 70; green = 130; blue = 180; }
		else { rgb(tab_paquet[j][i], &red, &green, &blue); }
		fprintf(fcoordinate_order_last,"\\cellcolor[RGB]{%d,%d,%d}%d",red,green,blue,tab_order[j][i]); 
		fprintf(fcoordinate_order_last," \\\\"); fprintf(fcoordinate_order_last,"\\hline");
	}
		fprintf(fcoordinate_order_last, "\\end{tabular} \\caption{Iteration %d}",nb_of_loop); 
	fprintf(fcoordinate_order_last,"\n");
		fclose(fcoordinate_order_last);
	}
}
*/

struct my_list* HFP_reverse_sub_list(struct my_list *a) 
{
	struct starpu_task_list b;
	starpu_task_list_init(&b);
	while (!starpu_task_list_empty(&a->sub_list)) {				
		starpu_task_list_push_front(&b,starpu_task_list_pop_front(&a->sub_list)); }
	while (!starpu_task_list_empty(&b)) {				
		starpu_task_list_push_back(&a->sub_list,starpu_task_list_pop_front(&b)); }
	return a; 	
}

/* Get weight of all different data. Only works if you have only one package */
//~ static void get_weight_all_different_data(struct my_list *a, starpu_ssize_t GPU_RAM_M)
//~ {
	//~ printf("Taille de la matrice : %ld\n",GPU_RAM_M);
	//~ long int weight_all_different_data = 0;
	//~ for (int i = 0; i < a->package_nb_data; i++) {
		//~ weight_all_different_data += starpu_data_get_size(a->package_data[i]); 
	//~ }
	//~ printf("Poids de toutes les données différentes : %li\n",weight_all_different_data);
//~ }

/* Takes a task list and return the total number of data that will be used.
 * It means that it is the sum of the number of data for each task of the list.
 */
int get_total_number_data_task_list(struct starpu_task_list a) 
{
	int total_nb_data_list = 0;
	struct starpu_task *task = NULL;
	for (task = starpu_task_list_begin(&a); task != starpu_task_list_end(&a); task = starpu_task_list_next(task)) 
	{
		total_nb_data_list +=  STARPU_TASK_GET_NBUFFERS(task);
	}
	return total_nb_data_list;
}

struct gpu_list *gpu_data;
struct use_order *use_order_data;;

void get_ordre_utilisation_donnee(struct paquets* a, int NB_TOTAL_DONNEES, int nb_gpu)
{
	int k = 0;
	int i = 0;
	struct starpu_task *task = NULL;
	//~ struct gpu_list *gpu_data = malloc(sizeof(*gpu_data));
	//~ struct use_order *use_order_data = malloc(sizeof(*use_order_data));
	gpu_data = malloc(sizeof(*gpu_data));
	use_order_data = malloc(sizeof(*use_order_data));
	use_order_data->next_gpu = NULL;
	gpu_data->pointer = use_order_data;
	gpu_data->first_gpu = gpu_data->pointer;
	
	FILE *f = fopen("Output_maxime/ordre_utilisation_donnees.txt","w");
	FILE *f_2 = fopen("Output_maxime/ordre_traitement_taches.txt","w");
	//~ struct starpu_task *task = NULL; 
	a->temp_pointer_1 = a->first_link;
	//~ index_task_currently_treated = 0;
	while (a->temp_pointer_1 != NULL) 
	{
		use_order_data->total_nb_data = get_total_number_data_task_list(a->temp_pointer_1->sub_list);
		use_order_data->data_list = malloc(use_order_data->total_nb_data*sizeof(a->temp_pointer_1->package_data[0]));
		use_order_data->last_position_in_data_use_order = 0;
		for (task = starpu_task_list_begin(&a->temp_pointer_1->sub_list); task != starpu_task_list_end(&a->temp_pointer_1->sub_list); task = starpu_task_list_next(task)) 
		{
			fprintf(f_2,"%p\n",task);
			for (i = 0; i < STARPU_TASK_GET_NBUFFERS(task); i++) {
				use_order_data->data_list[k] = STARPU_TASK_GET_HANDLE(task,i);
				k++;
				fprintf(f,"%p\n",STARPU_TASK_GET_HANDLE(task,i));
				//printf("Donnée de %p : %p\n",task,STARPU_TASK_GET_HANDLE(task,i));
			}
			//~ if (j != 0) { task_position_in_data_use_order[j] = STARPU_TASK_GET_NBUFFERS(task) + task_position_in_data_use_order[j - 1]; }
			//~ else { task_position_in_data_use_order[j] = STARPU_TASK_GET_NBUFFERS(task); }
			//~ j++;
		}
		k = 0;
		a->temp_pointer_1 = a->temp_pointer_1->next;
		insertion_use_order(gpu_data);
		//~ use_order_data = use_order_data->next_gpu;
		fprintf(f_2,"-------------\n");
		fprintf(f,"-------------\n");
	}
	fclose(f);
	fclose(f_2);
}

//VERSION 1 SEUL GPU
/* Donne l'ordre d'utilisation des données ainsi que la liste de l'ensemble des différentes données */
static void get_ordre_utilisation_donnee_1gpu(struct my_list *a, int NB_TOTAL_DONNEES)
{
	/* ces deux fichiers sont juste utile pour le débuggage, on pourra les suppr plus tard */
	FILE *f = fopen("Output_maxime/ordre_utilisation_donnees.txt", "w");
	FILE *f_2 = fopen("Output_maxime/ordre_traitement_taches.txt", "w");
	struct starpu_task *task = NULL; 
	int i = 0; int j = 0; int k = 0;
	
	total_nb_data = NB_TOTAL_DONNEES;
	data_use_order = malloc(total_nb_data*sizeof(a->package_data[0]));
	task_position_in_data_use_order = malloc(NT*sizeof(int));
	
	for (task = starpu_task_list_begin(&a->sub_list); task != starpu_task_list_end(&a->sub_list); task = starpu_task_list_next(task)) {
		fprintf(f_2,"%p\n",task);
		for (i = 0; i < STARPU_TASK_GET_NBUFFERS(task); i++) {
			data_use_order[k] = STARPU_TASK_GET_HANDLE(task,i);
			k++;
			fprintf(f,"%p\n",STARPU_TASK_GET_HANDLE(task,i));
		}
		if (j != 0) { task_position_in_data_use_order[j] = STARPU_TASK_GET_NBUFFERS(task) + task_position_in_data_use_order[j - 1]; }
		else { task_position_in_data_use_order[j] = STARPU_TASK_GET_NBUFFERS(task); }
		j++;
	}
	index_task_currently_treated = 0;
	fclose(f);
	fclose(f_2);
}

int get_common_data_last_package(struct my_list*I, struct my_list*J, int evaluation_I, int evaluation_J, bool IJ_inferieur_GPU_RAM, starpu_ssize_t GPU_RAM_M) 
{
	int split_ij = 0;
	/* evaluation: 0 = tout, 1 = début, 2 = fin */
	struct starpu_task *task = NULL; bool insertion_ok = false;										
	bool donnee_deja_presente = false; int j = 0; int i = 0;
	int common_data_last_package = 0; long int poids_tache_en_cours = 0; long int poids = 0;
	int index_tab_donnee_I = 0; int index_tab_donnee_J = 0; int parcours_liste = 0; int i_bis = 0;
	
	starpu_data_handle_t * donnee_J = malloc((J->package_nb_data) * sizeof(J->package_data[0]));
	for (i = 0; i < J->package_nb_data; i++) { donnee_J[i] = NULL; }
	starpu_data_handle_t * donnee_I = malloc((I->package_nb_data) * sizeof(I->package_data[0]));
	
	if (evaluation_I == 0) {
		for (i = 0; i < I->package_nb_data; i++) {
			donnee_I[i] = I->package_data[i];
		}
		index_tab_donnee_I = I->package_nb_data;
	}
	else if (evaluation_I == 1 && IJ_inferieur_GPU_RAM == false) {
		poids = 0; insertion_ok = false;
		task = starpu_task_list_begin(&I->sub_list);
		for (i = 0; i < STARPU_TASK_GET_NBUFFERS(task); i++) {
			donnee_I[i] = STARPU_TASK_GET_HANDLE(task,i);
			poids += starpu_data_get_size(STARPU_TASK_GET_HANDLE(task,i));
		}
		index_tab_donnee_I = STARPU_TASK_GET_NBUFFERS(task);
		while(1) {
			task = starpu_task_list_next(task);
			poids_tache_en_cours = 0;
			starpu_data_handle_t * tab_tache_en_cours = malloc((STARPU_TASK_GET_NBUFFERS(task)) * sizeof(I->package_data[0]));
			for (i = 0; i < STARPU_TASK_GET_NBUFFERS(task); i++) { tab_tache_en_cours[i] = NULL; }
			for (i = 0; i < STARPU_TASK_GET_NBUFFERS(task); i++) {
				donnee_deja_presente = false;
				for (j = 0; j < I->package_nb_data; j++) {
					if (STARPU_TASK_GET_HANDLE(task,i) == donnee_I[j]) {
						donnee_deja_presente = true;
						break; 
					}																									
				}												
				if (donnee_deja_presente == false) { 
					poids_tache_en_cours += starpu_data_get_size(STARPU_TASK_GET_HANDLE(task,i)); 				
					tab_tache_en_cours[i] = STARPU_TASK_GET_HANDLE(task,i); 
				}
			}
			if (poids + poids_tache_en_cours <= GPU_RAM_M) {
				for (i = 0; i < STARPU_TASK_GET_NBUFFERS(task); i++) {
					if (tab_tache_en_cours[i] != NULL) { donnee_I[index_tab_donnee_I] = tab_tache_en_cours[i]; 
						index_tab_donnee_I++;
						insertion_ok = true;
					}											
				} 
				if (insertion_ok == true) { poids += poids_tache_en_cours; }
				insertion_ok = false;
			}
			else { break; }											
		}
	}
	else if (evaluation_I == 2 && IJ_inferieur_GPU_RAM == false) { 
		poids = 0;
		i_bis = 1; insertion_ok = false;
		task = starpu_task_list_begin(&I->sub_list);
		while(starpu_task_list_next(task) != NULL) { 
			task = starpu_task_list_next(task);
		}
		for (i = 0; i < STARPU_TASK_GET_NBUFFERS(task); i++) {
			donnee_I[i] = STARPU_TASK_GET_HANDLE(task,i);
			poids += starpu_data_get_size(STARPU_TASK_GET_HANDLE(task,i));
		}
		index_tab_donnee_I = STARPU_TASK_GET_NBUFFERS(task);
		while(1) {
			i_bis++;
			task = starpu_task_list_begin(&I->sub_list);
			for (parcours_liste = I->nb_task_in_sub_list - i_bis; parcours_liste > 0; parcours_liste--) {
				task = starpu_task_list_next(task);
			}
			poids_tache_en_cours = 0;
			starpu_data_handle_t * tab_tache_en_cours = malloc((STARPU_TASK_GET_NBUFFERS(task)) * sizeof(I->package_data[0]));
			for (i = 0; i < STARPU_TASK_GET_NBUFFERS(task); i++) { tab_tache_en_cours[i] = NULL; }
			for (i = 0; i < STARPU_TASK_GET_NBUFFERS(task); i++) {
				donnee_deja_presente = false;
				for (j = 0; j < I->package_nb_data; j++) {
					if (STARPU_TASK_GET_HANDLE(task,i) == donnee_I[j]) {
						donnee_deja_presente = true;
						break; 
					}																									
				}												
				if (donnee_deja_presente == false) { 
					poids_tache_en_cours += starpu_data_get_size(STARPU_TASK_GET_HANDLE(task,i)); 				
					tab_tache_en_cours[i] = STARPU_TASK_GET_HANDLE(task,i); 
				}
			}
			if (poids + poids_tache_en_cours <= GPU_RAM_M) {
				for (i = 0; i < STARPU_TASK_GET_NBUFFERS(task); i++) {
					if (tab_tache_en_cours[i] != NULL) { donnee_I[index_tab_donnee_I] = tab_tache_en_cours[i]; 
						index_tab_donnee_I++;
						insertion_ok = true;
					}											
				} 
				if (insertion_ok == true) { poids += poids_tache_en_cours; }
				insertion_ok = false;
			}
			else { break; }											
		}
	}
	else if (IJ_inferieur_GPU_RAM == true) {
		if (evaluation_I == 0) { printf("Error evaluation de I alors que I et J <= GPU_RAM\n"); exit(0); }
		if (evaluation_I == 2) { split_ij = I->nb_task_in_sub_list - I->split_last_ij + 1; } else { split_ij = I->split_last_ij + 1; }
		task = starpu_task_list_begin(&I->sub_list);
		if (evaluation_I == 2) { 
			while(starpu_task_list_next(task) != NULL) { 
				task = starpu_task_list_next(task);
			}
		}
		for (i = 0; i < STARPU_TASK_GET_NBUFFERS(task); i++) {
			donnee_I[i] = STARPU_TASK_GET_HANDLE(task,i);
		}
		index_tab_donnee_I = STARPU_TASK_GET_NBUFFERS(task);
		for (i_bis = 2; i_bis < split_ij; i_bis++) {
			if (evaluation_I == 2) { 
				task = starpu_task_list_begin(&I->sub_list);
				for (parcours_liste = I->nb_task_in_sub_list - i_bis; parcours_liste > 0; parcours_liste--) {
					task = starpu_task_list_next(task);
				}
			}
			else { task = starpu_task_list_next(task); }	
			starpu_data_handle_t * tab_tache_en_cours = malloc((STARPU_TASK_GET_NBUFFERS(task)) * sizeof(I->package_data[0]));
			for (i = 0; i < STARPU_TASK_GET_NBUFFERS(task); i++) { tab_tache_en_cours[i] = NULL; }
			for (i = 0; i < STARPU_TASK_GET_NBUFFERS(task); i++) {
				donnee_deja_presente = false;
				for (j = 0; j < I->package_nb_data; j++) {
					if (STARPU_TASK_GET_HANDLE(task,i) == donnee_I[j]) {
						donnee_deja_presente = true;
						break; 
					}																									
				}												
				if (donnee_deja_presente == false) { 
					tab_tache_en_cours[i] = STARPU_TASK_GET_HANDLE(task,i); 
				}
			}
			for (i = 0; i < STARPU_TASK_GET_NBUFFERS(task); i++) {
				if (tab_tache_en_cours[i] != NULL) { donnee_I[index_tab_donnee_I] = tab_tache_en_cours[i]; 
					index_tab_donnee_I++;
				}											
			} 
		} 
	}
	
	if (evaluation_J == 0) {
		for (i = 0; i < J->package_nb_data; i++) {
			donnee_J[i] = J->package_data[i];
		}
		index_tab_donnee_J = J->package_nb_data;
	}
	else if (evaluation_J == 1 && IJ_inferieur_GPU_RAM == false) {
		poids = 0; insertion_ok = false;
		task = starpu_task_list_begin(&J->sub_list);
		for (i = 0; i < STARPU_TASK_GET_NBUFFERS(task); i++) {
			donnee_J[i] = STARPU_TASK_GET_HANDLE(task,i);
			poids += starpu_data_get_size(STARPU_TASK_GET_HANDLE(task,i));
		}
		index_tab_donnee_J = STARPU_TASK_GET_NBUFFERS(task);
		while(1) {
			task = starpu_task_list_next(task);
			poids_tache_en_cours = 0;
			starpu_data_handle_t * tab_tache_en_cours = malloc((STARPU_TASK_GET_NBUFFERS(task)) * sizeof(J->package_data[0]));
			for (i = 0; i < STARPU_TASK_GET_NBUFFERS(task); i++) { tab_tache_en_cours[i] = NULL; }
			for (i = 0; i < STARPU_TASK_GET_NBUFFERS(task); i++) {
				donnee_deja_presente = false;
				for (j = 0; j < J->package_nb_data; j++) {
					if (STARPU_TASK_GET_HANDLE(task,i) == donnee_J[j]) {
						donnee_deja_presente = true;
						break; 
					}																									
				}												
				if (donnee_deja_presente == false) { 
					poids_tache_en_cours += starpu_data_get_size(STARPU_TASK_GET_HANDLE(task,i)); 				
					tab_tache_en_cours[i] = STARPU_TASK_GET_HANDLE(task,i); 
				}
			}
			if (poids + poids_tache_en_cours <= GPU_RAM_M) {
				for (i = 0; i < STARPU_TASK_GET_NBUFFERS(task); i++) {
					if (tab_tache_en_cours[i] != NULL) { donnee_J[index_tab_donnee_J] = tab_tache_en_cours[i]; 
						index_tab_donnee_J++;
						insertion_ok = true;
					}											
				} 
				if (insertion_ok == true) { poids += poids_tache_en_cours; }
				insertion_ok = false;
			}
			else { break; }											
		}	
	}
	else if (evaluation_J == 2 && IJ_inferieur_GPU_RAM == false) {
		poids = 0;
		i_bis = 1; insertion_ok = false;
		/* Se placer sur la dernière tâche du paquet J */
		task = starpu_task_list_begin(&J->sub_list);
		while(starpu_task_list_next(task) != NULL) { 
			task = starpu_task_list_next(task);
		}
		for (i = 0; i < STARPU_TASK_GET_NBUFFERS(task); i++) {
			donnee_J[i] = STARPU_TASK_GET_HANDLE(task,i);
			poids += starpu_data_get_size(STARPU_TASK_GET_HANDLE(task,i));
		}
		index_tab_donnee_J = STARPU_TASK_GET_NBUFFERS(task);
		while(1) {
			i_bis++;
			task = starpu_task_list_begin(&J->sub_list);
			for (parcours_liste = J->nb_task_in_sub_list - i_bis; parcours_liste > 0; parcours_liste--) {
				task = starpu_task_list_next(task);
			}
			poids_tache_en_cours = 0;
			starpu_data_handle_t * tab_tache_en_cours = malloc((STARPU_TASK_GET_NBUFFERS(task)) * sizeof(J->package_data[0]));
			for (i = 0; i < STARPU_TASK_GET_NBUFFERS(task); i++) { tab_tache_en_cours[i] = NULL; }
			for (i = 0; i < STARPU_TASK_GET_NBUFFERS(task); i++) {
				donnee_deja_presente = false;
				for (j = 0; j < J->package_nb_data; j++) {
					if (STARPU_TASK_GET_HANDLE(task,i) == donnee_J[j]) {
						donnee_deja_presente = true;
						break; 
					}																									
				}												
				if (donnee_deja_presente == false) { 
					poids_tache_en_cours += starpu_data_get_size(STARPU_TASK_GET_HANDLE(task,i)); 				
					tab_tache_en_cours[i] = STARPU_TASK_GET_HANDLE(task,i); 
				}
			}
			if (poids + poids_tache_en_cours <= GPU_RAM_M) {
				for (i = 0; i < STARPU_TASK_GET_NBUFFERS(task); i++) {
					if (tab_tache_en_cours[i] != NULL) { donnee_J[index_tab_donnee_J] = tab_tache_en_cours[i]; 
						index_tab_donnee_J++;
						insertion_ok = true;
					}											
				} 
				if (insertion_ok == true) { poids += poids_tache_en_cours; }
				insertion_ok = false;
			}
			else { break; }											
		}
	}
	else if (IJ_inferieur_GPU_RAM == true) {
		if (evaluation_J == 0) { printf("Error evaluation de J alors que I et J <= GPU_RAM\n"); exit(0); }
		if (evaluation_J == 2) { split_ij = J->nb_task_in_sub_list - J->split_last_ij + 1; } else { split_ij = J->split_last_ij + 1; }
		task = starpu_task_list_begin(&J->sub_list);
		if (evaluation_J == 2) { 
			while(starpu_task_list_next(task) != NULL) { 
				task = starpu_task_list_next(task);
			}
		}
		for (i = 0; i < STARPU_TASK_GET_NBUFFERS(task); i++) {
			donnee_J[i] = STARPU_TASK_GET_HANDLE(task,i);
		}
		index_tab_donnee_J = STARPU_TASK_GET_NBUFFERS(task);
		for (i_bis = 2; i_bis < split_ij; i_bis++) {
			if (evaluation_J == 2) { 
				task = starpu_task_list_begin(&J->sub_list);
				for (parcours_liste = J->nb_task_in_sub_list - i_bis; parcours_liste > 0; parcours_liste--) {
					task = starpu_task_list_next(task);
				}
			}
			else { task = starpu_task_list_next(task); }	
			starpu_data_handle_t * tab_tache_en_cours = malloc((STARPU_TASK_GET_NBUFFERS(task)) * sizeof(J->package_data[0]));
			for (i = 0; i < STARPU_TASK_GET_NBUFFERS(task); i++) { tab_tache_en_cours[i] = NULL; }
			for (i = 0; i < STARPU_TASK_GET_NBUFFERS(task); i++) {
				donnee_deja_presente = false;
				for (j = 0; j < J->package_nb_data; j++) {
					if (STARPU_TASK_GET_HANDLE(task,i) == donnee_J[j]) {
						donnee_deja_presente = true;
						break; 
					}																									
				}												
				if (donnee_deja_presente == false) { 
					tab_tache_en_cours[i] = STARPU_TASK_GET_HANDLE(task,i); 
				}
			}
			for (i = 0; i < STARPU_TASK_GET_NBUFFERS(task); i++) {
				if (tab_tache_en_cours[i] != NULL) { donnee_J[index_tab_donnee_J] = tab_tache_en_cours[i]; 
					index_tab_donnee_J++;
				}											
			} 
		} 
	}
	for (i = 0; i < index_tab_donnee_I; i++) 
	{
		for (j = 0; j < index_tab_donnee_J; j++) 
		{
			if (donnee_I[i] == donnee_J[j]) 
			{
				common_data_last_package++;
				break;
			}
		}
	}
	return common_data_last_package;
}

/* Comparator used to sort the data of a packages to erase the duplicate in O(n) */
int HFP_pointeurComparator ( const void * first, const void * second ) 
{
  return ( *(int*)first - *(int*)second );
}

void visualisation_tache_matrice_format_tex(char *algo)
{
	printf("debut visualisation, %d\n", N);
	int i, j, red, green, blue, x, y, gpu, k;
	int processing_order[Ngpu]; /* One for each GPU */
	for (i = 0; i < Ngpu; i++) { processing_order[i] = 0; }
	int size = strlen("Output_maxime/Data_coordinates_order_last_.tex") + strlen(algo);
	char *path = (char *)malloc(size);
	strcpy(path, "Output_maxime/Data_coordinates_order_last_");
	strcat(path, algo);
	strcat(path, ".tex");
	FILE * fcoordinate_order_last = fopen(path, "w");
	size = strlen("Output_maxime/Data_coordinates_order_last_.txt") + strlen(algo);
	path = (char *)malloc(size);
	strcpy(path, "Output_maxime/Data_coordinates_order_last_");
	strcat(path, algo);
	strcat(path, ".txt");
	FILE *f_input = fopen(path, "r");
	fprintf(fcoordinate_order_last,"\\documentclass{article}\\usepackage{color}\\usepackage{fullpage}\\usepackage{colortbl}\\usepackage{caption}\\usepackage{subcaption}\\usepackage{float}\\usepackage{graphics}\n\n\\begin{document}\n\n\\begin{figure}[H]");
	i = 0; k = 0;
	if (starpu_get_env_number_default("PRINT3D", 0) != 0) /* Printing a 3D matrix, we print 4 tabular because we have nblocksz 4 */
	{
		int tab_order_1[4][N][N]; for (k = 0; k < 4; k++) {for (i = 0; i < N; i++) {for (j = 0; j < N; j++) {tab_order_1[k][i][j] = -1; } } }
		int tab_gpu_1[4][N][N]; for (k = 0; k < 4; k++) {for (i = 0; i < N; i++) {for (j = 0; j < N; j++) {tab_gpu_1[k][i][j] = -1; } } }
		i = 0;
		if (f_input != NULL && fcoordinate_order_last != NULL)
		{    
			while (!feof (f_input))
			{  
			  if (fscanf(f_input, "%d	%d	%d", &x, &y, &gpu) != 3)
			  {
				  //~ perror("error fscanf in visualisation_tache_matrice_format_tex\n"); exit(EXIT_FAILURE);
			  }
				if (tab_order_1[0][x][y] == -1) {
					tab_order_1[0][x][y] = processing_order[gpu];
					processing_order[gpu]++;
				}
				else if (tab_order_1[1][x][y] == -1) {
					tab_order_1[1][x][y] = processing_order[gpu];
					processing_order[gpu]++;
				}
				else if (tab_order_1[2][x][y] == -1) {
					tab_order_1[2][x][y] = processing_order[gpu];
					processing_order[gpu]++;
				}
				else {
					tab_order_1[3][x][y] = processing_order[gpu];
					processing_order[gpu]++;
				}
				if (tab_gpu_1[0][x][y] == -1) {
					tab_gpu_1[0][x][y] = gpu;
				}
				else if (tab_gpu_1[1][x][y] == -1) {
					tab_gpu_1[1][x][y] = gpu;
				}
				else if (tab_gpu_1[2][x][y] == -1) {
					tab_gpu_1[2][x][y] = gpu;
				}
				else {
					tab_gpu_1[3][x][y] = gpu;
				}
				i++;     
			}
		}
		else
		{
			perror("Impossible d'ouvrir au moins 1 fichier dans visualisation_tache_matrice_format_tex()\n"); 
			exit(EXIT_FAILURE);
		}
		tab_order_1[3][x][y] = tab_order_1[3][x][y] - 1;
		for (k = 0; k < 4; k++)
		{
			fprintf(fcoordinate_order_last, "\n\\begin{subfigure}{.5\\textwidth}\\centering\\begin{tabular}{|");
			for (i = 0; i < N - 1; i++) 
			{
				fprintf(fcoordinate_order_last,"c|");
			}
			fprintf(fcoordinate_order_last,"c|}\n\\hline");
			for (i = 0; i < N; i++) 
			{ 
				for (j = 0; j < N - 1; j++) 
				{
					if (tab_gpu_1[k][j][i] == 0) { red = 255; green = 255; blue = 255; }
					else if (tab_gpu_1[k][j][i] == 6) { red = 70; green = 130; blue = 180; }
					else { rgb(tab_gpu_1[k][j][i], &red, &green, &blue); }
					fprintf(fcoordinate_order_last,"\\cellcolor[RGB]{%d,%d,%d}%d&", red,green,blue, tab_order_1[k][j][i]);
				}
				if (tab_gpu_1[k][j][i] == 0) { red = 255; green = 255; blue = 255; }
				else if (tab_gpu_1[k][j][i] == 6) { red = 70; green = 130; blue = 180; }
				else { rgb(tab_gpu_1[k][j][i], &red, &green, &blue); }
				fprintf(fcoordinate_order_last,"\\cellcolor[RGB]{%d,%d,%d}%d",red,green,blue,tab_order_1[k][j][i]); 
				fprintf(fcoordinate_order_last," \\\\"); fprintf(fcoordinate_order_last,"\\hline");
			}
			fprintf(fcoordinate_order_last, "\\end{tabular}\\caption{Z = %d}\\end{subfigure}\n", k + 1); 
		}
		fprintf(fcoordinate_order_last, "\n\\caption{Task's processing order on a 3D matrix}\\end{figure}\n\n\\end{document}"); 
	}
	else /* Printing a 2D matrix so only one matrix */
	{
		fprintf(fcoordinate_order_last, "\n\\centering\\begin{tabular}{|");
		for (i = 0; i < N - 1; i++) 
		{
			fprintf(fcoordinate_order_last,"c|");
		}
		i = 0;
		fprintf(fcoordinate_order_last,"c|}\n\\hline");
		int tab_order[N][N];
		int tab_gpu[N][N];
		if (f_input != NULL && fcoordinate_order_last != NULL)
		{    
			printf("reading, N = %d, NT = %d\n", N, NT);
			while (!feof (f_input))
			{  
			  if (fscanf(f_input, "%d	%d	%d", &x, &y, &gpu) != 3)
			  {
				  //~ perror("error fscanf in visualisation_tache_matrice_format_tex_HEFT\n"); exit(EXIT_FAILURE);
			  }
				tab_order[x][y] = processing_order[gpu];
				processing_order[gpu]++;
				tab_gpu[x][y] = gpu;
				i++;     
			}
		}
		else
		{
			perror("Impossible d'ouvrir au moins 1 fichier dans visualisation_tache_matrice_format_tex()\n"); exit(EXIT_FAILURE);
		}
		tab_order[x][y] = tab_order[x][y] - 1;
		for (i = 0; i < N; i++) 
		{ 
			for (j = 0; j < N - 1; j++) 
			{
				if (tab_gpu[j][i] == 0) { red = 255; green = 255; blue = 255; }
				else if (tab_gpu[j][i] == 6) { red = 70; green = 130; blue = 180; }
				else { rgb(tab_gpu[j][i], &red, &green, &blue); }
				fprintf(fcoordinate_order_last,"\\cellcolor[RGB]{%d,%d,%d}%d&", red,green,blue, tab_order[j][i]);
			}
			if (tab_gpu[j][i] == 0) { red = 255; green = 255; blue = 255; }
			else if (tab_gpu[j][i] == 6) { red = 70; green = 130; blue = 180; }
			else { rgb(tab_gpu[j][i], &red, &green, &blue); }
			fprintf(fcoordinate_order_last,"\\cellcolor[RGB]{%d,%d,%d}%d",red,green,blue,tab_order[j][i]); 
			fprintf(fcoordinate_order_last," \\\\"); fprintf(fcoordinate_order_last,"\\hline");
		}
		fprintf(fcoordinate_order_last, "\\end{tabular}\n\\caption{Task's processing order}\\end{figure}\n\n\\end{document}"); 
	}
	fclose(fcoordinate_order_last);  
	fclose(f_input);
	printf("fin visualisation\n");
}

void print_effective_order_in_file (struct starpu_task *task)
{
	char str[2];
	sprintf(str, "%d", starpu_worker_get_id());
	int size = strlen("Output_maxime/Task_order_effective_") + strlen(str);
	char *path = (char *)malloc(size);
	strcpy(path, "Output_maxime/Task_order_effective_");
	strcat(path, str);
	FILE *f = fopen(path, "a");
	fprintf(f, "%p\n",task);
	fclose(f);
	if (starpu_get_env_number_default("PRINTF",0) == 1 && (strcmp(appli,"starpu_sgemm_gemm") == 0))
	{ 
		f = fopen("Output_maxime/Data_coordinates_order_last_HEFT.txt", "a");
		int temp_tab_coordinates[2];
		starpu_data_get_coordinates_array(STARPU_TASK_GET_HANDLE(task,2),2,temp_tab_coordinates);
		fprintf(f, "%d	%d	%d\n", temp_tab_coordinates[0], temp_tab_coordinates[1], starpu_worker_get_id());
		fclose(f);
		index_current_task_heft++;
		if (index_current_task_heft == NT)
		{
			visualisation_tache_matrice_format_tex("HEFT");
		}
	}
}

/* Printing each package and its content */
void print_packages_in_terminal (struct paquets *a, int nb_of_loop) {
	
	int i = 0;
	int link_index = 0;
	struct starpu_task *task;
	a->temp_pointer_1 = a->first_link;
	while (a->temp_pointer_1 != NULL) 
	{ 
		link_index++; a->temp_pointer_1 = a->temp_pointer_1->next;				
	} 
	a->temp_pointer_1 = a->first_link;
			printf("-----\nOn a fais %d tour(s) de la boucle while et on a fais %d paquet(s)\n",nb_of_loop,link_index);
			printf("-----\n");
			link_index = 0;	
			while (a->temp_pointer_1 != NULL) 
			{
				printf("Le paquet %d contient %d tâche(s) et %d données, expected task time = %f, expected package time = %f\n",link_index,a->temp_pointer_1->nb_task_in_sub_list,a->temp_pointer_1->package_nb_data,a->temp_pointer_1->expected_time, a->temp_pointer_1->expected_package_computation_time);
				for (task = starpu_task_list_begin(&a->temp_pointer_1->sub_list); task != starpu_task_list_end(&a->temp_pointer_1->sub_list); task = starpu_task_list_next(task)) 
				{
					printf("%p : ",task);
					for (i = 0; i < STARPU_TASK_GET_NBUFFERS(task); i++)
					{
						printf("%p ", STARPU_TASK_GET_HANDLE(task, i));
					}
					printf("\n");
				}
				link_index++;
				a->temp_pointer_1 = a->temp_pointer_1->next;
				printf("-----\n");
			}
			a->temp_pointer_1 = a->first_link;
}

struct data_on_node *init_data_list(starpu_data_handle_t d)
{
	struct data_on_node *liste = malloc(sizeof(*liste));
    struct handle *element = malloc(sizeof(*element));

    if (liste == NULL || element == NULL)
    {
        exit(EXIT_FAILURE);
    }
	
	liste->memory_used = starpu_data_get_size(d);
    element->h = d;
    element->last_use = 0;
    element->next = NULL;
    liste->first_data = element;
	printf ("init data list ok\n");
    return liste;
}

/* For gemm that has C tile put in won't use if they are never used again */
bool is_it_a_C_tile_data_never_used_again(starpu_data_handle_t h, int i, struct starpu_task_list *l, struct starpu_task *current_task)
{	
	printf("task %p, i = %d\n", current_task, i);
	struct starpu_task *task = NULL;
	if (i == 2)
	{
		/* Getting on the right data/right task */
		for (task = starpu_task_list_begin(l); task != starpu_task_list_end(l); task = starpu_task_list_next(task))
		{
			if (current_task == task)
			{
				break;
			}
		}
		for (task = starpu_task_list_next(task); task != starpu_task_list_end(l); task = starpu_task_list_next(task))
		{
			if (h == STARPU_TASK_GET_HANDLE(task, 2))
			{
				return false;
			}
		}
		return true;
	}
	else
	{
		return false;
	}
}

void insertion_data_on_node(struct data_on_node *liste, starpu_data_handle_t nvNombre, int use_order, int i, struct starpu_task_list *l, struct starpu_task *current_task)
{
    struct handle *nouveau = malloc(sizeof(*nouveau));
    if (liste == NULL || nouveau == NULL)
    {
		perror("List in void insertion_data_on_node is NULL\n");
        exit(EXIT_FAILURE);
    }
    liste->memory_used += starpu_data_get_size(nvNombre);
    nouveau->h = nvNombre;
    nouveau->next = liste->first_data;
    if (strcmp(appli, "starpu_sgemm_gemm") == 0) 
    {
		if (is_it_a_C_tile_data_never_used_again(nouveau->h, i, l, current_task) == true)
		{
			nouveau->last_use = -1;
		}
		else
		{
			nouveau->last_use = use_order;
		}
	}
	else
	{
		nouveau->last_use = use_order;
	}
    liste->first_data = nouveau;
}

void afficher_data_on_node(struct my_list *liste)
{
    if (liste == NULL)
    {
        exit(EXIT_FAILURE);
    }

    struct handle *actuel = liste->pointer_node->first_data;
	
	printf("Memory used = %ld | Expected time = %f / ", liste->pointer_node->memory_used, liste->expected_package_computation_time);
    while (actuel != NULL)
    {
        printf("%p | %d -> ", actuel->h, actuel->last_use);
        actuel = actuel->next;
    }
    printf("NULL\n");
}

/* Search a data on the linked list of data */
bool SearchTheData (struct data_on_node *pNode, starpu_data_handle_t iElement, int use_order)
{
	pNode->pointer_data_list = pNode->first_data;
    while (pNode->pointer_data_list != NULL)
    {
        if(pNode->pointer_data_list->h == iElement)
        {
			if (use_order != -2) { pNode->pointer_data_list->last_use = use_order; }
            return true;
        }
        else
        {
            pNode->pointer_data_list = pNode->pointer_data_list->next;
        }
    }
    return false;
}

/* Replace the least recently used data on memory with the new one.
 * But we need to look that it's not a data used by current task too!
 * We remove first data from C if we are in a gemm application..0
 */
void replace_least_recently_used_data(struct data_on_node *a, starpu_data_handle_t data_to_load, int use_order, struct starpu_task *current_task, struct starpu_task_list *l, int index_handle)
{
	int i = 0;
	bool data_currently_used = false;
	int least_recent_use = INT_MAX;
	for (a->pointer_data_list = a->first_data; a->pointer_data_list != NULL; a->pointer_data_list = a->pointer_data_list->next)
	{
		data_currently_used = false;
		if (least_recent_use > a->pointer_data_list->last_use)
		{
			for (i = 0; i < STARPU_TASK_GET_NBUFFERS(current_task); i++)
			{
				if (STARPU_TASK_GET_HANDLE(current_task, i) == a->pointer_data_list->h)
				{
					data_currently_used = true;
					break;
				}
			}
			if (data_currently_used == false)
			{		
				least_recent_use = a->pointer_data_list->last_use;
			}
		}
	}
	for (a->pointer_data_list = a->first_data; a->pointer_data_list != NULL; a->pointer_data_list = a->pointer_data_list->next)
	{
		if (least_recent_use == a->pointer_data_list->last_use)
		{
			//~ printf("Données utilisé il y a le plus longtemps : %p | %d\n", a->pointer_data_list->h, a->pointer_data_list->last_use);
			a->pointer_data_list->h = data_to_load;
			if (strcmp(appli, "starpu_sgemm_gemm") == 0) 
			{
				if (is_it_a_C_tile_data_never_used_again(a->pointer_data_list->h, index_handle, l, current_task) == true)
				{
					a->pointer_data_list->last_use = -1;
				}
				else
				{
					a->pointer_data_list->last_use = use_order;
				}
			}
			else 
			{
				a->pointer_data_list->last_use = use_order;
			}		
			break;
		}
	}
}

/* Push back in a package a task
 * Used in load_balance
 * Does not manage to migrate data of the task too
 */
void merge_task_and_package (struct my_list *package, struct starpu_task *task)
{
	int i = 0; int j = 0; int tab_runner = 0; int nb_duplicate_data = 0;
	package->nb_task_in_sub_list++; 
	starpu_data_handle_t *temp_data_tab = malloc((package->package_nb_data + STARPU_TASK_GET_NBUFFERS(task))*sizeof(package->package_data[0]));
	while (i < package->package_nb_data && j < STARPU_TASK_GET_NBUFFERS(task)) {
		if (package->package_data[i] <= STARPU_TASK_GET_HANDLE(task,j)) {
			temp_data_tab[tab_runner] = package->package_data[i];
			i++; }
		else {
			temp_data_tab[tab_runner] = STARPU_TASK_GET_HANDLE(task,j);
			j++; }
			tab_runner++;
	}
	while (i < package->package_nb_data) { temp_data_tab[tab_runner] = package->package_data[i]; i++; tab_runner++; }
	while (j < STARPU_TASK_GET_NBUFFERS(task)) { temp_data_tab[tab_runner] = STARPU_TASK_GET_HANDLE(task,j); j++; tab_runner++; }
	for (i = 0; i < (package->package_nb_data + STARPU_TASK_GET_NBUFFERS(task)); i++) {
		if (temp_data_tab[i] == temp_data_tab[i + 1]) {
			temp_data_tab[i] = 0;
			nb_duplicate_data++; } }
	package->package_data = malloc((package->package_nb_data + STARPU_TASK_GET_NBUFFERS(task) - nb_duplicate_data) * sizeof(starpu_data_handle_t));
	j = 0;
	for (i = 0; i < (package->package_nb_data + STARPU_TASK_GET_NBUFFERS(task)); i++) {
		if (temp_data_tab[i] != 0) { package->package_data[j] = temp_data_tab[i]; j++; } }
	package->package_nb_data = STARPU_TASK_GET_NBUFFERS(task) + package->package_nb_data - nb_duplicate_data;
	package->total_nb_data_package += STARPU_TASK_GET_NBUFFERS(task);	
	package->expected_time += starpu_task_expected_length(task, starpu_worker_get_perf_archtype(STARPU_CUDA_WORKER, 0), 0);	
	starpu_task_list_push_back(&package->sub_list, task); 						
}

/* Return expected time of the list of task + fill a struct of data on the node,
 * so we can more easily simulate adding, removing task in a list, 
 * without re-calculating everything.
 */
void get_expected_package_computation_time (struct my_list *l, starpu_ssize_t GPU_RAM)
{
	printf("la\n");
	if (l->nb_task_in_sub_list < 1)
	{
		l->expected_package_computation_time = 0;
		return;
	}
	int i, use_order = 1;
	struct starpu_task *task;
	struct starpu_task *next_task;
	double time_to_add = 0;
	
	task = starpu_task_list_begin(&l->sub_list);
	/* Init linked list of data in this package */
	l->pointer_node = init_data_list(STARPU_TASK_GET_HANDLE(task, 0));
	l->expected_package_computation_time = starpu_transfer_predict(0, 1, starpu_data_get_size(STARPU_TASK_GET_HANDLE(task, 0)));
	/* Put the remaining data on simulated memory */
	for (i = 1; i < STARPU_TASK_GET_NBUFFERS(task); i++)
	{
		printf("ici\n");
		insertion_data_on_node(l->pointer_node, STARPU_TASK_GET_HANDLE(task, i), use_order, i, &l->sub_list, task);
		l->expected_package_computation_time += starpu_transfer_predict(0, 1, starpu_data_get_size(STARPU_TASK_GET_HANDLE(task, i)));
		use_order++;
	}
	//~ afficher_data_on_node(l);
	for (next_task = starpu_task_list_next(task); next_task != starpu_task_list_end(&l->sub_list); next_task = starpu_task_list_next(next_task))
	{
		printf("On task %p\n", task);
		time_to_add = 0;
		for (i = 0; i < STARPU_TASK_GET_NBUFFERS(next_task); i++)
		{
			if (SearchTheData(l->pointer_node, STARPU_TASK_GET_HANDLE(next_task, i), use_order) == false)
			{
				//~ printf("Data not on memory, memory used = %ld, want to add %ld\n", l->pointer_node->memory_used, starpu_data_get_size(STARPU_TASK_GET_HANDLE(task, i)));
				if (l->pointer_node->memory_used + starpu_transfer_predict(0, 1, starpu_data_get_size(STARPU_TASK_GET_HANDLE(next_task, i))) <= GPU_RAM)
				{
					insertion_data_on_node(l->pointer_node, STARPU_TASK_GET_HANDLE(next_task, i), use_order, i, &l->sub_list, task);
					use_order++;
					time_to_add += starpu_transfer_predict(0, 1, starpu_data_get_size(STARPU_TASK_GET_HANDLE(next_task, i)));
				}
				else
				{
					/* Need to evict a data and replace it */
					//~ printf("Memory full, need to evict\n");
					replace_least_recently_used_data(l->pointer_node, STARPU_TASK_GET_HANDLE(next_task, i), use_order, task, &l->sub_list, i);
					use_order++;
					time_to_add += starpu_transfer_predict(0, 1, starpu_data_get_size(STARPU_TASK_GET_HANDLE(next_task, i)));
				}
			}
			else
			{
				/* A data already on memory will be used, need to increment use_order */
				use_order++;
			}
		}
		/* Who cost more time ? Task T_{i-1} or data load from T_{i} */
		if (time_to_add > starpu_task_expected_length(task, starpu_worker_get_perf_archtype(STARPU_CUDA_WORKER, 0), 0))
		{
			//~ printf("adding %f from data\n", time_to_add);
			l->expected_package_computation_time += time_to_add;
		}
		else
		{
			//~ printf("addding %f from task %p\n", starpu_task_expected_length(task, starpu_worker_get_perf_archtype(STARPU_CUDA_WORKER, 0), 0), task);
			l->expected_package_computation_time += starpu_task_expected_length(task, starpu_worker_get_perf_archtype(STARPU_CUDA_WORKER, 0), 0);
		}
		task = starpu_task_list_next(task);
	}
	//~ printf("la %p %p\n", task, next_task);
	l->expected_package_computation_time += starpu_task_expected_length(task, starpu_worker_get_perf_archtype(STARPU_CUDA_WORKER, 0), 0);
	//~ afficher_data_on_node(l);
}

/* Equilibrates package in order to have packages with the same expected computation time, 
 * including transfers and computation/transfers overlap.
 * Called in HFP_pull_task once all packages are done.
 * It is called when MULTIGPU = 6 or 7.
 */
void load_balance_expected_package_computation_time (struct paquets *p, starpu_ssize_t GPU_RAM)
{
	//~ if (strcmp(appli, "starpu_sgemm_gemm") && strcmp(appli, "random_set_of_task") != 0)
	//~ {
		/* What is different mainly is with the task of C that is in won't use for LRU with gemms once it used.
		 * We do something in replace_least_recently_used_data that maybe we can't do in cholesky or random graphs? */
		//~ perror("load_balance_expected_package_computation_time not implemented yet for non-gemm applications\n"); exit(EXIT_FAILURE);
	//~ }
	struct starpu_task *task;
	task = starpu_task_list_begin(&p->temp_pointer_1->sub_list);
	p->temp_pointer_1 = p->first_link;
	while (p->temp_pointer_1 != NULL)
	{
		get_expected_package_computation_time(p->temp_pointer_1, GPU_RAM);
		p->temp_pointer_1 = p->temp_pointer_1->next;
	}
	
	int package_with_min_expected_time, package_with_max_expected_time;
	int last_package_with_min_expected_time = 0;
	int last_package_with_max_expected_time = 0;
	double min_expected_time, max_expected_time;
	bool load_balance_needed = true;
	int percentage = 1; /* percentage of difference between packages */
	if (starpu_get_env_number_default("PRINTF",0) == 1) { printf("All package should have same time +/- %d percent\n", percentage); }
	/* Selecting the smallest and biggest package */
	while (load_balance_needed == true) { 
		p->temp_pointer_1 = p->first_link;
		min_expected_time = p->temp_pointer_1->expected_package_computation_time;
		max_expected_time = p->temp_pointer_1->expected_package_computation_time;
		package_with_min_expected_time = 0;
		package_with_max_expected_time = 0;
		int i = 0;
		p->temp_pointer_1 = p->temp_pointer_1->next;
		while (p->temp_pointer_1 != NULL) {
			i++;
			if (min_expected_time > p->temp_pointer_1->expected_package_computation_time) {
				min_expected_time = p->temp_pointer_1->expected_package_computation_time;
				package_with_min_expected_time = i;
			}
			if (max_expected_time < p->temp_pointer_1->expected_package_computation_time) {
				max_expected_time = p->temp_pointer_1->expected_package_computation_time;
				package_with_max_expected_time = i;
			}
			p->temp_pointer_1 = p->temp_pointer_1->next;
		}
		if (starpu_get_env_number_default("PRINTF",0) == 1) { printf("min et max : %f et %f, paquets %d et %d\n",min_expected_time, max_expected_time, package_with_min_expected_time, package_with_max_expected_time); }
		
		/* To avoid looping indefintly */
		if (last_package_with_min_expected_time == package_with_max_expected_time && last_package_with_max_expected_time == package_with_min_expected_time)
		{
			break;
		}
		
		/* Stealing as much task from the last tasks of the biggest packages */
		//~ if (package_with_min_expected_time == package_with_max_expected_time || min_expected_time >=  max_expected_time - ((percentage*max_expected_time)/100)) {
			//~ if (starpu_get_env_number_default("PRINTF",0) == 1) { printf("All packages have the same expected time +/- %d percent\n", percentage); }
			//~ load_balance_needed = false;
		//~ }
		//~ else {
			/* Getting on the right packages */
			p->temp_pointer_1 = p->first_link;
			for (i = 0; i < package_with_min_expected_time; i++) {
				p->temp_pointer_1 = p->temp_pointer_1->next;
			}
			p->temp_pointer_2 = p->first_link;
			for (i = 0; i < package_with_max_expected_time; i++) {
				p->temp_pointer_2 = p->temp_pointer_2->next;
			}
			while (p->temp_pointer_1->expected_package_computation_time >= p->temp_pointer_2->expected_package_computation_time - ((p->temp_pointer_2->expected_package_computation_time*max_expected_time)/100)) {
				task = starpu_task_list_pop_back(&p->temp_pointer_2->sub_list);
				//~ printf("stealing %p\n", task);
				p->temp_pointer_2->expected_time -= starpu_task_expected_length(task, starpu_worker_get_perf_archtype(STARPU_CUDA_WORKER, 0), 0);
				merge_task_and_package(p->temp_pointer_1, task);
				p->temp_pointer_2->nb_task_in_sub_list--;
				free(p->temp_pointer_1->pointer_node);
				free(p->temp_pointer_2->pointer_node);
				get_expected_package_computation_time(p->temp_pointer_1, GPU_RAM);
				get_expected_package_computation_time(p->temp_pointer_2, GPU_RAM);
				if ( p->temp_pointer_1->expected_package_computation_time >= p->temp_pointer_2->expected_package_computation_time)
				{
					break;
				}
			}
			last_package_with_min_expected_time = package_with_min_expected_time;
			last_package_with_max_expected_time = package_with_max_expected_time;
	}
	//~ print_packages_in_terminal(p, 0);
}

/* Called in HFP_pull_task. Cut in half the package and interlace task from end of left part and beggining of right part.
 * This way we alternate with task sharing data (the middle of the package) then end with task sharing few data (extremities).
 * This is only called if environemment value INTERLACING is set te something else than 1.
 * Example: 0 1 2 3 4 5 6 7 8 9 10 -> 5 6 4 7 3 8 2 9 1 10 0 */
void interlacing_task_list (struct paquets *a, int interlacing_mode)
{
	a->temp_pointer_1 = a->first_link;
	int middle = 0;
	int i = 0;
	struct starpu_task_list sub_list_left;
	starpu_task_list_init(&sub_list_left);
	struct starpu_task_list sub_list_right;
	starpu_task_list_init(&sub_list_right);
		
	while (a->temp_pointer_1 != NULL)
	{
		middle = a->temp_pointer_1->nb_task_in_sub_list/2;
		if (a->temp_pointer_1->nb_task_in_sub_list%2 == 1)
		{
			/* So the biggest package is the one on the left, the one with which I start. */
			middle++;
		}
		/* Filling two sub_list, right and left */
		for (i = 0; i < middle; i++)
		{
			starpu_task_list_push_back(&sub_list_left, starpu_task_list_pop_front(&a->temp_pointer_1->sub_list));
		}
		for (i = middle; i < a->temp_pointer_1->nb_task_in_sub_list; i++)
		{
			starpu_task_list_push_back(&sub_list_right, starpu_task_list_pop_front(&a->temp_pointer_1->sub_list));
		}
		/* Re-filling the package alterning left and right */
		for (i = 0; i < a->temp_pointer_1->nb_task_in_sub_list; i++)
		{
			if (i%2 == 0)
			{
				starpu_task_list_push_back(&a->temp_pointer_1->sub_list, starpu_task_list_pop_back(&sub_list_left));
			}
			else
			{
				starpu_task_list_push_back(&a->temp_pointer_1->sub_list, starpu_task_list_pop_front(&sub_list_right));
			}
		}
		a->temp_pointer_1 = a->temp_pointer_1->next;
	}
}

/* Called in HFP_pull_task when we need to return a task. It is used when we have multiple GPUs
 * In case of modular-heft-HFP, it needs to do a round robin on the task it returned. So we use expected_time_pulled_out, 
 * an element of struct my_list in order to track which package pulled out the least expected task time. So heft can can
 * better divide tasks between GPUs */
struct starpu_task *get_task_to_return(struct starpu_sched_component *component, struct starpu_sched_component *to, struct paquets* a, int nb_gpu)
{
	//printf ("Début get task to return\n");
	int max_task_time = 0;	
	int index_package_max_task_time = 0;
	a->temp_pointer_1 = a->first_link; 
	int i = 0; struct starpu_task *task; double min_expected_time_pulled_out = 0; int package_min_expected_time_pulled_out = 0;
	/* If there is only one big package */
	if (starpu_get_env_number_default("MULTIGPU",0) == 0 && starpu_get_env_number_default("HMETIS",0) == 0)
	{
		task = starpu_task_list_pop_front(&a->temp_pointer_1->sub_list);
		return task;
	}
	else { 	
		/* If we use modular heft i look at the expected time pulled out of each package to alternate between packages */
		if (starpu_get_env_number_default("MODULAR_HEFT_HFP_MODE",0) != 0)
		{
			package_min_expected_time_pulled_out = 0;
			min_expected_time_pulled_out = DBL_MAX;
			for (i = 0; i < nb_gpu; i++) {
				/* We also need to check that the package is not empty */
				if (a->temp_pointer_1->expected_time_pulled_out < min_expected_time_pulled_out && !starpu_task_list_empty(&a->temp_pointer_1->sub_list)) {
					min_expected_time_pulled_out = a->temp_pointer_1->expected_time_pulled_out;
					package_min_expected_time_pulled_out = i;
				}
				a->temp_pointer_1 = a->temp_pointer_1->next;
			}
			a->temp_pointer_1 = a->first_link; 
			for (i = 0; i < package_min_expected_time_pulled_out; i++) {
				a->temp_pointer_1 = a->temp_pointer_1->next;
			}
			task = starpu_task_list_pop_front(&a->temp_pointer_1->sub_list);
			a->temp_pointer_1->expected_time_pulled_out += starpu_task_expected_length(task, starpu_worker_get_perf_archtype(STARPU_CUDA_WORKER, 0), 0); 
			return task;
		}
		else
		{
			/* We are using HFP */
			//~ print_packages_in_terminal(a, 0);
			for (i = 0; i < nb_gpu; i++) 
			{
				if (to == component->children[i]) 
				{
					break;
				}
				else 
				{
					a->temp_pointer_1 = a->temp_pointer_1->next;
				}
			}
			if (!starpu_task_list_empty(&a->temp_pointer_1->sub_list)) {
				task = starpu_task_list_pop_front(&a->temp_pointer_1->sub_list);
				a->temp_pointer_1->expected_time -= starpu_task_expected_length(task, starpu_worker_get_perf_archtype(STARPU_CUDA_WORKER, 0), 0);
				a->temp_pointer_1->nb_task_in_sub_list--;
				//~ printf("Return %p\n", task);
				return task;
			}
			else
			{ 
				/* Our current gpu's package is empty, we want to steal! */
				if (starpu_get_env_number_default("TASK_STEALING",0) == 1)
				{
					/* Stealing from package with the most tasks time duration.
					 * temp_pointer_2 = biggest package, temp_pointer_1 = empty package that will steal from temp_pointer_2. */
					a->temp_pointer_2 = a->first_link;
					i = 0;
					max_task_time = a->temp_pointer_2->expected_time;	
					index_package_max_task_time = 0;
					while (a->temp_pointer_2->next != NULL)
					{
						a->temp_pointer_2 = a->temp_pointer_2->next;
						i++;
						if (max_task_time < a->temp_pointer_2->expected_time)
						{
							max_task_time = a->temp_pointer_2->expected_time;
							index_package_max_task_time = i;
						}
					}
					if (max_task_time != 0)
					{
						a->temp_pointer_2 = a->first_link;
						for (i = 0; i < index_package_max_task_time; i++)
						{
							a->temp_pointer_2 = a->temp_pointer_2->next;
						}
						task = starpu_task_list_pop_back(&a->temp_pointer_2->sub_list);
						a->temp_pointer_2->expected_time -= starpu_task_expected_length(task, starpu_worker_get_perf_archtype(STARPU_CUDA_WORKER, 0), 0);
						a->temp_pointer_2->nb_task_in_sub_list--;
						//~ printf("Stealing %p\n", task);
						return task;
					}
					else
					{
						return NULL;
					}
				}
				else if (starpu_get_env_number_default("TASK_STEALING",0) == 2 || starpu_get_env_number_default("TASK_STEALING",0) == 3)
				{
					/* Stealing from package with the most expected package time */
					a->temp_pointer_2 = a->first_link;
					while (a->temp_pointer_2 != NULL)
					{
						get_expected_package_computation_time(a->temp_pointer_2, GPU_RAM_M);
						printf("%f\n", a->temp_pointer_2->expected_package_computation_time);
						a->temp_pointer_2 = a->temp_pointer_2->next;
					}
					i = 0;
					a->temp_pointer_2 = a->first_link;
					double max_package_time = a->temp_pointer_2->expected_package_computation_time;	
					index_package_max_task_time = 0;
					while (a->temp_pointer_2->next != NULL)
					{
						a->temp_pointer_2 = a->temp_pointer_2->next;
						i++;
						if (max_package_time < a->temp_pointer_2->expected_package_computation_time)
						{
							max_package_time = a->temp_pointer_2->expected_package_computation_time;
							index_package_max_task_time = i;
						}
					}
					//~ printf("max = %f, index = %d\n", max_package_time, index_package_max_task_time);
					if (max_package_time != 0)
					{
						a->temp_pointer_2 = a->first_link;
						for (i = 0; i < index_package_max_task_time; i++)
						{
							a->temp_pointer_2 = a->temp_pointer_2->next;
						}
							if (starpu_get_env_number_default("TASK_STEALING",0) == 3)
							{
								print_packages_in_terminal(a, 0);
								/* We steal half of the package in terms of task duration */
								while (a->temp_pointer_1->expected_time < a->temp_pointer_2->expected_time/2)
								{
									/* We steal from the end */
									task = starpu_task_list_pop_back(&a->temp_pointer_2->sub_list);
									a->temp_pointer_2->expected_time -= starpu_task_expected_length(task, starpu_worker_get_perf_archtype(STARPU_CUDA_WORKER, 0), 0);
									a->temp_pointer_2->nb_task_in_sub_list--;
									//~ printf("Stealing %p\n", task);
									starpu_task_list_push_front(&a->temp_pointer_1->sub_list, task);
									a->temp_pointer_1->expected_time += starpu_task_expected_length(task, starpu_worker_get_perf_archtype(STARPU_CUDA_WORKER, 0), 0);
									a->temp_pointer_1->nb_task_in_sub_list++;
								}
								get_expected_package_computation_time(a->temp_pointer_2, GPU_RAM_M);
								task = starpu_task_list_pop_front(&a->temp_pointer_1->sub_list);
								a->temp_pointer_1->expected_time -= starpu_task_expected_length(task, starpu_worker_get_perf_archtype(STARPU_CUDA_WORKER, 0), 0);
								a->temp_pointer_1->nb_task_in_sub_list--;	
								get_expected_package_computation_time(a->temp_pointer_1, GPU_RAM_M);					
							}
							else
							{
								/* We only steal one task */
								task = starpu_task_list_pop_back(&a->temp_pointer_2->sub_list);
								a->temp_pointer_2->expected_time -= starpu_task_expected_length(task, starpu_worker_get_perf_archtype(STARPU_CUDA_WORKER, 0), 0);
								a->temp_pointer_2->nb_task_in_sub_list--;
								get_expected_package_computation_time(a->temp_pointer_2, GPU_RAM_M);	
								//~ printf("Stealing %p\n", task);
							}
							//~ printf("Return %p\n", task);
							return task;
					}
					else
					{
						/* Nothing to steal */
						return NULL;
					}	
				}
				else 
				{
					/* We don't use task stealing */
					return NULL; 
				}
			}
		}
	}
}

/* Giving prefetch for each task to modular-heft-HFP */
void prefetch_each_task(struct paquets *a, struct starpu_sched_component *to)
{
	struct starpu_task *task;
	int i = 0;
	a->temp_pointer_1 = a->first_link;
	
	while (a->temp_pointer_1 != NULL) {
		for (task = starpu_task_list_begin(&a->temp_pointer_1->sub_list); task != starpu_task_list_end(&a->temp_pointer_1->sub_list); task = starpu_task_list_next(task)) {
			/* Putting in workerid the information of the gpu HFP choosed. then in helper_mct, we will use this information to influence
			 * the expected time
			 */
			task->workerid = i;
			if (starpu_get_env_number_default("MODULAR_HEFT_HFP_MODE",0) == 1)
			{  
				starpu_prefetch_task_input_on_node_prio(task, starpu_worker_get_memory_node(starpu_bitmap_first(&to->children[i]->workers_in_ctx)), 0);
				//~ printf("prefetch of %p on gpu %p\n", task, to->children[i]);
			}
			else if (starpu_get_env_number_default("MODULAR_HEFT_HFP_MODE",0) == 2)
			{  
				starpu_idle_prefetch_task_input_on_node_prio(task, starpu_worker_get_memory_node(starpu_bitmap_first(&to->children[i]->workers_in_ctx)), 0);
				//~ printf("prefetch of %p on gpu %p\n", task, to->children[i]);
			}
			else
			{
				printf("Wrong environement variable MODULAR_HEFT_HFP_MODE\n");
				exit(0);
			}
		}
		a->temp_pointer_1 = a->temp_pointer_1->next;
		i++;
	}
}

/* Pushing the tasks */		
static int HFP_push_task(struct starpu_sched_component *component, struct starpu_task *task)
{
	//~ if (starpu_get_env_number_default("PRINTF",0) == 1) { printf("Push task\n"); }
	struct HFP_sched_data *data = component->data;
    STARPU_PTHREAD_MUTEX_LOCK(&data->policy_mutex);
	starpu_task_list_push_front(&data->sched_list, task);
	starpu_push_task_end(task);
	STARPU_PTHREAD_MUTEX_UNLOCK(&data->policy_mutex);
	/* Tell below that they can now pull */
	component->can_pull(component);
	return 0;
}

/* Need an empty data paquets_data to build packages
 * Output a task list ordered. So it's HFP if we have only one package at the end
 * Used for now to reorder task inside a package after load balancing
 * Can be used as main HFP like in pull task later
 * Things commented are things to print matrix or things like that TODO : fix it if we want to print in this function.
 */
struct starpu_task_list hierarchical_fair_packing (struct starpu_task_list task_list, int number_task, starpu_ssize_t GPU_RAM_M) {
	 
	struct paquets *paquets_data = malloc(sizeof(*paquets_data));
	struct my_list *my_data = malloc(sizeof(*my_data));
	starpu_task_list_init(&my_data->sub_list);
	my_data->next = NULL;
	paquets_data->temp_pointer_1 = my_data;
	paquets_data->first_link = paquets_data->temp_pointer_1;
		
	int number_of_package_to_build = 1;
	struct starpu_task_list non_connexe;
	starpu_task_list_init(&non_connexe);
	int nb_duplicate_data = 0; long int weight_two_packages; /* Used to store the weight the merging of two packages would be. It is then used to see if it's inferior to the size of the RAM of the GPU */
	long int max_value_common_data_matrix = 0; /* Store the maximum weight of the commons data between two packages for all the tasks */
	long int common_data_last_package_i1_j1 = 0; /* Variables used to compare the affinity between sub package 1i and 1j, 1i and 2j etc... */
	long int common_data_last_package_i1_j2 = 0; long int common_data_last_package_i2_j1 = 0; 
	long int common_data_last_package_i2_j2 = 0; long int max_common_data_last_package = 0;
	long int weight_package_i = 0; /* Used for ORDER_U too */
	long int weight_package_j = 0; int i = 0;
	int bool_data_common = 0; int GPU_limit_switch = 1; int temp_nb_min_task_packages = 0; int i_bis = 0; int j_bis = 0; int j = 0; int tab_runner = 0; int index_head_1 = 0; int index_head_2 = 0; int common_data_last_package_i2_j = 0; int common_data_last_package_i1_j = 0; int common_data_last_package_i_j1 = 0; int common_data_last_package_i_j2 = 0;
	int min_nb_task_in_sub_list = 0; int nb_min_task_packages = 0;
	struct starpu_task *task; int nb_of_loop = 0; int packaging_impossible = 0; int link_index = 0; int NB_TOTAL_DONNEES = 0;
	task  = starpu_task_list_begin(&task_list);
	paquets_data->temp_pointer_1->package_data = malloc(STARPU_TASK_GET_NBUFFERS(task)*sizeof(paquets_data->temp_pointer_1->package_data[0]));
	struct starpu_task *temp_task;
			
			//~ task  = starpu_task_list_begin(&task_list);
			//~ paquets_data->temp_pointer_1->package_data = malloc(STARPU_TASK_GET_NBUFFERS(task)*sizeof(paquets_data->temp_pointer_1->package_data[0]));
			/* One task == one link in the linked list */
			int do_not_add_more = number_task - 1;
			for (task = starpu_task_list_begin(&task_list); task != starpu_task_list_end(&task_list); task = temp_task) {
				temp_task = starpu_task_list_next(task);
				task = starpu_task_list_pop_front(&task_list);
				
				paquets_data->temp_pointer_1->package_data = malloc(STARPU_TASK_GET_NBUFFERS(task)*sizeof(paquets_data->temp_pointer_1->package_data[0]));
				
				for (i = 0; i < STARPU_TASK_GET_NBUFFERS(task); i++) {
					paquets_data->temp_pointer_1->package_data[i] = STARPU_TASK_GET_HANDLE(task,i);
				}
				paquets_data->temp_pointer_1->package_nb_data = STARPU_TASK_GET_NBUFFERS(task);
				NB_TOTAL_DONNEES+=STARPU_TASK_GET_NBUFFERS(task);
				/* We sort our datas in the packages */
				qsort(paquets_data->temp_pointer_1->package_data,paquets_data->temp_pointer_1->package_nb_data,sizeof(paquets_data->temp_pointer_1->package_data[0]),HFP_pointeurComparator);
				/* Pushing the task and the number of the package in the package*/
				starpu_task_list_push_back(&paquets_data->temp_pointer_1->sub_list,task);
				paquets_data->temp_pointer_1->index_package = link_index;
				/* Initialization of the lists last_packages */
				paquets_data->temp_pointer_1->split_last_ij = 0;
				paquets_data->temp_pointer_1->total_nb_data_package = STARPU_TASK_GET_NBUFFERS(task);
				link_index++;
				paquets_data->temp_pointer_1->nb_task_in_sub_list=1;
				
				if(do_not_add_more != 0) { 
					HFP_insertion(paquets_data); paquets_data->temp_pointer_1->package_data = malloc(STARPU_TASK_GET_NBUFFERS(task)*sizeof(paquets_data->temp_pointer_1->package_data[0])); 
				}
				do_not_add_more--;
			}
			paquets_data->first_link = paquets_data->temp_pointer_1;
			paquets_data->temp_pointer_2 = paquets_data->first_link;
			index_head_2++;
			
			/* Matrix used to store all the common data weights between packages
			int coordinate_visualization_matrix_size = N;
			int coordinate_visualization_matrix[coordinate_visualization_matrix_size][coordinate_visualization_matrix_size];
			int coordinate_order_visualization_matrix[coordinate_visualization_matrix_size][coordinate_visualization_matrix_size];
			for (i_bis = 0; i_bis < N; i_bis++) {
				for (j_bis = 0; j_bis < N; j_bis++) {
					coordinate_visualization_matrix[j_bis][i_bis] = 0;
					coordinate_order_visualization_matrix[j_bis][i_bis] = 0;
				}
			} */
			
			/* if (starpu_get_env_number_default("PRINTF",0) == 1) { init_visualisation_tache_matrice_format_tex(); } */
			/* THE while loop. Stop when no more packaging are possible */
			while (packaging_impossible == 0) {
				beggining_while_packaging_impossible:
				nb_of_loop++;
				packaging_impossible = 1;
				if (starpu_get_env_number_default("PRINTF",0) == 1) { printf("############# Itération numéro : %d #############\n",nb_of_loop); }
								
				/* Variables we need to reinitialize for a new iteration */
				paquets_data->temp_pointer_1 = paquets_data->first_link; paquets_data->temp_pointer_2 = paquets_data->first_link; index_head_1 = 0; index_head_2 = 1; link_index = 0; tab_runner = 0; nb_min_task_packages = 0;
				min_nb_task_in_sub_list = 0; weight_two_packages = 0; max_value_common_data_matrix = 0; long int matrice_donnees_commune[number_task][number_task];
				min_nb_task_in_sub_list = paquets_data->temp_pointer_1->nb_task_in_sub_list; for (i = 0; i < number_task; i++) { for (j = 0; j < number_task; j++) { matrice_donnees_commune[i][j] = 0; }}
								 
					/* First we get the number of packages that have the minimal number of tasks */
					for (paquets_data->temp_pointer_1 = paquets_data->first_link; paquets_data->temp_pointer_1 != NULL; paquets_data->temp_pointer_1 = paquets_data->temp_pointer_1->next) {
						if (min_nb_task_in_sub_list > paquets_data->temp_pointer_1->nb_task_in_sub_list) { min_nb_task_in_sub_list = paquets_data->temp_pointer_1->nb_task_in_sub_list; } }
					for (paquets_data->temp_pointer_1 = paquets_data->first_link; paquets_data->temp_pointer_1 != NULL; paquets_data->temp_pointer_1 = paquets_data->temp_pointer_1->next) {
						if (min_nb_task_in_sub_list == paquets_data->temp_pointer_1->nb_task_in_sub_list) { nb_min_task_packages++; } }
					if (starpu_get_env_number_default("PRINTF",0) == 1) {  printf("Il y a %d paquets de taille minimale %d tâches\n",nb_min_task_packages,min_nb_task_in_sub_list); }
					/* Then we create the common data matrix */
					for (paquets_data->temp_pointer_1 = paquets_data->first_link; paquets_data->temp_pointer_1 != NULL; paquets_data->temp_pointer_1 = paquets_data->temp_pointer_1->next) {
						for (paquets_data->temp_pointer_2 = paquets_data->temp_pointer_1->next; paquets_data->temp_pointer_2 != NULL; paquets_data->temp_pointer_2 = paquets_data->temp_pointer_2->next) {
							for (i = 0; i < paquets_data->temp_pointer_1->package_nb_data; i++) {
								for (j = 0; j < paquets_data->temp_pointer_2->package_nb_data; j++) {
									if ((paquets_data->temp_pointer_1->package_data[i] == paquets_data->temp_pointer_2->package_data[j])) {
										matrice_donnees_commune[index_head_1][index_head_2] += starpu_data_get_size(paquets_data->temp_pointer_2->package_data[j]) + starpu_data_get_size(paquets_data->temp_pointer_1->package_data[i]);
										matrice_donnees_commune[index_head_2][index_head_1] += starpu_data_get_size(paquets_data->temp_pointer_2->package_data[j]) + starpu_data_get_size(paquets_data->temp_pointer_1->package_data[i]);
									} } } index_head_2++; } index_head_1++; index_head_2 = index_head_1 + 1; }
				/* Code to print the common data matrix */
				if (starpu_get_env_number_default("PRINTF",0) == 1) { printf("Common data matrix : \n"); for (i = 0; i < number_task; i++) { for (j = 0; j < number_task; j++) { printf (" %3li ",matrice_donnees_commune[i][j]); } printf("\n"); printf("---------\n"); }}
				
				/* Getting back to the beginning of the linked list */
				paquets_data->temp_pointer_1 = paquets_data->first_link; paquets_data->temp_pointer_2 = paquets_data->first_link;
				
					i_bis = 0; j_bis = 0; 
					temp_nb_min_task_packages = nb_min_task_packages;
				debut_while:
					paquets_data->temp_pointer_1 = paquets_data->first_link;
					paquets_data->temp_pointer_2 = paquets_data->first_link;
					max_value_common_data_matrix = 0;
					if (GPU_limit_switch == 1) {
					for (i_bis = 0; i_bis < number_task; i_bis++) {
						if (paquets_data->temp_pointer_1->nb_task_in_sub_list == min_nb_task_in_sub_list) { //Si on est sur un paquet de taille minimale
							printf("Sur le paquet minimal %d de %d data\n", i_bis, paquets_data->temp_pointer_1->package_nb_data);
							for (paquets_data->temp_pointer_2 = paquets_data->first_link; paquets_data->temp_pointer_2 != NULL; paquets_data->temp_pointer_2 = paquets_data->temp_pointer_2->next) {
								//~ if (i_bis != j_bis && matrice_donnees_commune[i_bis][j_bis] != 0) {
								if (i_bis != j_bis) 
								{
									printf("Sur le paquet %d de %d data\n", j_bis, paquets_data->temp_pointer_2->package_nb_data);
									weight_two_packages = 0;
									for (i = 0; i < paquets_data->temp_pointer_1->package_nb_data; i++) { weight_two_packages += starpu_data_get_size(paquets_data->temp_pointer_1->package_data[i]); } 
									for (i = 0; i < paquets_data->temp_pointer_2->package_nb_data; i++) {
										bool_data_common = 0;
										for (j = 0; j < paquets_data->temp_pointer_1->package_nb_data; j++) {
										if (paquets_data->temp_pointer_2->package_data[i] == paquets_data->temp_pointer_1->package_data[j]) { bool_data_common = 1; } }
										if (bool_data_common != 1) { weight_two_packages += starpu_data_get_size(paquets_data->temp_pointer_2->package_data[i]); } }
									if((max_value_common_data_matrix < matrice_donnees_commune[i_bis][j_bis]) && (weight_two_packages <= GPU_RAM_M)) 
									{ 
										printf("maj max\n");
										max_value_common_data_matrix = matrice_donnees_commune[i_bis][j_bis]; 
									} 
							} j_bis++; } tab_runner++; }
							paquets_data->temp_pointer_1=paquets_data->temp_pointer_1->next;
							j_bis = 0; }
				paquets_data->temp_pointer_1 = paquets_data->first_link; paquets_data->temp_pointer_2 = paquets_data->first_link;
				}
				/* Else, we are using algo 5, so we don't check the max weight */
				else {
					for (i_bis = 0; i_bis < number_task; i_bis++) {
						if (paquets_data->temp_pointer_1->nb_task_in_sub_list == min_nb_task_in_sub_list) { //Si on est sur un paquet de taille minimale
							for (paquets_data->temp_pointer_2 = paquets_data->first_link; paquets_data->temp_pointer_2 != NULL; paquets_data->temp_pointer_2 = paquets_data->temp_pointer_2->next) {
								if (i_bis != j_bis) {
									weight_two_packages = 0;
									for (i = 0; i < paquets_data->temp_pointer_1->package_nb_data; i++) { weight_two_packages += starpu_data_get_size(paquets_data->temp_pointer_1->package_data[i]); } 
									for (i = 0; i < paquets_data->temp_pointer_2->package_nb_data; i++) {
										bool_data_common = 0;
										for (j = 0; j < paquets_data->temp_pointer_1->package_nb_data; j++) {
										if (paquets_data->temp_pointer_2->package_data[i] == paquets_data->temp_pointer_1->package_data[j]) { bool_data_common = 1; } }
										if (bool_data_common != 1) { weight_two_packages += starpu_data_get_size(paquets_data->temp_pointer_2->package_data[i]); } } 
									if(max_value_common_data_matrix < matrice_donnees_commune[i_bis][j_bis]) { 
										max_value_common_data_matrix = matrice_donnees_commune[i_bis][j_bis]; } 
							} j_bis++; } tab_runner++; } 
							paquets_data->temp_pointer_1=paquets_data->temp_pointer_1->next;
							j_bis = 0; }
				paquets_data->temp_pointer_1 = paquets_data->first_link; paquets_data->temp_pointer_2 = paquets_data->first_link;
				}
				printf("la, max value = %ld, limit switch = %d\n", max_value_common_data_matrix, GPU_limit_switch);	
				if (max_value_common_data_matrix == 0 && GPU_limit_switch == 0) { 
					/* It means that P_i share no data with others, so we put it in the end of the list
					 * For this we use a separate list that we merge at the end
					 * We will put this list at the end of the rest of the packages */
					if (starpu_get_env_number_default("PRINTF",0) == 1) { printf("graphe non connexe\n"); }
					while (paquets_data->temp_pointer_1->nb_task_in_sub_list != min_nb_task_in_sub_list)
					{
						paquets_data->temp_pointer_1 = paquets_data->temp_pointer_1->next;
					}
					while (!starpu_task_list_empty(&paquets_data->temp_pointer_1->sub_list)) { 
						starpu_task_list_push_back(&non_connexe,starpu_task_list_pop_front(&paquets_data->temp_pointer_1->sub_list));
					}
					paquets_data->temp_pointer_1->package_nb_data = 0;
					paquets_data->NP--;
				}	
				
						//~ if (max_value_common_data_matrix == 0 && GPU_limit_switch == 0) { 
					//~ /* It means that P_i share no data with others, so we put it in the end of the list
					 //~ * For this we use a separate list that we merge at the end
					 //~ * We will put this list at the end of the rest of the packages */
					//~ if (starpu_get_env_number_default("PRINTF",0) == 1) { printf("Graphe non connexe\n"); }
					//~ while (data->p->temp_pointer_1->nb_task_in_sub_list != min_nb_task_in_sub_list)
					//~ {
						//~ data->p->temp_pointer_1 = data->p->temp_pointer_1->next;
					//~ }
					//~ while (!starpu_task_list_empty(&data->p->temp_pointer_1->sub_list)) { 
						//~ starpu_task_list_push_back(&non_connexe, starpu_task_list_pop_front(&data->p->temp_pointer_1->sub_list));
					//~ }
					//~ data->p->temp_pointer_1->package_nb_data = 0;
					//~ data->p->NP--;
				//~ }
				
				else {
				i_bis = 0; j_bis = 0; i = 0; j = 0;
				for (i = 0; i < number_task; i++) {
					if (paquets_data->temp_pointer_1->nb_task_in_sub_list == min_nb_task_in_sub_list) {
						for (j = 0; j < number_task; j++) {
							weight_two_packages = 0;  weight_package_i = 0;  weight_package_j = 0;
							for (i_bis = 0; i_bis < paquets_data->temp_pointer_1->package_nb_data; i_bis++) { weight_two_packages += starpu_data_get_size(paquets_data->temp_pointer_1->package_data[i_bis]); } weight_package_i = weight_two_packages;
							for (i_bis = 0; i_bis < paquets_data->temp_pointer_2->package_nb_data; i_bis++) { bool_data_common = 0;
								for (j_bis = 0; j_bis < paquets_data->temp_pointer_1->package_nb_data; j_bis++) { if (paquets_data->temp_pointer_2->package_data[i_bis] == paquets_data->temp_pointer_1->package_data[j_bis]) { bool_data_common = 1; } }
								if (bool_data_common != 1) { weight_two_packages += starpu_data_get_size(paquets_data->temp_pointer_2->package_data[i_bis]); } 
								weight_package_j += starpu_data_get_size(paquets_data->temp_pointer_2->package_data[i_bis]); }							
							if (matrice_donnees_commune[i][j] == max_value_common_data_matrix && i != j && max_value_common_data_matrix != 0) {
								if ((weight_two_packages <= GPU_RAM_M) || (GPU_limit_switch == 0)) {
								/* Merge */
								packaging_impossible = 0;
								if (starpu_get_env_number_default("PRINTF",0) == 1) { printf("On va merge le paquet %d et le paquet %d\n",i,j); }
								
								paquets_data->NP--;
								
								if (paquets_data->temp_pointer_2->nb_task_in_sub_list == min_nb_task_in_sub_list) { temp_nb_min_task_packages--; }
								
								for (j_bis = 0; j_bis < number_task; j_bis++) { matrice_donnees_commune[i][j_bis] = 0; matrice_donnees_commune[j_bis][i] = 0;}
								for (j_bis = 0; j_bis < number_task; j_bis++) { matrice_donnees_commune[j][j_bis] = 0; matrice_donnees_commune[j_bis][j] = 0;}
								
								if (starpu_get_env_number_default("ORDER_U",0) == 1) {
									if (paquets_data->temp_pointer_1->nb_task_in_sub_list == 1 && paquets_data->temp_pointer_2->nb_task_in_sub_list == 1) {
										//~ if (starpu_get_env_number_default("PRINTF",0) == 1) { printf("I = 1 et J = 1\n"); }
									}
									else if (weight_package_i > GPU_RAM_M && weight_package_j <= GPU_RAM_M) {
										//~ if (starpu_get_env_number_default("PRINTF",0) == 1) { printf("I > PU_RAM et J <= PU_RAM\n"); }
										common_data_last_package_i1_j = get_common_data_last_package(paquets_data->temp_pointer_1, paquets_data->temp_pointer_2, 1, 0, false,GPU_RAM_M);					
										common_data_last_package_i2_j = get_common_data_last_package(paquets_data->temp_pointer_1, paquets_data->temp_pointer_2, 2, 0, false,GPU_RAM_M);					
										//~ if (starpu_get_env_number_default("PRINTF",0) == 1) { printf("\ni1j = %d / i2j = %d\n",common_data_last_package_i1_j,common_data_last_package_i2_j); }
										if (common_data_last_package_i1_j > common_data_last_package_i2_j) {
											//~ if (starpu_get_env_number_default("PRINTF",0) == 1) { printf("SWITCH PAQUET I\n"); }
											paquets_data->temp_pointer_1 = HFP_reverse_sub_list(paquets_data->temp_pointer_1);
										}
									}
									else if (weight_package_i <= GPU_RAM_M && weight_package_j > GPU_RAM_M) {
										common_data_last_package_i_j1 = get_common_data_last_package(paquets_data->temp_pointer_1, paquets_data->temp_pointer_2, 0, 1, false,GPU_RAM_M);					
										common_data_last_package_i_j2 = get_common_data_last_package(paquets_data->temp_pointer_1, paquets_data->temp_pointer_2, 0, 2, false,GPU_RAM_M);					
										if (common_data_last_package_i_j2 > common_data_last_package_i_j1) {
											//~ if (starpu_get_env_number_default("PRINTF",0) == 1) { printf("SWITCH PAQUET J\n"); }
											paquets_data->temp_pointer_2 = HFP_reverse_sub_list(paquets_data->temp_pointer_2);
										}
									}
									else {
										if (weight_package_i > GPU_RAM_M && weight_package_j > GPU_RAM_M) {
											common_data_last_package_i1_j1 = get_common_data_last_package(paquets_data->temp_pointer_1, paquets_data->temp_pointer_2, 1, 1, false,GPU_RAM_M);					
											common_data_last_package_i1_j2 = get_common_data_last_package(paquets_data->temp_pointer_1, paquets_data->temp_pointer_2, 1, 2, false,GPU_RAM_M);
											common_data_last_package_i2_j1 = get_common_data_last_package(paquets_data->temp_pointer_1, paquets_data->temp_pointer_2, 2, 1, false,GPU_RAM_M);					
											common_data_last_package_i2_j2 = get_common_data_last_package(paquets_data->temp_pointer_1, paquets_data->temp_pointer_2, 2, 2, false,GPU_RAM_M);
										}
										else if (weight_package_i <= GPU_RAM_M && weight_package_j <= GPU_RAM_M) {
											//~ if (starpu_get_env_number_default("PRINTF",0) == 1) { printf("I <= PU_RAM et J <= PU_RAM\n"); }
											common_data_last_package_i1_j1 = get_common_data_last_package(paquets_data->temp_pointer_1, paquets_data->temp_pointer_2, 1, 1, true,GPU_RAM_M);					
											common_data_last_package_i1_j2 = get_common_data_last_package(paquets_data->temp_pointer_1, paquets_data->temp_pointer_2, 1, 2, true,GPU_RAM_M);
											common_data_last_package_i2_j1 = get_common_data_last_package(paquets_data->temp_pointer_1, paquets_data->temp_pointer_2, 2, 1, true,GPU_RAM_M);					
											common_data_last_package_i2_j2 = get_common_data_last_package(paquets_data->temp_pointer_1, paquets_data->temp_pointer_2, 2, 2, true,GPU_RAM_M);
										}
										else { printf("Erreur dans ordre U, aucun cas choisi\n"); exit(0); }
										//~ if (starpu_get_env_number_default("PRINTF",0) == 1) { printf("i1j1 = %ld / i1j2 = %ld / i2j1 = %ld / i2j2 = %ld\n",common_data_last_package_i1_j1,common_data_last_package_i1_j2,common_data_last_package_i2_j1,common_data_last_package_i2_j2); }
										max_common_data_last_package = common_data_last_package_i2_j1;
										if (max_common_data_last_package < common_data_last_package_i1_j1) { max_common_data_last_package = common_data_last_package_i1_j1; }
										if (max_common_data_last_package < common_data_last_package_i1_j2) { max_common_data_last_package = common_data_last_package_i1_j2; }
										if (max_common_data_last_package < common_data_last_package_i2_j2) { max_common_data_last_package = common_data_last_package_i2_j2; }
										if (max_common_data_last_package == common_data_last_package_i2_j1) {
											//~ if (starpu_get_env_number_default("PRINTF",0) == 1) { printf("Pas de switch\n"); }
										}								
										else if (max_common_data_last_package == common_data_last_package_i1_j2) {
											//~ if (starpu_get_env_number_default("PRINTF",0) == 1) { printf("SWITCH PAQUET I ET J\n");	}
											paquets_data->temp_pointer_1 = HFP_reverse_sub_list(paquets_data->temp_pointer_1);									
											paquets_data->temp_pointer_2 = HFP_reverse_sub_list(paquets_data->temp_pointer_2);
										}
										else if (max_common_data_last_package == common_data_last_package_i2_j2) {
											//~ if (starpu_get_env_number_default("PRINTF",0) == 1) { printf("SWITCH PAQUET J\n"); }
											paquets_data->temp_pointer_2 = HFP_reverse_sub_list(paquets_data->temp_pointer_2);	
										}
										else { /* max_common_data_last_package == common_data_last_package_i1_j1 */
											//~ if (starpu_get_env_number_default("PRINTF",0) == 1) { printf("SWITCH PAQUET I\n"); }
											paquets_data->temp_pointer_1 = HFP_reverse_sub_list(paquets_data->temp_pointer_1);									
										}		
									}							
									//~ if (starpu_get_env_number_default("PRINTF",0) == 1) { printf("Fin de l'ordre U sans doublons\n"); }
								}
								
								paquets_data->temp_pointer_1->split_last_ij = paquets_data->temp_pointer_1->nb_task_in_sub_list;
								while (!starpu_task_list_empty(&paquets_data->temp_pointer_2->sub_list)) {
								starpu_task_list_push_back(&paquets_data->temp_pointer_1->sub_list,starpu_task_list_pop_front(&paquets_data->temp_pointer_2->sub_list)); 
								paquets_data->temp_pointer_1->nb_task_in_sub_list ++; }
								i_bis = 0; j_bis = 0; tab_runner = 0;
								starpu_data_handle_t *temp_data_tab = malloc((paquets_data->temp_pointer_1->package_nb_data + paquets_data->temp_pointer_2->package_nb_data) * sizeof(paquets_data->temp_pointer_1->package_data[0]));
								while (i_bis < paquets_data->temp_pointer_1->package_nb_data && j_bis < paquets_data->temp_pointer_2->package_nb_data) {
									if (paquets_data->temp_pointer_1->package_data[i_bis] <= paquets_data->temp_pointer_2->package_data[j_bis]) {
										temp_data_tab[tab_runner] = paquets_data->temp_pointer_1->package_data[i_bis];
										i_bis++; }
									else {
										temp_data_tab[tab_runner] = paquets_data->temp_pointer_2->package_data[j_bis];
										j_bis++; }
									tab_runner++;
								}
								while (i_bis < paquets_data->temp_pointer_1->package_nb_data) { temp_data_tab[tab_runner] = paquets_data->temp_pointer_1->package_data[i_bis]; i_bis++; tab_runner++; }
								while (j_bis < paquets_data->temp_pointer_2->package_nb_data) { temp_data_tab[tab_runner] = paquets_data->temp_pointer_2->package_data[j_bis]; j_bis++; tab_runner++; }
								for (i_bis = 0; i_bis < (paquets_data->temp_pointer_1->package_nb_data + paquets_data->temp_pointer_2->package_nb_data); i_bis++) {
									if (temp_data_tab[i_bis] == temp_data_tab[i_bis + 1]) {
										temp_data_tab[i_bis] = 0;
										nb_duplicate_data++; } }
								paquets_data->temp_pointer_1->package_data = malloc((paquets_data->temp_pointer_1->package_nb_data + paquets_data->temp_pointer_2->package_nb_data - nb_duplicate_data) * sizeof(starpu_data_handle_t));
								j_bis = 0;
								for (i_bis = 0; i_bis < (paquets_data->temp_pointer_1->package_nb_data + paquets_data->temp_pointer_2->package_nb_data); i_bis++) {
									if (temp_data_tab[i_bis] != 0) { paquets_data->temp_pointer_1->package_data[j_bis] = temp_data_tab[i_bis]; j_bis++; } }
								paquets_data->temp_pointer_1->package_nb_data = paquets_data->temp_pointer_2->package_nb_data + paquets_data->temp_pointer_1->package_nb_data - nb_duplicate_data;
								
								paquets_data->temp_pointer_1->total_nb_data_package += paquets_data->temp_pointer_2->total_nb_data_package;
								paquets_data->temp_pointer_1->expected_time += paquets_data->temp_pointer_2->expected_time;
								
								paquets_data->temp_pointer_2->package_nb_data = 0;
								nb_duplicate_data = 0;
								paquets_data->temp_pointer_2->nb_task_in_sub_list = 0;
							temp_nb_min_task_packages--;
							if(paquets_data->NP == number_of_package_to_build) { goto break_merging_1; }
							if (temp_nb_min_task_packages > 1) {
								goto debut_while; 
							}
							else { j = number_task; i = number_task; }
							} }
							paquets_data->temp_pointer_2=paquets_data->temp_pointer_2->next;
						}
					}
					paquets_data->temp_pointer_1=paquets_data->temp_pointer_1->next; paquets_data->temp_pointer_2=paquets_data->first_link;
				}
				}			
				
				break_merging_1:
				
				paquets_data->temp_pointer_1 = paquets_data->first_link;
				paquets_data->temp_pointer_1 = HFP_delete_link(paquets_data);
				tab_runner = 0;
				
				/* Code to get the coordinates of each data in the order in wich tasks get out of pull_task */
					while (paquets_data->temp_pointer_1 != NULL) {
					/* if ((strcmp(appli,"starpu_sgemm_gemm") == 0) && (starpu_get_env_number_default("PRINTF",0) == 1)) {
						for (task = starpu_task_list_begin(&paquets_data->temp_pointer_1->sub_list); task != starpu_task_list_end(&paquets_data->temp_pointer_1->sub_list); task  = starpu_task_list_next(task)) {
							starpu_data_get_coordinates_array(STARPU_TASK_GET_HANDLE(task,2),2,temp_tab_coordinates);
							coordinate_visualization_matrix[temp_tab_coordinates[0]][temp_tab_coordinates[1]] = NT - paquets_data->temp_pointer_1->index_package - 1;
							coordinate_order_visualization_matrix[temp_tab_coordinates[0]][temp_tab_coordinates[1]] = tab_runner;
							tab_runner++;	
							temp_tab_coordinates[0] = 0; temp_tab_coordinates[1] = 0;
						}
					}		*/	
						link_index++;
						paquets_data->temp_pointer_1 = paquets_data->temp_pointer_1->next;
					} 
					/* if (starpu_get_env_number_default("PRINTF",0) == 1) { visualisation_tache_matrice_format_tex(coordinate_visualization_matrix,coordinate_order_visualization_matrix,nb_of_loop,link_index); } */
			 
			/* Checking if we have the right number of packages. if MULTIGPU is equal to 0 we want only one package. if it is equal to 1 we want |GPU| packages */
			if (link_index == number_of_package_to_build) { goto end_while_packaging_impossible; }
				
			for (i = 0; i < number_task; i++) { for (j = 0; j < number_task; j++) { matrice_donnees_commune[i][j] = 0; }}
			/* Reset number_task for the matrix initialisation */
			number_task = link_index;
			/* If we have only one package we don't have to do more packages */			
			if (number_task == 1) {  packaging_impossible = 1; }
		} /* End of while (packaging_impossible == 0) { */
		/* We are in algorithm 3, we remove the size limit of a package */
		GPU_limit_switch = 0; goto beggining_while_packaging_impossible;
		
		end_while_packaging_impossible:
		
		/* Add tasks or packages that were not connexe */
		while(!starpu_task_list_empty(&non_connexe)) {
			starpu_task_list_push_back(&paquets_data->first_link->sub_list, starpu_task_list_pop_front(&non_connexe));
			paquets_data->first_link->nb_task_in_sub_list++;
		}
				
		return paquets_data->first_link->sub_list;
}

/* Check if our struct is empty */
bool is_empty(struct my_list* a)
{
	if (a == NULL) { 
		return true; }
	if (!starpu_task_list_empty(&a->sub_list)) {
			return false;
		}
	while (a->next != NULL) {
		 a = a->next;
		if (!starpu_task_list_empty(&a->sub_list)) {
			return false;
		}
	}
	return true;
}

//~ printf("%f\n", starpu_task_expected_length(task1, starpu_worker_get_perf_archtype(STARPU_CUDA_WORKER, 0), 0));
/* Equilibrates package in order to have packages with the exact same expected task time
 * Called in HFP_pull_task once all packages are done 
 */
void load_balance_expected_time (struct paquets *a, int number_gpu)
{
	struct starpu_task *task;
	double ite = 0; int i = 0;
	int package_with_min_expected_time, package_with_max_expected_time;
	double min_expected_time, max_expected_time, expected_time_to_steal = 0;
	bool load_balance_needed = true;
	//~ if (starpu_get_env_number_default("PRINTF",0) == 1) { printf("A package should have %f time +/- 5 percent\n", EXPECTED_TIME/number_gpu); }
	/* Selecting the smallest and biggest package */
	while (load_balance_needed == true) { 
		a->temp_pointer_1 = a->first_link;
		min_expected_time = a->temp_pointer_1->expected_time;
		max_expected_time = a->temp_pointer_1->expected_time;
		package_with_min_expected_time = 0;
		package_with_max_expected_time = 0;
		i = 0;
		a->temp_pointer_1 = a->temp_pointer_1->next;
		while (a->temp_pointer_1 != NULL) {
			i++;
			if (min_expected_time > a->temp_pointer_1->expected_time) {
				min_expected_time = a->temp_pointer_1->expected_time;
				package_with_min_expected_time = i;
			}
			if (max_expected_time < a->temp_pointer_1->expected_time) {
				max_expected_time = a->temp_pointer_1->expected_time;
				package_with_max_expected_time = i;
			}
			a->temp_pointer_1 = a->temp_pointer_1->next;
		}
		//~ if (starpu_get_env_number_default("PRINTF",0) == 1) { printf("min et max : %f et %f\n",min_expected_time, max_expected_time); }
		//~ exit(0);
		/* Stealing as much task from the last tasks of the biggest packages */
		//~ if (package_with_min_expected_time == package_with_max_expected_time || min_expected_time >=  max_expected_time - ((5*max_expected_time)/100)) {
		if (package_with_min_expected_time == package_with_max_expected_time) {
			//~ if (starpu_get_env_number_default("PRINTF",0) == 1) { printf("All packages have the same expected time\n"); }
			load_balance_needed = false;
		}
		else {
			/* Getting on the right packages */
			a->temp_pointer_1 = a->first_link;
			for (i = 0; i < package_with_min_expected_time; i++) {
				a->temp_pointer_1 = a->temp_pointer_1->next;
			}
			a->temp_pointer_2 = a->first_link;
			for (i = 0; i < package_with_max_expected_time; i++) {
				a->temp_pointer_2 = a->temp_pointer_2->next;
			}
			if (a->temp_pointer_2->expected_time - ((EXPECTED_TIME/number_gpu) - a->temp_pointer_1->expected_time) >= EXPECTED_TIME/number_gpu) {
				//~ printf("if\n");
				expected_time_to_steal = (EXPECTED_TIME/number_gpu) - a->temp_pointer_1->expected_time;
			}
			else {
				//~ printf("else\n");
				expected_time_to_steal = a->temp_pointer_2->expected_time - EXPECTED_TIME/number_gpu;
			}
			task = starpu_task_list_pop_back(&a->temp_pointer_2->sub_list);
			if (starpu_task_expected_length(task, starpu_worker_get_perf_archtype(STARPU_CUDA_WORKER, 0), 0) > expected_time_to_steal)
			{ 
				//~ printf("task et expected : %f, %f\n",starpu_task_expected_length(task, starpu_worker_get_perf_archtype(STARPU_CUDA_WORKER, 0), 0), expected_time_to_steal);
				starpu_task_list_push_back(&a->temp_pointer_2->sub_list, task);
				break; 
			}
			starpu_task_list_push_back(&a->temp_pointer_2->sub_list, task);
			//~ printf("EXPECTED_TIME/number_gpu : %f\n", EXPECTED_TIME/number_gpu);
			//~ printf("EXPECTED_TIME : %f\n", EXPECTED_TIME);
			//~ printf("expected time to steal : %f\n", expected_time_to_steal);
			//~ exit(0);
			ite = 0;
			while (ite < expected_time_to_steal) {
				task = starpu_task_list_pop_back(&a->temp_pointer_2->sub_list);
				ite += starpu_task_expected_length(task, starpu_worker_get_perf_archtype(STARPU_CUDA_WORKER, 0), 0);
				//~ printf("ite = %f\n", ite);
				a->temp_pointer_2->expected_time = a->temp_pointer_2->expected_time - starpu_task_expected_length(task, starpu_worker_get_perf_archtype(STARPU_CUDA_WORKER, 0), 0);
				merge_task_and_package(a->temp_pointer_1, task);
				a->temp_pointer_2->nb_task_in_sub_list--;		
			}
			//~ printf("expected time du gros paquet = %f\n", a->temp_pointer_2->expected_time);
			//~ printf("expected time du petit paquet = %f\n", a->temp_pointer_1->expected_time);
			//~ exit(0);
		}
	}
}

/* Equilibrates package in order to have packages with the exact same number of tasks +/-1 task 
 * Called in HFP_pull_task once all packages are done 
 */
void load_balance (struct paquets *a, int number_gpu)
{
	int min_number_task_in_package, package_with_min_number_task, i, max_number_task_in_package, package_with_max_number_task, number_task_to_steal = 0;
	bool load_balance_needed = true;
	if (starpu_get_env_number_default("PRINTF",0) == 1) { printf("A package should have %d or %d tasks\n", NT/number_gpu, NT/number_gpu+1); }
	/* Selecting the smallest and biggest package */
	while (load_balance_needed == true) { 
		a->temp_pointer_1 = a->first_link;
		min_number_task_in_package = a->temp_pointer_1->nb_task_in_sub_list;
		max_number_task_in_package = a->temp_pointer_1->nb_task_in_sub_list;
		package_with_min_number_task = 0;
		package_with_max_number_task = 0;
		i = 0;
		a->temp_pointer_1 = a->temp_pointer_1->next;
		while (a->temp_pointer_1 != NULL) {
			i++;
			if (min_number_task_in_package > a->temp_pointer_1->nb_task_in_sub_list) {
				min_number_task_in_package = a->temp_pointer_1->nb_task_in_sub_list;
				package_with_min_number_task = i;
			}
			if (max_number_task_in_package < a->temp_pointer_1->nb_task_in_sub_list) {
				max_number_task_in_package = a->temp_pointer_1->nb_task_in_sub_list;
				package_with_max_number_task = i;
			}
			a->temp_pointer_1 = a->temp_pointer_1->next;
		}
		if (starpu_get_env_number_default("PRINTF",0) == 1) { printf("min et max : %d et %d\n",min_number_task_in_package, max_number_task_in_package); }
		/* Stealing as much task from the last tasks of the biggest packages */
		if (package_with_min_number_task == package_with_max_number_task || min_number_task_in_package ==  max_number_task_in_package-1) {
			if (starpu_get_env_number_default("PRINTF",0) == 1) { printf("All packages have the same number of tasks +/- 1 task\n"); }
			load_balance_needed = false;
		}
		else {
			a->temp_pointer_1 = a->first_link;
			for (i = 0; i < package_with_min_number_task; i++) {
				a->temp_pointer_1 = a->temp_pointer_1->next;
			}
			a->temp_pointer_2 = a->first_link;
			for (i = 0; i < package_with_max_number_task; i++) {
				a->temp_pointer_2 = a->temp_pointer_2->next;
			}
			if ((NT/number_gpu) - a->temp_pointer_1->nb_task_in_sub_list == 0) { number_task_to_steal = 1; }
			else if (a->temp_pointer_2->nb_task_in_sub_list - ((NT/number_gpu) - a->temp_pointer_1->nb_task_in_sub_list) >= NT/number_gpu) {
				number_task_to_steal = (NT/number_gpu) - a->temp_pointer_1->nb_task_in_sub_list;
			}
			else {
				number_task_to_steal = a->temp_pointer_2->nb_task_in_sub_list - NT/number_gpu;
			}
			for (i = 0; i < number_task_to_steal; i++) {
				merge_task_and_package(a->temp_pointer_1, starpu_task_list_pop_back(&a->temp_pointer_2->sub_list));
				a->temp_pointer_2->nb_task_in_sub_list--;
			}
		}
	}
}

/* Printing in a .tex file the number of GPU that a data is used in.
 * With red = 255 if it's on GPU 1, blue if it's on GPU 2 and green on GPU 3.
 * Thus it only work for 3 GPUs.
 * Also print the number of use in each GPU.
 * TODO : Faire marcher cette fonction avec n GPUs
 */
void visualisation_data_gpu_in_file_hfp_format_tex (struct paquets *p)
{
	struct starpu_task *task;
	int i = 0;
	int j = 0;
	int k = 0;
	int red, green, blue;
	int temp_tab_coordinates[2];
	FILE *f = fopen("Output_maxime/Data_in_gpu_HFP.tex", "w");
	fprintf(f, "\\documentclass{article}\\usepackage{diagbox}\\usepackage{color}\\usepackage{fullpage}\\usepackage{colortbl}\\usepackage{caption}\\usepackage{subcaption}\\usepackage{float}\\usepackage{graphics}\\begin{document}\n\n\n\\begin{figure}[H]\n");
	int data_use_in_gpus[N*2][Ngpu + 1];
	for (j = 0; j < 2; j++) 
	{
		printf("premier for\n");
		for (i = 0; i < N*2; i++) { for (k = 0; k < Ngpu + 1; k++) { data_use_in_gpus[i][k] = 0; } }
		fprintf(f, "\\begin{subfigure}{.5\\textwidth}\\centering\\begin{tabular}{|");
		for (i = 0; i < N; i++) 
		{
			fprintf(f,"c|");
		}
		fprintf(f,"c|}\\hline\\diagbox{GPUs}{Data}&");
		p->temp_pointer_1 = p->first_link;	
		i = 0;
		while (p->temp_pointer_1 != NULL) 
		{
			for (task = starpu_task_list_begin(&p->temp_pointer_1->sub_list); task != starpu_task_list_end(&p->temp_pointer_1->sub_list); task = starpu_task_list_next(task)) {
				starpu_data_get_coordinates_array(STARPU_TASK_GET_HANDLE(task,2),2,temp_tab_coordinates);
				data_use_in_gpus[temp_tab_coordinates[j]][i]++;	
			}
			p->temp_pointer_1 = p->temp_pointer_1->next;
			i++;				
		}
		for (i = 0; i < N - 1; i++) 
		{
			red = 0;
			green = 0;
			blue = 0;
			for (k = 0; k < Ngpu; k++) {
				if (data_use_in_gpus[i][k] != 0)
				{
					if (k%3 == 0) { red = 1; }
					if (k%3 == 1) { green = 1; }
					if (k%3 == 2) { blue = 1; }
				}
			}
			fprintf(f,"\\cellcolor[RGB]{%d,%d,%d}%d&", red*255, green*255, blue*255, i);
		}
		red = 0;
		green = 0;
		blue = 0;
		for (k = 0; k < Ngpu; k++) {
			if (data_use_in_gpus[N - 1][k] != 0)
			{
				if (k%3 == 0) { red = 1; }
				if (k%3 == 1) { green = 1; }
				if (k%3 == 2) { blue = 1; }
			}
		}
		fprintf(f,"\\cellcolor[RGB]{%d,%d,%d}%d\\\\\\hline", red*255, green*255, blue*255, N - 1);
		for (i = 0; i < Ngpu; i++) {
			red = 0;
			green = 0;
			blue = 0;
			if (i%3 == 0) { red = 1; }
			if (i%3 == 1) { green = 1; }
			if (i%3 == 2) { blue = 1; }
			fprintf(f, " \\cellcolor[RGB]{%d,%d,%d}GPU %d&", red*255, green*255, blue*255, i);
			for (k = 0; k < N - 1; k++) {
				fprintf(f, "%d&", data_use_in_gpus[k][i]);
			}
			fprintf(f, "%d\\\\\\hline", data_use_in_gpus[N - 1][i]);
		}
		fprintf(f, "\\end{tabular}\\caption{Data from matrix ");
		if (j == 0) { fprintf(f, "A"); } else { fprintf(f, "B"); }
		fprintf(f, "}\\end{subfigure}\n\n");
	}
	fprintf(f, "\\caption{Number of use of a data in each GPU}\\end{figure}\n\n\n\\end{document}");
	fclose(f);
}

/* Print the order in one file for each GPU and also print in a tex file the coordinate for 2D matrix */
void print_order_in_file_hfp (struct paquets *p)
{
	char str[2]; unsigned i = 0;
	int size = 0;
	char *path = NULL;
	
	p->temp_pointer_1 = p->first_link;
	struct starpu_task *task;
	while (p->temp_pointer_1 != NULL) 
	{
		sprintf(str, "%d", i);
		size = strlen("Output_maxime/Task_order_HFP_") + strlen(str);
		path = (char *)malloc(size);
		strcpy(path, "Output_maxime/Task_order_HFP_");
		strcat(path, str);
		FILE *f = fopen(path, "w");
		for (task = starpu_task_list_begin(&p->temp_pointer_1->sub_list); task != starpu_task_list_end(&p->temp_pointer_1->sub_list); task = starpu_task_list_next(task)) 
		{
			fprintf(f, "%p\n",task);
		}
		p->temp_pointer_1 = p->temp_pointer_1->next;
		i++;
		fclose(f);
	}
	if (starpu_get_env_number_default("PRINTF",0) == 1 && (strcmp(appli,"starpu_sgemm_gemm") == 0))
	{
		i = 0;
		p->temp_pointer_1 = p->first_link;
		FILE *f = fopen("Output_maxime/Data_coordinates_order_last_HFP.txt", "w");
		int temp_tab_coordinates[2];
		while (p->temp_pointer_1 != NULL)
		{
			for (task = starpu_task_list_begin(&p->temp_pointer_1->sub_list); task != starpu_task_list_end(&p->temp_pointer_1->sub_list); task = starpu_task_list_next(task)) 
			{
				starpu_data_get_coordinates_array(STARPU_TASK_GET_HANDLE(task,2),2,temp_tab_coordinates);
				fprintf(f, "%d	%d	%d\n", temp_tab_coordinates[0], temp_tab_coordinates[1], i);
			}
			p->temp_pointer_1 = p->temp_pointer_1->next;
			i++;
		}
		fclose(f);
		visualisation_tache_matrice_format_tex("HFP");
	}
}

void hmetis(struct paquets *p, struct starpu_task_list *l, int nb_gpu, starpu_ssize_t GPU_RAM_M) 
{
	printf("In hmetis\n");
	FILE *f = fopen("Output_maxime/temp_input_hMETIS.txt", "w+");
	NT = 0;
	int i = 0; struct starpu_task *task_1; struct starpu_task *task_2; struct starpu_task *task_3; int NT = 0; bool first_write_on_line = true; bool already_counted = false;
	int index_task_1 = 1; int index_task_2 = 0; int number_hyperedge = 0; int j = 0; int k = 0; int m = 0;
	for (task_1 = starpu_task_list_begin(l); task_1 != starpu_task_list_end(l); task_1 = starpu_task_list_next(task_1))
	{
		printf("Tâche : %p\n", task_1);
		for (i = 0; i < STARPU_TASK_GET_NBUFFERS(task_1); i++) 
		{
			task_3 = starpu_task_list_begin(l);
			already_counted = false;
			//~ printf("index task 1 = %d\n", index_task_1);
			for (k = 1; k < index_task_1; k++) 
			{
				for (m = 0; m < STARPU_TASK_GET_NBUFFERS(task_3); m++)
				{
					if (STARPU_TASK_GET_HANDLE(task_1, i) == STARPU_TASK_GET_HANDLE(task_3, m))
					{
						already_counted = true;
						break;
					}
				}
				if (already_counted == true)
				{
					break;
				}
				task_3 = starpu_task_list_next(task_3);
			}
			if (already_counted == false) 
			{	
				first_write_on_line = true;
				index_task_2 = index_task_1 + 1;
				for (task_2 = starpu_task_list_next(task_1); task_2 != starpu_task_list_end(l); task_2 = starpu_task_list_next(task_2))
				{
					//~ printf("Tâche 2 %p\n", task_2);
					for (j = 0; j < STARPU_TASK_GET_NBUFFERS(task_2); j++)
					{
						if (STARPU_TASK_GET_HANDLE(task_1, i) == STARPU_TASK_GET_HANDLE(task_2, j))
						{
							if (first_write_on_line == true) 
							{
								first_write_on_line = false;			
								fprintf(f, "%d %d", index_task_1, index_task_2);
								number_hyperedge++;
							}
							else 
							{
								fprintf(f, " %d", index_task_2);
							}
						}
					}
					index_task_2++;
				}
				if (first_write_on_line == false) { fprintf(f, "\n"); }
			}
		}
		index_task_1++;
		NT++;
	}
	N = sqrt(NT);
	if(starpu_get_env_number_default("PRINT3D",0) == 1) 
	{
		N = N/2; /* So i can print just like a 2D matrix */
	}
	/* Printing expected time of each task */
	for (task_1 = starpu_task_list_begin(l); task_1 != starpu_task_list_end(l); task_1 = starpu_task_list_next(task_1))
	{
		fprintf(f, "%f\n", starpu_task_expected_length(task_1, starpu_worker_get_perf_archtype(STARPU_CUDA_WORKER, 0), 0));			
	}
	/* Printing informations for hMETIS on the first line */
	FILE *f_3 = fopen("Output_maxime/input_hMETIS.txt", "w+");
	fprintf(f_3, "%d %d 10\n", number_hyperedge, NT); /* Number of hyperedges, number of task, 10 for weighted vertices but non weighted */ 
	char ch;
	rewind(f);
	while( ( ch = fgetc(f) ) != EOF )
      fputc(ch, f_3);
	fclose(f);	
	fclose(f_3);	
	//TODO : remplacer le 3 par nb_gpu ici
	//TODO tester différents paramètres de hmetis et donc modifier ici
	f = fopen("Output_maxime/hMETIS_parameters.txt", "r");
	
	//~ Nparts : nombre de paquets.
	//~ UBfactor : 1 - 49, a tester. Déséquilibre autorisé.
	//~ Nruns : 1 - inf, a tester. 1 par défaut. Plus on test plus ce sera bon mais ce sera plus long.
	//~ CType : 1 - 5, a tester. 1 par défaut.
	//~ RType :  1 - 3, a tester. 1 par défaut.
	//~ Vcycle : 1. Sélectionne la meilleure des Nruns. 
	//~ Reconst : 0 - 1, a tester. 0 par défaut. Normalement ca ne devrait rien changer car ca joue juste sur le fait de reconstruire les hyperedges ou non.
	//~ dbglvl : 0. Sert à montrer des infos de debug; Si besoin mettre (1, 2 ou 4).

	int size = strlen("../these_gonthier_maxime/hMETIS/hmetis-1.5-linux/hmetis Output_maxime/input_hMETIS.txt_");
	char buffer[100];
    while (fscanf(f, "%s", buffer) == 1)
    {
        //~ printf("Line read = %s\n", buffer);
        size += sizeof(buffer);
    }
    rewind(f);
    char *system_call = (char *)malloc(size);
    strcpy(system_call, "../these_gonthier_maxime/hMETIS/hmetis-1.5-linux/hmetis Output_maxime/input_hMETIS.txt");
    while (fscanf(f, "%s", buffer)== 1)
    {
		strcat(system_call, " ");
        strcat(system_call, buffer);
    }
	printf("System call will be: %s\n", system_call);
	//~ int cr = system("../these_gonthier_maxime/hMETIS/hmetis-1.5-linux/shmetis Output_maxime/input_hMETIS.txt 3 1");
	int cr = system(system_call);
	if (cr != 0) 
	{
        printf("Error when calling system(../these_gonthier_maxime/hMETIS/hmetis-1.5-linux/hmetis\n");
        exit(0);
    }
    starpu_task_list_init(&p->temp_pointer_1->refused_fifo_list);
    for (i = 1; i < nb_gpu; i++)
    {
		HFP_insertion(p);
		starpu_task_list_init(&p->temp_pointer_1->refused_fifo_list);
	}
	p->first_link = p->temp_pointer_1;
	char str[2];
	sprintf(str, "%d", nb_gpu);
	size = strlen("Output_maxime/input_hMETIS.txt.part.") + strlen(str);
	char *path2 = (char *)malloc(size);
	strcpy(path2, "Output_maxime/input_hMETIS.txt.part.");
	strcat(path2, str);
	FILE *f_2 = fopen(path2, "r");
	int number; int error;
	for (i = 0; i < NT; i++) 
	{
		error = fscanf(f_2, "%d", &number);
		if (error == 0) 
		{
			printf("error fscanf in hMETIS\n"); exit(0);
		}
		//~ printf("%d\n", number);
		p->temp_pointer_1 = p->first_link;
		for (j = 0; j < number; j++) 
		{
			p->temp_pointer_1 = p->temp_pointer_1->next;
		}
		task_1 = starpu_task_list_pop_front(l);
		p->temp_pointer_1->expected_time += starpu_task_expected_length(task_1, starpu_worker_get_perf_archtype(STARPU_CUDA_WORKER, 0), 0);			
		starpu_task_list_push_back(&p->temp_pointer_1->sub_list, task_1);
		p->temp_pointer_1->nb_task_in_sub_list++;
	}
	fclose(f_2);
		
	//~ print_packages_in_terminal(p, 0);
	/* Apply HFP on each package if we have the right option */
	if (starpu_get_env_number_default("HMETIS",0) == 2)
	{ 
		if (starpu_get_env_number_default("PRINTF",0) == 1)
		{
			i = 0;
			p->temp_pointer_1 = p->first_link;
			FILE *f = fopen("Output_maxime/Data_coordinates_order_last_hMETIS.txt", "w");
			int temp_tab_coordinates[2];
			while (p->temp_pointer_1 != NULL)
			{
				for (task_1 = starpu_task_list_begin(&p->temp_pointer_1->sub_list); task_1 != starpu_task_list_end(&p->temp_pointer_1->sub_list); task_1 = starpu_task_list_next(task_1)) 
				{
					starpu_data_get_coordinates_array(STARPU_TASK_GET_HANDLE(task_1,2),2,temp_tab_coordinates);
					fprintf(f, "%d	%d	%d\n", temp_tab_coordinates[0], temp_tab_coordinates[1], i);
				}
				p->temp_pointer_1 = p->temp_pointer_1->next;
				i++;
			}
			fclose(f);
			visualisation_tache_matrice_format_tex("hMETIS"); /* So I can get the matrix visualisation before tempering it with HFP */
		}
		p->temp_pointer_1 = p->first_link;
		for (i = 0; i < nb_gpu; i++) 
		{
			p->temp_pointer_1->sub_list = hierarchical_fair_packing(p->temp_pointer_1->sub_list, p->temp_pointer_1->nb_task_in_sub_list, GPU_RAM_M);
			p->temp_pointer_1 = p->temp_pointer_1->next;
		}
		print_packages_in_terminal(p, 0);
	}
}

void init_visualisation (struct paquets *a)
{
	if (starpu_get_env_number_default("PRINTF",0) == 1) { printf("début init\n"); }
	print_order_in_file_hfp(a);
	if (starpu_get_env_number_default("MULTIGPU",0) != 0 && (strcmp(appli, "starpu_sgemm_gemm") == 0))
	{ 
		visualisation_data_gpu_in_file_hfp_format_tex(a); 
	}
	//TODO corriger la manière dont je vide si il y a plus de 3 GPUs
	FILE *f = fopen("Output_maxime/Task_order_effective_0", "w"); /* Just to empty it before */
	fclose(f);
	f = fopen("Output_maxime/Task_order_effective_1", "w"); /* Just to empty it before */
	fclose(f);
	f = fopen("Output_maxime/Task_order_effective_2", "w"); /* Just to empty it before */
	fclose(f);
	f = fopen("Output_maxime/Data_coordinates_order_last_HEFT.txt", "w");
	fclose(f);
	if (starpu_get_env_number_default("PRINTF",0) == 1) { printf("init visualisation ok\n"); }
}

int get_number_GPU()
{
	int return_value = 0;
	int i = 0;
	if (starpu_get_env_number_default("MULTIGPU",0) != 0 || starpu_get_env_number_default("HMETIS",0) != 0) 
	{
		unsigned nnodes = starpu_memory_nodes_get_count();
		for (i = 0; i < nnodes; i++)
		{
			if (starpu_node_get_kind(i) == STARPU_CUDA_RAM)
			{
				return_value++;
			} 
		}
	}
	else { return_value = 1; }
	return return_value;
}

//~ #define TEST

/* The function that sort the tasks in packages */
static struct starpu_task *HFP_pull_task(struct starpu_sched_component *component, struct starpu_sched_component *to)
{
	struct HFP_sched_data *data = component->data;
	int i = 0;
	struct starpu_task *task1 = NULL; 
	
	if (do_schedule_done == true)
	{
		//printf("In pull task and in the if\n");		
		STARPU_PTHREAD_MUTEX_LOCK(&data->policy_mutex);
		
		/* If one or more task have been refused */
		data->p->temp_pointer_1 = data->p->first_link;
		if (data->p->temp_pointer_1->next != NULL) {
			for (i = 0; i < Ngpu; i++) {
				if (to == component->children[i]) {
					break;
				}
				else {
					data->p->temp_pointer_1 = data->p->temp_pointer_1->next;
				}
			}
		}
		if (!starpu_task_list_empty(&data->p->temp_pointer_1->refused_fifo_list)) 
		{
			//printf("in refused fifo of pull_task\n");
			task1 = starpu_task_list_pop_back(&data->p->temp_pointer_1->refused_fifo_list); 
			STARPU_PTHREAD_MUTEX_UNLOCK(&data->policy_mutex);
			//~ printf("Task %p is getting out of pull_task from fifo refused list on gpu %p\n",task1, to);
			return task1;
		}
		
		/* If the linked list is empty */
		if (is_empty(data->p->first_link) == true) 
		{
			STARPU_PTHREAD_MUTEX_UNLOCK(&data->policy_mutex);
			//printf("linked list empty return NULL\n");
			return NULL;
		}
		
		//printf("Before get task to return\n");
		task1 = get_task_to_return(component, to, data->p, Ngpu);
		//~ printf("Task %p is getting out of pull_task from gpu %p\n", task1, to);
		STARPU_PTHREAD_MUTEX_UNLOCK(&data->policy_mutex);
		return task1;
	}
	//printf("Ah return NULL :(\n");
	return NULL;		
}

static int HFP_can_push(struct starpu_sched_component * component, struct starpu_sched_component * to)
{
	struct HFP_sched_data *data = component->data;
	int didwork = 0;
	int i = 0;

	struct starpu_task *task;
	task = starpu_sched_component_pump_to(component, to, &didwork);

	if (task)
	{
		//~ printf("Oops, task %p was refused by %p\n", task, to);
		/* Oops, we couldn't push everything, put back this task */
		STARPU_PTHREAD_MUTEX_LOCK(&data->policy_mutex);
		//~ starpu_task_list_push_back(&data->list_if_fifo_full, task);
		data->p->temp_pointer_1 = data->p->first_link;
		int nb_gpu = get_number_GPU();
		if (data->p->temp_pointer_1->next == NULL) { 
			//printf("pushing in refused_fifo\n"); 
			starpu_task_list_push_back(&data->p->temp_pointer_1->refused_fifo_list, task); }
		else {
			//A corriger. En fait il faut push back dans une fifo a part puis pop back dans cette fifo dans pull task
			//Ici le pb c'est si plusieurs taches se font refusé
			for (i = 0; i < nb_gpu; i++) {
				if (to == component->children[i]) {
					break;
				}
				else {
					data->p->temp_pointer_1 = data->p->temp_pointer_1->next;
				}
			}
			starpu_task_list_push_back(&data->p->temp_pointer_1->refused_fifo_list, task);
		}
		//~ task1 = get_task_to_return(component, to, data->p); 
		//~ if (starpu_get_env_number_default("PRINTF",0) == 1) { printf("Task %p is getting out of pull_task from fifo on gpu %p\n", task1,
		STARPU_PTHREAD_MUTEX_UNLOCK(&data->policy_mutex);
	}
	else
	{
		/* Can I uncomment this part ? */
		//~ {
			//~ if (didwork)
				//~ if (starpu_get_env_number_default("PRINTF",0) == 1) { fprintf(stderr, "pushed some tasks to %p\n", to); }
			//~ else
				//~ if (starpu_get_env_number_default("PRINTF",0) == 1) { fprintf(stderr, "I didn't have anything for %p\n", to); }
		//~ }
	}

	/* There is room now */
	return didwork || starpu_sched_component_can_push(component, to);
}

static int HFP_can_pull(struct starpu_sched_component * component)
{
	//printf("Can pull\n");
	//~ struct HFP_sched_data *data = component->data;
	return starpu_sched_component_can_pull(component);
}

static void HFP_do_schedule(struct starpu_sched_component *component)
{	
	//printf("début do schedule\n");
	struct HFP_sched_data *data = component->data;

	/* Variables used to calculate, navigate through a loop or other things */
	int i = 0; int j = 0; int tab_runner = 0; int do_not_add_more = 0; int index_head_1 = 0; int index_head_2 = 0; int i_bis = 0; int j_bis = 0; int common_data_last_package_i2_j = 0; int common_data_last_package_i1_j = 0; int common_data_last_package_i_j1 = 0; int common_data_last_package_i_j2 = 0; int NB_TOTAL_DONNEES = 0;
	int min_nb_task_in_sub_list = 0; int nb_min_task_packages = 0; int temp_nb_min_task_packages = 0;
	struct starpu_task *task1 = NULL; struct starpu_task *temp_task_1 = NULL; struct starpu_task *temp_task_2 = NULL;	 
	int nb_pop = 0; /* Variable used to track the number of tasks that have been popped */
	int nb_common_data = 0; /* Track the number of packages that have data in commons with other packages */
	int link_index = 0; /* Track the number of packages */
	int nb_duplicate_data = 0; /* Used to store the number of duplicate data between two packages */
	long int weight_two_packages; /* Used to store the weight the merging of two packages would be. It is then used to see if it's inferior to the size of the RAM of the GPU */
	long int max_value_common_data_matrix = 0; /* Store the maximum weight of the commons data between two packages for all the tasks */
	int nb_of_loop = 0; /* Number of iteration of the while loop */
	int packaging_impossible = 0; /* We use this to stop the while loop and thus stop the packaging. 0 = false, 1 = true */
	int bool_data_common = 0; /* ""boolean"" used to check if two packages have data in commons whe we merge them */
	int GPU_limit_switch = 1; /* On 1 it means we use the size of the GPU limit. It is usefull for algorithm 3 that remove this limit at the end of it execution */	
	/* List used to store tasks in sub package and then compare them to apply order-U */
	struct starpu_task_list sub_package_1_i; /* Used for order U to store the tasks of the sub package 1 of i */
	struct starpu_task_list sub_package_2_i;
	struct starpu_task_list sub_package_1_j;
	struct starpu_task_list sub_package_2_j;
	starpu_task_list_init(&sub_package_1_i);
	starpu_task_list_init(&sub_package_2_i);
	starpu_task_list_init(&sub_package_1_j);
	starpu_task_list_init(&sub_package_2_j);
	struct starpu_task_list non_connexe;
	starpu_task_list_init(&non_connexe);
	/* Variable used to store the common data weight beetween two sub packages of packages i and j before merging */
	long int common_data_last_package_i1_j1 = 0; /* Variables used to compare the affinity between sub package 1i and 1j, 1i and 2j etc... */
	long int common_data_last_package_i1_j2 = 0; 
	long int common_data_last_package_i2_j1 = 0; 
	long int common_data_last_package_i2_j2 = 0; 
	long int max_common_data_last_package = 0;
	long int weight_package_i = 0; /* Used for ORDER_U too */
	long int weight_package_j = 0;
	int number_of_package_to_build = 0;
	
	/* Getting the number of GPUs */
	number_of_package_to_build = get_number_GPU(); 
	
	/* Here we calculate the size of the RAM of the GPU. We allow our packages to have half of this size */
	//~ STARPU_ASSERT(STARPU_SCHED_COMPONENT_IS_SINGLE_MEMORY_NODE(component)); /* If we have only one GPU uncomment this */
	GPU_RAM_M = (starpu_memory_get_total(starpu_worker_get_memory_node(starpu_bitmap_first(&component->workers_in_ctx))));
		
	/* If the linked list is empty, we can pull more tasks */
	if (is_empty(data->p->first_link) == true) {
		if (!starpu_task_list_empty(&data->sched_list)) { /* Si la liste initiale (sched_list) n'est pas vide, ce sont des tâches non traitées */
			printf("sched list not empty, starting do_schedule\n");
			time_t start, end; time(&start);
			EXPECTED_TIME = 0;
			appli = starpu_task_get_name(starpu_task_list_begin(&data->sched_list));
				
			if (starpu_get_env_number_default("HMETIS",0) != 0) 
			{
				hmetis(data->p, &data->sched_list, number_of_package_to_build, GPU_RAM_M);
				if (starpu_get_env_number_default("PRINTF",0) == 1)
				{
					init_visualisation(data->p);
				}
				//~ task1 = get_task_to_return(component, to, data->p, number_of_package_to_build);
				//~ STARPU_PTHREAD_MUTEX_UNLOCK(&data->policy_mutex);
				//~ if (starpu_get_env_number_default("PRINTF",0) == 1)
				//~ { 
					//~ printf("Task %p is getting out of pull_task from hmetis on gpu %p\n",task1, to); 
				//~ }
				//~ return task1;
			}
			
			/* Pulling all tasks and counting them */
			while (!starpu_task_list_empty(&data->sched_list)) {
				task1 = starpu_task_list_pop_front(&data->sched_list);
				if (starpu_get_env_number_default("PRINTF",0) != 0) 
				{ 
					printf("Tâche %p, %d donnée(s) : ",task1, STARPU_TASK_GET_NBUFFERS(task1));
					for (i = 0; i < STARPU_TASK_GET_NBUFFERS(task1); i++) {
						printf("%p ",STARPU_TASK_GET_HANDLE(task1, i));
					}
					printf("\n");
				}
				if (starpu_get_env_number_default("MULTIGPU",0) != 0) { EXPECTED_TIME += starpu_task_expected_length(task1, starpu_worker_get_perf_archtype(STARPU_CUDA_WORKER, 0), 0);	}					
				nb_pop++;
				starpu_task_list_push_back(&data->popped_task_list, task1);
			} 	
			NT = nb_pop;
			//~ printf("%d task have been pulled\n", NT);
			N = sqrt(NT);
			if(starpu_get_env_number_default("PRINT3D",0) == 1) 
			{
				N = N/2; /* So i can print just like a 2D matrix */
			}
			data->p->NP = NT;
			
			/* One task == one link in the linked list */
			do_not_add_more = nb_pop - 1;
			for (temp_task_1  = starpu_task_list_begin(&data->popped_task_list); temp_task_1 != starpu_task_list_end(&data->popped_task_list); temp_task_1  = temp_task_2) {
				temp_task_2 = starpu_task_list_next(temp_task_1);
				temp_task_1 = starpu_task_list_pop_front(&data->popped_task_list);
				
				/* New because of wrong above */
				data->p->temp_pointer_1->package_data = malloc(STARPU_TASK_GET_NBUFFERS(temp_task_1)*sizeof(data->p->temp_pointer_1->package_data[0]));
				
				for (i = 0; i < STARPU_TASK_GET_NBUFFERS(temp_task_1); i++) {
					data->p->temp_pointer_1->package_data[i] = STARPU_TASK_GET_HANDLE(temp_task_1, i);
				}
				if (starpu_get_env_number_default("MULTIGPU",0) != 0) { data->p->temp_pointer_1->expected_time = starpu_task_expected_length(temp_task_1, starpu_worker_get_perf_archtype(STARPU_CUDA_WORKER, 0), 0); }
				data->p->temp_pointer_1->package_nb_data = STARPU_TASK_GET_NBUFFERS(temp_task_1);
				NB_TOTAL_DONNEES+=STARPU_TASK_GET_NBUFFERS(temp_task_1);
				/* We sort our datas in the packages */
				qsort(data->p->temp_pointer_1->package_data,data->p->temp_pointer_1->package_nb_data, sizeof(data->p->temp_pointer_1->package_data[0]), HFP_pointeurComparator);
				/* Pushing the task and the number of the package in the package*/
				starpu_task_list_push_back(&data->p->temp_pointer_1->sub_list,temp_task_1);
				data->p->temp_pointer_1->index_package = link_index;
				/* Initialization of the lists last_packages */
				data->p->temp_pointer_1->split_last_ij = 0;
				
				data->p->temp_pointer_1->total_nb_data_package = STARPU_TASK_GET_NBUFFERS(temp_task_1);
				
				link_index++;
				//~ data->p->temp_pointer_1->nb_task_in_sub_list ++;
				data->p->temp_pointer_1->nb_task_in_sub_list=1;
				
				if(do_not_add_more != 0) { HFP_insertion(data->p); data->p->temp_pointer_1->package_data = malloc(STARPU_TASK_GET_NBUFFERS(temp_task_1)*sizeof(data->p->temp_pointer_1->package_data[0])); }
				do_not_add_more--;
			}
			data->p->first_link = data->p->temp_pointer_1;						
			data->p->temp_pointer_2 = data->p->first_link;
			index_head_2++;
			
			/* Matrix used to store all the common data weights between packages */
			/*
			int coordinate_visualization_matrix_size = N;
			int coordinate_visualization_matrix[coordinate_visualization_matrix_size][coordinate_visualization_matrix_size];
			int coordinate_order_visualization_matrix[coordinate_visualization_matrix_size][coordinate_visualization_matrix_size];
			for (i_bis = 0; i_bis < N; i_bis++) {
				for (j_bis = 0; j_bis < N; j_bis++) {
					coordinate_visualization_matrix[j_bis][i_bis] = 0;
					coordinate_order_visualization_matrix[j_bis][i_bis] = 0;
				}
			} */
			
			/* if (starpu_get_env_number_default("PRINTF",0) == 1) { init_visualisation_tache_matrice_format_tex(); } */
			/* THE while loop. Stop when no more packaging are possible */
			while (packaging_impossible == 0) {
				/* algo 3's goto */
				algo3:
				nb_of_loop++;
				//~ printf("nb of loop : %d, nb of packages : %d\n", nb_of_loop, nb_pop);
				packaging_impossible = 1;
				if (starpu_get_env_number_default("PRINTF",0) == 1) { printf("############# Itération numéro : %d #############\n",nb_of_loop); }
								
				/* Variables we need to reinitialize for a new iteration */
				data->p->temp_pointer_1 = data->p->first_link; data->p->temp_pointer_2 = data->p->first_link; index_head_1 = 0; index_head_2 = 1; link_index = 0; tab_runner = 0; nb_min_task_packages = 0;
				min_nb_task_in_sub_list = 0; nb_common_data = 0; weight_two_packages = 0; max_value_common_data_matrix = 0; long int matrice_donnees_commune[nb_pop][nb_pop];
				min_nb_task_in_sub_list = data->p->temp_pointer_1->nb_task_in_sub_list; for (i = 0; i < nb_pop; i++) { for (j = 0; j < nb_pop; j++) { matrice_donnees_commune[i][j] = 0; }}
				
				/* For algorithm Algo 4 we need a symmetric matrix and the minimal packages */
				 
					/* First we get the number of packages that have the minimal number of tasks */
					for (data->p->temp_pointer_1 = data->p->first_link; data->p->temp_pointer_1 != NULL; data->p->temp_pointer_1 = data->p->temp_pointer_1->next) {
						if (min_nb_task_in_sub_list > data->p->temp_pointer_1->nb_task_in_sub_list) { min_nb_task_in_sub_list = data->p->temp_pointer_1->nb_task_in_sub_list; } }
					for (data->p->temp_pointer_1 = data->p->first_link; data->p->temp_pointer_1 != NULL; data->p->temp_pointer_1 = data->p->temp_pointer_1->next) {
						if (min_nb_task_in_sub_list == data->p->temp_pointer_1->nb_task_in_sub_list) { nb_min_task_packages++; } }
					if (starpu_get_env_number_default("PRINTF",0) == 1) {  printf("Il y a %d paquets de taille minimale %d tâches\n",nb_min_task_packages,min_nb_task_in_sub_list); }
					/* Then we create the common data matrix */
					//~ printf("nb pop = %d\n",nb_pop);
						
					//~ print_packages_in_terminal(data->p, 0);	
										
					for (data->p->temp_pointer_1 = data->p->first_link; data->p->temp_pointer_1 != NULL; data->p->temp_pointer_1 = data->p->temp_pointer_1->next) 
					{
						//~ printf("pointer 1 : %d, %d data\n", data->p->temp_pointer_1->index_package, data->p->temp_pointer_1->package_nb_data); 
						for (data->p->temp_pointer_2 = data->p->temp_pointer_1->next; data->p->temp_pointer_2 != NULL; data->p->temp_pointer_2 = data->p->temp_pointer_2->next) 
						{
							//~ printf("pointer 2 : %d, %d data\n", data->p->temp_pointer_2->index_package, data->p->temp_pointer_2->package_nb_data);
							for (i = 0; i < data->p->temp_pointer_1->package_nb_data; i++) 
							{
								for (j = 0; j < data->p->temp_pointer_2->package_nb_data; j++) 
								{
									//~ printf("i = %d j = %d | %p =? %p\n", i, j, data->p->temp_pointer_1->package_data[i], data->p->temp_pointer_2->package_data[j]);
									if ((data->p->temp_pointer_1->package_data[i] == data->p->temp_pointer_2->package_data[j])) 
									{
										//~ printf("%p == %p\n", data->p->temp_pointer_1->package_data[i], data->p->temp_pointer_2->package_data[j]);
										matrice_donnees_commune[index_head_1][index_head_2] += starpu_data_get_size(data->p->temp_pointer_2->package_data[j]) + starpu_data_get_size(data->p->temp_pointer_1->package_data[i]);
										matrice_donnees_commune[index_head_2][index_head_1] += starpu_data_get_size(data->p->temp_pointer_2->package_data[j]) + starpu_data_get_size(data->p->temp_pointer_1->package_data[i]);
									} 
								} 
							} 
							index_head_2++; 
						} 
						index_head_1++; 
						index_head_2 = index_head_1 + 1; 
					}
				
				/* Code to print the common data matrix */
				if (starpu_get_env_number_default("PRINTF",0) == 1) { printf("Common data matrix : \n"); for (i = 0; i < nb_pop; i++) { for (j = 0; j < nb_pop; j++) { printf (" %3li ",matrice_donnees_commune[i][j]); } printf("\n"); printf("---------\n"); }}
				
				/* Getting the number of package that have data in commons */
				for (i = 0; i < nb_pop; i++) {
					for (j = 0; j < nb_pop; j++) {
						if (matrice_donnees_commune[i][j] != 0) { nb_common_data++; } } }
				
				/* Getting back to the beginning of the linked list */
				data->p->temp_pointer_1 = data->p->first_link; data->p->temp_pointer_2 = data->p->first_link;
				
					i_bis = 0; j_bis = 0; 
					temp_nb_min_task_packages = nb_min_task_packages;
				debut_while:
					data->p->temp_pointer_1 = data->p->first_link;
					data->p->temp_pointer_2 = data->p->first_link;
					max_value_common_data_matrix = 0;
					if (GPU_limit_switch == 1) {
						//~ printf("GPU limit switch = %d, nb_pop = %d\n", GPU_limit_switch, nb_pop);
					for (i_bis = 0; i_bis < nb_pop; i_bis++) {
						if (data->p->temp_pointer_1->nb_task_in_sub_list == min_nb_task_in_sub_list) { //Si on est sur un paquet de taille minimale
							for (data->p->temp_pointer_2 = data->p->first_link; data->p->temp_pointer_2 != NULL; data->p->temp_pointer_2 = data->p->temp_pointer_2->next) {
								if (i_bis != j_bis) {
									//~ printf("Treating %d (%d data) and %d (%d data)\n", data->p->temp_pointer_1->index_package, data->p->temp_pointer_1->package_nb_data, data->p->temp_pointer_2->index_package, data->p->temp_pointer_2->package_nb_data);
									weight_two_packages = 0;
									for (i = 0; i < data->p->temp_pointer_1->package_nb_data; i++) { weight_two_packages += starpu_data_get_size(data->p->temp_pointer_1->package_data[i]); } 
									for (i = 0; i < data->p->temp_pointer_2->package_nb_data; i++) {
										bool_data_common = 0;
										for (j = 0; j < data->p->temp_pointer_1->package_nb_data; j++) {
										if (data->p->temp_pointer_2->package_data[i] == data->p->temp_pointer_1->package_data[j]) { bool_data_common = 1; } }
										if (bool_data_common != 1) { weight_two_packages += starpu_data_get_size(data->p->temp_pointer_2->package_data[i]); } } 
									if((max_value_common_data_matrix < matrice_donnees_commune[i_bis][j_bis]) && (weight_two_packages <= GPU_RAM_M)) 
									{ 
										max_value_common_data_matrix = matrice_donnees_commune[i_bis][j_bis];
										//~ printf("max value mis a jour : %ld\n", max_value_common_data_matrix);
									} 
							} j_bis++; } tab_runner++; } 
							data->p->temp_pointer_1=data->p->temp_pointer_1->next;
							j_bis = 0; }
				data->p->temp_pointer_1 = data->p->first_link; data->p->temp_pointer_2 = data->p->first_link;
				}
				/* Else, we removed the size of a package limit, so we don't check the max weight */
				else {
					for (i_bis = 0; i_bis < nb_pop; i_bis++) {
						if (data->p->temp_pointer_1->nb_task_in_sub_list == min_nb_task_in_sub_list) { //Si on est sur un paquet de taille minimale
							for (data->p->temp_pointer_2 = data->p->first_link; data->p->temp_pointer_2 != NULL; data->p->temp_pointer_2 = data->p->temp_pointer_2->next) {
								if (i_bis != j_bis) {
									weight_two_packages = 0;
									for (i = 0; i < data->p->temp_pointer_1->package_nb_data; i++) { weight_two_packages += starpu_data_get_size(data->p->temp_pointer_1->package_data[i]); } 
									for (i = 0; i < data->p->temp_pointer_2->package_nb_data; i++) {
										bool_data_common = 0;
										for (j = 0; j < data->p->temp_pointer_1->package_nb_data; j++) {
										if (data->p->temp_pointer_2->package_data[i] == data->p->temp_pointer_1->package_data[j]) { bool_data_common = 1; } }
										if (bool_data_common != 1) { weight_two_packages += starpu_data_get_size(data->p->temp_pointer_2->package_data[i]); } } 
									if(max_value_common_data_matrix < matrice_donnees_commune[i_bis][j_bis]) { 
										max_value_common_data_matrix = matrice_donnees_commune[i_bis][j_bis]; } 
							} j_bis++; } tab_runner++; } 
							data->p->temp_pointer_1 = data->p->temp_pointer_1->next;
							j_bis = 0; }
				data->p->temp_pointer_1 = data->p->first_link; data->p->temp_pointer_2 = data->p->first_link;
				}	
				//~ printf("max common data = %ld, limit switch = %d\n", max_value_common_data_matrix, GPU_limit_switch);
				if (max_value_common_data_matrix == 0 && GPU_limit_switch == 0) { 
					/* It means that P_i share no data with others, so we put it in the end of the list
					 * For this we use a separate list that we merge at the end
					 * We will put this list at the end of the rest of the packages */
					if (starpu_get_env_number_default("PRINTF",0) == 1) { printf("Graphe non connexe\n"); }
					while (data->p->temp_pointer_1->nb_task_in_sub_list != min_nb_task_in_sub_list)
					{
						data->p->temp_pointer_1 = data->p->temp_pointer_1->next;
					}
					while (!starpu_task_list_empty(&data->p->temp_pointer_1->sub_list)) { 
						starpu_task_list_push_back(&non_connexe, starpu_task_list_pop_front(&data->p->temp_pointer_1->sub_list));
					}
					data->p->temp_pointer_1->package_nb_data = 0;
					data->p->NP--;
				}
				else {
				i_bis = 0; j_bis = 0; i = 0; j = 0;
				for (i = 0; i < nb_pop; i++) {
					if (data->p->temp_pointer_1->nb_task_in_sub_list == min_nb_task_in_sub_list) {
						for (j = 0; j < nb_pop; j++) {
							weight_two_packages = 0;  weight_package_i = 0;  weight_package_j = 0;
							for (i_bis = 0; i_bis < data->p->temp_pointer_1->package_nb_data; i_bis++) { weight_two_packages += starpu_data_get_size(data->p->temp_pointer_1->package_data[i_bis]); } weight_package_i = weight_two_packages;
							for (i_bis = 0; i_bis < data->p->temp_pointer_2->package_nb_data; i_bis++) { bool_data_common = 0;
								for (j_bis = 0; j_bis < data->p->temp_pointer_1->package_nb_data; j_bis++) { if (data->p->temp_pointer_2->package_data[i_bis] == data->p->temp_pointer_1->package_data[j_bis]) { bool_data_common = 1; } }
								if (bool_data_common != 1) { weight_two_packages += starpu_data_get_size(data->p->temp_pointer_2->package_data[i_bis]); } 
								weight_package_j += starpu_data_get_size(data->p->temp_pointer_2->package_data[i_bis]); }							
							if (matrice_donnees_commune[i][j] == max_value_common_data_matrix && i != j && max_value_common_data_matrix != 0) {
								if ((weight_two_packages <= GPU_RAM_M) || (GPU_limit_switch == 0)) {
								/* Merge */
								packaging_impossible = 0;
								if (starpu_get_env_number_default("PRINTF",0) == 1) { printf("On va merge le paquet %d et le paquet %d\n",i,j); }
								
								data->p->NP--;
								
								if (data->p->temp_pointer_2->nb_task_in_sub_list == min_nb_task_in_sub_list) { temp_nb_min_task_packages--; }
								
								for (j_bis = 0; j_bis < nb_pop; j_bis++) { matrice_donnees_commune[i][j_bis] = 0; matrice_donnees_commune[j_bis][i] = 0;}
								for (j_bis = 0; j_bis < nb_pop; j_bis++) { matrice_donnees_commune[j][j_bis] = 0; matrice_donnees_commune[j_bis][j] = 0;}
								nb_common_data--;
								
								if (starpu_get_env_number_default("ORDER_U",0) == 1) {
									//~ printf("I a %d taches et %d données\n",data->p->temp_pointer_1->nb_task_in_sub_list,data->p->temp_pointer_1->package_nb_data);
									//~ printf("J a %d taches et %d données\n",data->p->temp_pointer_2->nb_task_in_sub_list,data->p->temp_pointer_2->package_nb_data);
									//~ printf("Split de last ij de I = %d\n",data->p->temp_pointer_1->split_last_ij);
									//~ printf("Split de last ij de J = %d\n",data->p->temp_pointer_2->split_last_ij); 
									//~ printf("Poids paquet i : %li / Poids paquet j : %li / M : %li\n",weight_package_i,weight_package_j,GPU_RAM_M);
									if (data->p->temp_pointer_1->nb_task_in_sub_list == 1 && data->p->temp_pointer_2->nb_task_in_sub_list == 1) {
										//~ if (starpu_get_env_number_default("PRINTF",0) == 1) { printf("I = 1 et J = 1\n"); }
									}
									else if (weight_package_i > GPU_RAM_M && weight_package_j <= GPU_RAM_M) {
										//~ if (starpu_get_env_number_default("PRINTF",0) == 1) { printf("I > PU_RAM et J <= PU_RAM\n"); }
										common_data_last_package_i1_j = get_common_data_last_package(data->p->temp_pointer_1, data->p->temp_pointer_2, 1, 0, false,GPU_RAM_M);					
										common_data_last_package_i2_j = get_common_data_last_package(data->p->temp_pointer_1, data->p->temp_pointer_2, 2, 0, false,GPU_RAM_M);					
										//~ if (starpu_get_env_number_default("PRINTF",0) == 1) { printf("\ni1j = %d / i2j = %d\n",common_data_last_package_i1_j,common_data_last_package_i2_j); }
										if (common_data_last_package_i1_j > common_data_last_package_i2_j) {
											//~ if (starpu_get_env_number_default("PRINTF",0) == 1) { printf("SWITCH PAQUET I\n"); }
											data->p->temp_pointer_1 = HFP_reverse_sub_list(data->p->temp_pointer_1);
										}
										else { 
											//~ printf("Pas de switch\n"); 
											}
									}
									else if (weight_package_i <= GPU_RAM_M && weight_package_j > GPU_RAM_M) {
										//~ printf("I <= PU_RAM et J > PU_RAM\n");
										common_data_last_package_i_j1 = get_common_data_last_package(data->p->temp_pointer_1, data->p->temp_pointer_2, 0, 1, false,GPU_RAM_M);					
										common_data_last_package_i_j2 = get_common_data_last_package(data->p->temp_pointer_1, data->p->temp_pointer_2, 0, 2, false,GPU_RAM_M);					
										//~ printf("\nij1 = %d / ij2 = %d\n",common_data_last_package_i_j1,common_data_last_package_i_j2);
										if (common_data_last_package_i_j2 > common_data_last_package_i_j1) {
											//~ if (starpu_get_env_number_default("PRINTF",0) == 1) { printf("SWITCH PAQUET J\n"); }
											data->p->temp_pointer_2 = HFP_reverse_sub_list(data->p->temp_pointer_2);
										}
										else { 
											//~ printf("Pas de switch\n"); 
											}
									}
									else {
										if (weight_package_i > GPU_RAM_M && weight_package_j > GPU_RAM_M) {
											//~ printf("I > PU_RAM et J > PU_RAM\n");
											common_data_last_package_i1_j1 = get_common_data_last_package(data->p->temp_pointer_1, data->p->temp_pointer_2, 1, 1, false,GPU_RAM_M);					
											common_data_last_package_i1_j2 = get_common_data_last_package(data->p->temp_pointer_1, data->p->temp_pointer_2, 1, 2, false,GPU_RAM_M);
											common_data_last_package_i2_j1 = get_common_data_last_package(data->p->temp_pointer_1, data->p->temp_pointer_2, 2, 1, false,GPU_RAM_M);					
											common_data_last_package_i2_j2 = get_common_data_last_package(data->p->temp_pointer_1, data->p->temp_pointer_2, 2, 2, false,GPU_RAM_M);
										}
										else if (weight_package_i <= GPU_RAM_M && weight_package_j <= GPU_RAM_M) {
											common_data_last_package_i1_j1 = get_common_data_last_package(data->p->temp_pointer_1, data->p->temp_pointer_2, 1, 1, true,GPU_RAM_M);					
											common_data_last_package_i1_j2 = get_common_data_last_package(data->p->temp_pointer_1, data->p->temp_pointer_2, 1, 2, true,GPU_RAM_M);
											common_data_last_package_i2_j1 = get_common_data_last_package(data->p->temp_pointer_1, data->p->temp_pointer_2, 2, 1, true,GPU_RAM_M);					
											common_data_last_package_i2_j2 = get_common_data_last_package(data->p->temp_pointer_1, data->p->temp_pointer_2, 2, 2, true,GPU_RAM_M);
										}
										else { printf("Erreur dans ordre U, aucun cas choisi\n"); exit(0); }
										max_common_data_last_package = common_data_last_package_i2_j1;
										if (max_common_data_last_package < common_data_last_package_i1_j1) { max_common_data_last_package = common_data_last_package_i1_j1; }
										if (max_common_data_last_package < common_data_last_package_i1_j2) { max_common_data_last_package = common_data_last_package_i1_j2; }
										if (max_common_data_last_package < common_data_last_package_i2_j2) { max_common_data_last_package = common_data_last_package_i2_j2; }
										if (max_common_data_last_package == common_data_last_package_i2_j1) {
										}								
										else if (max_common_data_last_package == common_data_last_package_i1_j2) {
											data->p->temp_pointer_1 = HFP_reverse_sub_list(data->p->temp_pointer_1);									
											data->p->temp_pointer_2 = HFP_reverse_sub_list(data->p->temp_pointer_2);
										}
										else if (max_common_data_last_package == common_data_last_package_i2_j2) {
											data->p->temp_pointer_2 = HFP_reverse_sub_list(data->p->temp_pointer_2);	
							
										}
										else { /* max_common_data_last_package == common_data_last_package_i1_j1 */
											data->p->temp_pointer_1 = HFP_reverse_sub_list(data->p->temp_pointer_1);									
										}		
									}							
								}
								
								data->p->temp_pointer_1->split_last_ij = data->p->temp_pointer_1->nb_task_in_sub_list;
								while (!starpu_task_list_empty(&data->p->temp_pointer_2->sub_list)) {
								starpu_task_list_push_back(&data->p->temp_pointer_1->sub_list,starpu_task_list_pop_front(&data->p->temp_pointer_2->sub_list)); 
								data->p->temp_pointer_1->nb_task_in_sub_list ++; }
								i_bis = 0; j_bis = 0; tab_runner = 0;
								starpu_data_handle_t *temp_data_tab = malloc((data->p->temp_pointer_1->package_nb_data + data->p->temp_pointer_2->package_nb_data) * sizeof(data->p->temp_pointer_1->package_data[0]));
								while (i_bis < data->p->temp_pointer_1->package_nb_data && j_bis < data->p->temp_pointer_2->package_nb_data) {
									if (data->p->temp_pointer_1->package_data[i_bis] <= data->p->temp_pointer_2->package_data[j_bis]) {
										temp_data_tab[tab_runner] = data->p->temp_pointer_1->package_data[i_bis];
										i_bis++; }
									else {
										temp_data_tab[tab_runner] = data->p->temp_pointer_2->package_data[j_bis];
										j_bis++; }
									tab_runner++;
								}
								while (i_bis < data->p->temp_pointer_1->package_nb_data) { temp_data_tab[tab_runner] = data->p->temp_pointer_1->package_data[i_bis]; i_bis++; tab_runner++; }
								while (j_bis < data->p->temp_pointer_2->package_nb_data) { temp_data_tab[tab_runner] = data->p->temp_pointer_2->package_data[j_bis]; j_bis++; tab_runner++; }
								for (i_bis = 0; i_bis < (data->p->temp_pointer_1->package_nb_data + data->p->temp_pointer_2->package_nb_data); i_bis++) {
									if (temp_data_tab[i_bis] == temp_data_tab[i_bis + 1]) {
										temp_data_tab[i_bis] = 0;
										nb_duplicate_data++; } }
								data->p->temp_pointer_1->package_data = malloc((data->p->temp_pointer_1->package_nb_data + data->p->temp_pointer_2->package_nb_data - nb_duplicate_data) * sizeof(starpu_data_handle_t));
								j_bis = 0;
								for (i_bis = 0; i_bis < (data->p->temp_pointer_1->package_nb_data + data->p->temp_pointer_2->package_nb_data); i_bis++) {
									if (temp_data_tab[i_bis] != 0) { data->p->temp_pointer_1->package_data[j_bis] = temp_data_tab[i_bis]; j_bis++; } }
								data->p->temp_pointer_1->package_nb_data = data->p->temp_pointer_2->package_nb_data + data->p->temp_pointer_1->package_nb_data - nb_duplicate_data;
								
								data->p->temp_pointer_1->total_nb_data_package += data->p->temp_pointer_2->total_nb_data_package;
								data->p->temp_pointer_1->expected_time += data->p->temp_pointer_2->expected_time;
								
								data->p->temp_pointer_2->package_nb_data = 0;
								nb_duplicate_data = 0;
								data->p->temp_pointer_2->nb_task_in_sub_list = 0;
							temp_nb_min_task_packages--;
							if(data->p->NP == number_of_package_to_build) { goto break_merging; }
							if (temp_nb_min_task_packages > 1) {
								goto debut_while; 
							}
							else { j = nb_pop; i = nb_pop; }
							} }
							data->p->temp_pointer_2=data->p->temp_pointer_2->next;
						}
					}
					data->p->temp_pointer_1=data->p->temp_pointer_1->next; data->p->temp_pointer_2=data->p->first_link;
				}	
				}		
				break_merging:
				
				data->p->temp_pointer_1 = data->p->first_link;
				data->p->temp_pointer_1 = HFP_delete_link(data->p);
				tab_runner = 0;
				
				/* Code to get the coordinates of each data in the order in wich tasks get out of pull_task at each iteration of HFP.
				 * But it's not necessarly the final order (because of load balance and so on. */
				 /*
				while (data->p->temp_pointer_1 != NULL) {
					if ((strcmp(appli,"starpu_sgemm_gemm") == 0) && (starpu_get_env_number_default("PRINTF",0) == 1)) {
						for (temp_task_1 = starpu_task_list_begin(&data->p->temp_pointer_1->sub_list); temp_task_1 != starpu_task_list_end(&data->p->temp_pointer_1->sub_list); temp_task_1  = starpu_task_list_next(temp_task_1)) {
							starpu_data_get_coordinates_array(STARPU_TASK_GET_HANDLE(temp_task_1,2),2,temp_tab_coordinates);
							coordinate_visualization_matrix[temp_tab_coordinates[0]][temp_tab_coordinates[1]] = NT - data->p->temp_pointer_1->index_package - 1;
							coordinate_order_visualization_matrix[temp_tab_coordinates[0]][temp_tab_coordinates[1]] = tab_runner;
							tab_runner++;	
							temp_tab_coordinates[0] = 0; temp_tab_coordinates[1] = 0;
						}
					}			
						link_index++;
						data->p->temp_pointer_1 = data->p->temp_pointer_1->next;
					} 
					if (starpu_get_env_number_default("PRINTF",0) == 1) { visualisation_tache_matrice_format_tex(coordinate_visualization_matrix,coordinate_order_visualization_matrix,nb_of_loop,link_index); }
				*/	
			
					
			/* Checking if we have the right number of packages. if MULTIGPU is equal to 0 we want only one package. if it is equal to 1 we want |GPU| packages */
			//~ if (link_index == number_of_package_to_build) { goto end_algo3; }
			if (data->p->NP == number_of_package_to_build) { goto end_algo3; }
				
			for (i = 0; i < nb_pop; i++) { for (j = 0; j < nb_pop; j++) { matrice_donnees_commune[i][j] = 0; }}
			/* Reset nb_pop for the matrix initialisation */
			//~ nb_pop = link_index;
			nb_pop = data->p->NP;
			/* If we have only one package we don't have to do more packages */			
			if (nb_pop == 1) {  packaging_impossible = 1; }
		} /* End of while (packaging_impossible == 0) { */
		/* We remove the size limit of a package */
		GPU_limit_switch = 0; goto algo3;
		
		end_algo3:
						
		data->p->temp_pointer_1 = data->p->first_link;	
		/* Add packages that were not connexe at the end of the package list */
		if (!starpu_task_list_empty(&non_connexe))
		{
			if (starpu_get_env_number_default("PRINTF",0) == 1) { printf("filling with non connnexe tasks\n"); }
			/* If I want a separate package do that */
			//~ HFP_insertion_end(data->p);
			//~ while (data->p->temp_pointer_1->next != NULL)
			//~ {
				//~ data->p->temp_pointer_1 = data->p->temp_pointer_1->next;
			//~ }
			while(!starpu_task_list_empty(&non_connexe)) {
				starpu_task_list_push_back(&data->p->temp_pointer_1->sub_list, starpu_task_list_pop_front(&non_connexe));
				data->p->temp_pointer_1->nb_task_in_sub_list++;
			}
			//~ data->p->temp_pointer_1 = data->p->first_link;	
		}
		
		if (starpu_get_env_number_default("PRINTF",0) == 1) { printf("After first execution of HFP we have ---\n"); print_packages_in_terminal(data->p, nb_of_loop); }
		
		/* Task stealing based on the number of tasks. Only in cases of multigpu */
		if (starpu_get_env_number_default("MULTIGPU",0) == 2 || starpu_get_env_number_default("MULTIGPU",0) == 3) {
			load_balance(data->p, number_of_package_to_build);
			if (starpu_get_env_number_default("PRINTF",0) == 1) { printf("After load balance we have ---\n"); print_packages_in_terminal(data->p, nb_of_loop); }
		}
		/* Task stealing with expected time of each task */
		if (starpu_get_env_number_default("MULTIGPU",0) == 4 || starpu_get_env_number_default("MULTIGPU",0) == 5) {
			load_balance_expected_time(data->p, number_of_package_to_build);
			if (starpu_get_env_number_default("PRINTF",0) == 1) { printf("After load balance we have with expected time ---\n"); print_packages_in_terminal(data->p, nb_of_loop); }
		}
		/* Task stealing with expected time of each package, with transfers and overlap */
		if (starpu_get_env_number_default("MULTIGPU",0) == 6 || starpu_get_env_number_default("MULTIGPU",0) == 7) {
			load_balance_expected_package_computation_time(data->p, GPU_RAM_M);
			if (starpu_get_env_number_default("PRINTF",0) == 1) { printf("After load balance we have with expected package computation time ---\n"); print_packages_in_terminal(data->p, nb_of_loop); }
		}
		/* Re-apply HFP on each package. 
		 * Once task stealing is done we need to re-apply HFP. For this I use an other instance of HFP_sched_data.
		 * It is in another function, if it work we can also put the packing above in it.
		 * Only with MULTIGPU = 2 because if we don't do load balance there is no point in re-applying HFP.
		 */
		 if (starpu_get_env_number_default("MULTIGPU",0) == 3 || starpu_get_env_number_default("MULTIGPU",0) == 5 || starpu_get_env_number_default("MULTIGPU",0) == 7) 
		 {	 
			 data->p->temp_pointer_1 = data->p->first_link;
			 while (data->p->temp_pointer_1 != NULL) { 
				data->p->temp_pointer_1->sub_list = hierarchical_fair_packing(data->p->temp_pointer_1->sub_list, data->p->temp_pointer_1->nb_task_in_sub_list, GPU_RAM_M);
				data->p->temp_pointer_1 = data->p->temp_pointer_1->next;
			}
			if (starpu_get_env_number_default("PRINTF",0) == 1) 
			{ 
				printf("After execution of HFP on each package we have ---\n"); print_packages_in_terminal(data->p, nb_of_loop); 
			}
		 }
		 
		 /* Interlacing package task list order */
		 if (starpu_get_env_number_default("INTERLACING",0) != 0)
		 {
			 if (starpu_get_env_number_default("PRINTF",0) == 1) 
			 { 
				printf("Before interlacing we have:\n");
				print_packages_in_terminal(data->p, 0);
			 }
			 interlacing_task_list(data->p, starpu_get_env_number_default("INTERLACING",0));
			 if (starpu_get_env_number_default("PRINTF",0) == 1) 
			 { 
				printf("After interlacing we have:\n");
				print_packages_in_terminal(data->p, 0);
			}
		 }
		
		/* if (starpu_get_env_number_default("PRINTF",0) == 1) { end_visualisation_tache_matrice_format_tex(); } */
		
		/* Belady */
		printf("here\n");
		if (starpu_get_env_number_default("BELADY",0) == 1) {
			//VERSION 1 GPU
			get_ordre_utilisation_donnee_1gpu(data->p->first_link, NB_TOTAL_DONNEES);
			//VERSION MULTIGPU
			//~ get_ordre_utilisation_donnee(data->p, NB_TOTAL_DONNEES, number_of_package_to_build);
		}
		
		/* If you want to get the sum of weight of all different data. Only works if you have only one package */
		//~ if (starpu_get_env_number_default("PRINTF",0) == 1) { get_weight_all_different_data(data->p->first_link, GPU_RAM_M); }
		
		/* We prefetch data for each task for modular-heft-HFP */
		//~ if (starpu_get_env_number_default("MODULAR_HEFT_HFP_MODE",0) != 0) {
			//~ prefetch_each_task(data->p, to);
		//~ }
		
		time(&end); int time_taken = end - start; if (starpu_get_env_number_default("PRINTF",0) == 1) { printf("Temps d'exec : %d secondes\n",time_taken); }
		FILE *f_time = fopen("Output_maxime/Execution_time_raw.txt","w");
		fprintf(f_time,"%d\n",time_taken);
		fclose(f_time);
		
		//~ end_hfp:
		
		/* Printing in a file the order produced by HFP. If we use modular-heft-HFP, we can compare this order with the one done by modular-heft. We also print here the number of gpu in which a data is used for HFP's order. */
		if (starpu_get_env_number_default("PRINTF",0) == 1)
		{
			init_visualisation(data->p);
		}

		//printf("do schedule done, gets true\n");
		do_schedule_done = true;
		print_packages_in_terminal(data->p, 0);
		}	
}
//printf("exiting do_schedule\n");
}

struct starpu_sched_component *starpu_sched_component_HFP_create(struct starpu_sched_tree *tree, void *params STARPU_ATTRIBUTE_UNUSED)
{
	//~ srandom(time(0)); /* If we need a random selection */
	srandom(starpu_get_env_number_default("SEED", 0)); /* If we need a random selection */
	struct starpu_sched_component *component = starpu_sched_component_create(tree, "HFP");
	
	Ngpu = get_number_GPU();
	do_schedule_done = false;
	
	struct HFP_sched_data *data;
	struct my_list *my_data = malloc(sizeof(*my_data));
	struct paquets *paquets_data = malloc(sizeof(*paquets_data));
	_STARPU_MALLOC(data, sizeof(*data));
	
	STARPU_PTHREAD_MUTEX_INIT(&data->policy_mutex, NULL);
	starpu_task_list_init(&data->sched_list);
	//~ starpu_task_list_init(&data->list_if_fifo_full);
	starpu_task_list_init(&data->popped_task_list);
	starpu_task_list_init(&my_data->sub_list);
	starpu_task_list_init(&my_data->refused_fifo_list);
 
	//~ my_data->next = NULL;
	//~ data->temp_pointer_1 = my_data;
	
	//~ struct my_list *my_data = malloc(sizeof(*my_data));
	//~ struct paquets *paquets_data = malloc(sizeof(*paquets_data));
	//~ starpu_task_list_init(&my_data->sub_list);
	my_data->next = NULL;
	paquets_data->temp_pointer_1 = my_data;
	paquets_data->first_link = paquets_data->temp_pointer_1;
	data->p = paquets_data;
	data->p->temp_pointer_1->nb_task_in_sub_list = 0;
	data->p->temp_pointer_1->expected_time_pulled_out = 0;
	
	component->data = data;
	component->do_schedule = HFP_do_schedule;
	component->push_task = HFP_push_task;
	component->pull_task = HFP_pull_task;
	component->can_push = HFP_can_push;
	component->can_pull = HFP_can_pull;
	
	return component;
}

static void initialize_HFP_center_policy(unsigned sched_ctx_id)
{	
	if (starpu_get_env_number_default("READY", 1) == 1) 
	{ 
		starpu_sched_component_initialize_simple_scheduler((starpu_sched_component_create_t) starpu_sched_component_HFP_create, NULL,
				STARPU_SCHED_SIMPLE_DECIDE_MEMNODES |
				STARPU_SCHED_SIMPLE_DECIDE_ALWAYS  |
				STARPU_SCHED_SIMPLE_FIFOS_BELOW |
				STARPU_SCHED_SIMPLE_FIFOS_BELOW_READY | /* ready of dmdar plugged into HFP */
				STARPU_SCHED_SIMPLE_FIFOS_BELOW_EXP |
				STARPU_SCHED_SIMPLE_IMPL, sched_ctx_id);
	}
	else
	{
		starpu_sched_component_initialize_simple_scheduler((starpu_sched_component_create_t) starpu_sched_component_HFP_create, NULL,
			STARPU_SCHED_SIMPLE_DECIDE_MEMNODES |
			STARPU_SCHED_SIMPLE_DECIDE_ALWAYS  |
			STARPU_SCHED_SIMPLE_FIFOS_BELOW |
			STARPU_SCHED_SIMPLE_FIFOS_BELOW_EXP |
			STARPU_SCHED_SIMPLE_IMPL, sched_ctx_id);
	}
}

static void deinitialize_HFP_center_policy(unsigned sched_ctx_id)
{
	//~ if (starpu_get_env_number_default("PRINTF",0) == 1) { printf("Deinitialize\n"); }
	struct starpu_sched_tree *tree = (struct starpu_sched_tree*)starpu_sched_ctx_get_policy_data(sched_ctx_id);
	starpu_sched_tree_destroy(tree);
}

void get_current_tasks_heft(struct starpu_task *task, unsigned sci)
{
	if (index_current_task_heft == 0 && starpu_get_env_number_default("PRINTHEFT_NT",0) != 0) 
	{ 
		initialize_global_variable(task);
		print_effective_order_in_file(task);
	}
	starpu_sched_component_worker_pre_exec_hook(task, sci);
}

void get_current_tasks(struct starpu_task *task, unsigned sci)
{
	if (starpu_get_env_number_default("PRINTF",0) == 1) { print_effective_order_in_file(task); }
	task_currently_treated = task;
	
	//VERSION 1 GPU seulement
	index_task_currently_treated++;
	printf("tache %p, index = %d\n", task_currently_treated, index_task_currently_treated);	
	
	starpu_sched_component_worker_pre_exec_hook(task,sci);
}

//VERSION 1 SEUL GPU
starpu_data_handle_t belady_victim_selector(starpu_data_handle_t toload, unsigned node, enum starpu_is_prefetch is_prefetch)
{
	double end = 0;
	double start = starpu_timing_now();
	int donnee_utilise_dans_le_plus_longtemps = 0; int distance_donnee_utilise_dans_le_plus_longtemps = 0;
	int k = 0; int nb_data_next_task = 0; int i = 0; int j = 0;
	unsigned nb_data_on_node = 0; /* Number of data loaded on memory. Needed to init the tab containing data on node */
	int is_allocated;
	if (task_currently_treated != NULL) {
		starpu_data_handle_t *data_on_node;
<<<<<<< HEAD
		int * valid;
		starpu_data_get_node_data(node, &data_on_node, &valid, &nb_data_on_node);
=======
		int *valid;
		starpu_data_get_node_data(node, &data_on_node, &valid, &nb_data_on_node);
		//~ if (starpu_get_env_number_default("PRINTF",0) == 1) { printf("nb data on node : %d\n",n); }
		//~ for (i = 0; i < n; i++) { 
			//~ if (starpu_get_env_number_default("PRINTF",0) == 1) { printf("Data on node : %p\n",handles[i]); }
		//~ }
		//~ starpu_data_handle_t * data_on_node = malloc(nb_data_on_node*sizeof(handles[1]));
		//~ for (i = 0; i < nb_data_on_node; i++) { data_on_node[i] = handles[i]; }
		//~ free(handles);
>>>>>>> d341f023
		
		//Checking if all task are truly valid. Else I return a non valid data
		for (i = 0; i < nb_data_on_node; i++)
		{
			if (valid[i] == 0)
			{
				printf("Invalid data\n");
				return data_on_node[i];
			}
		}
		
		//Because I started at 1 and not 0
		int used_index_task_currently_treated = index_task_currently_treated - 1;

		STARPU_ASSERT(used_index_task_currently_treated >= 0 && used_index_task_currently_treated < NT);
		
		//It means that no task of the current iteration has been sent but we need to evict data from the gpu
		//So I will consider that the next task is the first on the linked list and evict data that will be used in
		//the longest time
		if (used_index_task_currently_treated == -1)
		{
			used_index_task_currently_treated = 0;
		}
			printf("La tâche en cours est %p, index numéro %d, position %d dans le tableau d'ordre des données, ",task_currently_treated, used_index_task_currently_treated, task_position_in_data_use_order[used_index_task_currently_treated]);
		
		if (task_position_in_data_use_order[index_task_currently_treated] != total_nb_data) {
			nb_data_next_task = task_position_in_data_use_order[used_index_task_currently_treated] - task_position_in_data_use_order[used_index_task_currently_treated - 1];

			printf("données de la tâche en cours : ");
			for (i = 0; i < nb_data_next_task; i++) {
				printf("%p ",data_use_order[task_position_in_data_use_order[used_index_task_currently_treated] - i - 1]); } printf ("\n"); 
			
			for (i = 0; i < nb_data_next_task; i++) {	
				/* On regarde si la donnée est pas déjà sur M par hasard */
				starpu_data_query_status(data_use_order[task_position_in_data_use_order[used_index_task_currently_treated] - i - 1], node, &is_allocated, NULL, NULL);
				if (is_allocated && i == 1000) {
					printf("La donnée %p est déjà sur M\n",data_use_order[task_position_in_data_use_order[used_index_task_currently_treated] - i - 1]);
				}
				else {
						int *prochaine_utilisation_donnee;
						prochaine_utilisation_donnee = malloc(nb_data_on_node*sizeof(int));
						
						for (j = 0; j < nb_data_on_node; j++) { prochaine_utilisation_donnee[j] = INT_MAX; }
						//Care if a task is never use again and is on node, we must evict it
						for (j = 0; j < nb_data_on_node; j++) { 
							if (starpu_data_can_evict(data_on_node[j], node, is_prefetch)) {
										//N'est pas utilisé par la suite
										for (k = task_position_in_data_use_order[used_index_task_currently_treated]; k < total_nb_data; k++) {
											if (data_on_node[j] == data_use_order[k]) {
												prochaine_utilisation_donnee[j] = k;
												break;
											}
										}
							}
							else { prochaine_utilisation_donnee[j] = -1; }
						}
						
						printf("Données de M et leurs prochaine apparition:\n"); for (j = 0; j < nb_data_on_node; j++) { printf("%p  = %d / ",data_on_node[j],prochaine_utilisation_donnee[j]); } printf("\n");
					
					distance_donnee_utilise_dans_le_plus_longtemps = -1;
					for (j = 0; j < nb_data_on_node; j++) {
						if (prochaine_utilisation_donnee[j] > distance_donnee_utilise_dans_le_plus_longtemps) {
								donnee_utilise_dans_le_plus_longtemps = j;
								distance_donnee_utilise_dans_le_plus_longtemps = prochaine_utilisation_donnee[j]; 
						}
					}
					if (distance_donnee_utilise_dans_le_plus_longtemps == -1) {
						free(data_on_node); 
						free(valid); 
						free(prochaine_utilisation_donnee);
						end = starpu_timing_now();
						printf("Return no victim, it took %f micro seconds\n", end - start);
						return STARPU_DATA_NO_VICTIM; 
						//~ return NULL; 
					}
					starpu_data_handle_t returned_handle = data_on_node[donnee_utilise_dans_le_plus_longtemps];
					free(data_on_node);
					free(valid);
					free(prochaine_utilisation_donnee);
					end = starpu_timing_now();
					printf("Belady return %p, it took %f micro seconds\n", returned_handle, end - start);
					return returned_handle;
													
				}
			}
	}
	else {
		 if (starpu_get_env_number_default("PRINTF",0) == 1) { printf("On est sur la dernière tâche il faudrait sortir la\n"); } 
		free(data_on_node);
		free(valid);
		return NULL;
		 }
	} 
	else { 
		if (starpu_get_env_number_default("PRINTF",0) == 1) {  printf("task current = null\n"); } 
		}

	/* Uh :/ */
	//~ if (starpu_get_env_number_default("PRINTF",0) == 1) { fprintf(stderr,"uh, no evictable data\n"); }
	return NULL;
	//~ printf("Return no victim\n");
	//~ return STARPU_DATA_NO_VICTIM;
}

/* Almost Belady while tasks are being executed 
 * TODO : corriger belady en cas de multi gpu
 */
 /*
starpu_data_handle_t belady_victim_selector(starpu_data_handle_t toload, unsigned node, enum starpu_is_prefetch is_prefetch)
{
	printf("Début de belady\n");
	if (starpu_get_env_number_default("PRINTF",0) == 1) { printf("Début de Belady\n"); }
	int donnee_utilise_dans_le_plus_longtemps = 0; int distance_donnee_utilise_dans_le_plus_longtemps = 0;
	int k = 0; int j = 0; int i = 0;
	unsigned nb_data_on_node = 0;
	int is_allocated;
		
	int current_gpu = starpu_memory_node_get_devid(node);
	assert(starpu_node_get_kind(node) == 2);
	//~ struct gpu_list *gpu_data;
	//~ struct use_order *use_order_data = gpu_data->first_gpu;
	//~ gpu_data->use_order_data = gpu_data->first_gpu;
	
	//printf("%p\n",use_order_data->data_list[0]);
	for (i = 0; i < current_gpu; i++) 
	{ 
		use_order_data = use_order_data->next_gpu;
	}
	//~ printf("%p\n",use_order_data->data_list[0]);
	//TODO mettre un use_order_data->last data += le nb de doné de la tache courante; à la fin
	
	if (task_currently_treated != NULL && task_currently_treated->cl != NULL) {
		starpu_data_handle_t *data_on_node;
		int *valid;
		starpu_data_get_node_data(node, &data_on_node, &valid, &nb_data_on_node);
		
		//~ //Because I started at 1 and not 0
		//~ int used_index_task_currently_treated = index_task_currently_treated - 1;
		
		if (starpu_get_env_number_default("PRINTF",0) == 1)
			printf("La tâche en cours est %p\n",task_currently_treated);
		
		//printf("Donnés de la tache %p en cours : %p %p et %p\n",task_currently_treated,STARPU_TASK_GET_HANDLE(task_currently_treated,0),STARPU_TASK_GET_HANDLE(task_currently_treated,1),STARPU_TASK_GET_HANDLE(task_currently_treated,2));
		int nb = STARPU_TASK_GET_NBUFFERS(task_currently_treated);
		//printf("Nb de données de la tâche : %d\n",nb);
		//~ printf("task avant le if = %p\n", task_currently_treated);
		//printf("total nb data = %d\n", use_order_data->total_nb_data);
		//~ //A CHANGER
		//~ if (task_position_in_data_use_order[index_task_currently_treated] != summed_nb_data_each_gpu[current_gpu]) {
		//if (STARPU_TASK_GET_HANDLE(task_currently_treated, 1) != use_order_data->data_list[use_order_data->total_nb_data - 1]) {
			//~ nb_data_next_task = task_position_in_data_use_order[used_index_task_currently_treated] - task_position_in_data_use_order[used_index_task_currently_treated - 1];
		//~ printf("dans le if\n");	
			//~ pas les bonnesdonnées la mais dans le fichier ca a l'air bon 
			//~ if (starpu_get_env_number_default("PRINTF",0) == 1) { printf("nb data next :%d\n",nb_data_next_task);
			//~ printf("Données de la tâche en cours : ");
			//~ for (i = 0; i < nb_data_next_task; i++) {
				//~ printf("%p ",data_use_order[task_position_in_data_use_order[used_index_task_currently_treated] - i - 1]); } printf ("\n"); 
			//~ }	
			
			for (i = 0; i < nb_data_on_node; i++) { 
				if (starpu_get_env_number_default("PRINTF",0) == 1) { printf("Data on node : %p\n",data_on_node[i]); }
			}

			//~ //tenir compte avec variable globale de l'index des données de la tache en cours dans le tableau. Pour
			//~ //cela regarder le num de gpu, et faire ndonnnégpu1 + ndonnégpu2 + donné courante de la tache courante
			
			for (i = 0; i < nb; i++) {	
				//On regarde si la donnée est pas déjà sur M par hasard
				starpu_data_query_status(STARPU_TASK_GET_HANDLE(task_currently_treated,i), node, &is_allocated, NULL, NULL);
				//~ //~ if (is_allocated && i == 1000) {
				//~ if (is_allocated && i == 1000) { pk 1000 la ? a tester 
				if (is_allocated) { pk 1000 la ? a tester 
					if (starpu_get_env_number_default("PRINTF",0) == 1) { printf("La donnée %p est déjà sur M\n",STARPU_TASK_GET_HANDLE(task_currently_treated,i)); }
				}
				else {
						int *prochaine_utilisation_donnee;
						prochaine_utilisation_donnee = malloc(nb_data_on_node*sizeof(int));
						for (j = 0; j < nb_data_on_node; j++) { prochaine_utilisation_donnee[j] = INT_MAX; }
						//Care, if a task is never use again and is on node, we must evict it
						for (j = 0; j < nb_data_on_node; j++) { 
							if (starpu_data_can_evict(data_on_node[j], node, is_prefetch)) {
								//N'est pas utilisé par la suite
								modifier le 11111 j'ai juste mis ca la pour que ca compile
								//~ for (k = summed_nb_data_each_gpu[current_gpu] - 11111; k < summed_nb_data_each_gpu[current_gpu]; k++) {
								for (k = use_order_data->last_position_in_data_use_order; k < use_order_data->total_nb_data; k++) 
								{
									if (data_on_node[j] == use_order_data->data_list[k]) {
										prochaine_utilisation_donnee[j] = k;
										break;
									}
								}
							}
							else { prochaine_utilisation_donnee[j] = -1; }
						}
											
					distance_donnee_utilise_dans_le_plus_longtemps = -1;
					for (j = 0; j < nb_data_on_node; j++) {
						if (prochaine_utilisation_donnee[j] > distance_donnee_utilise_dans_le_plus_longtemps) {
								donnee_utilise_dans_le_plus_longtemps = j;
								distance_donnee_utilise_dans_le_plus_longtemps = prochaine_utilisation_donnee[j]; 
						}
					}
					if (distance_donnee_utilise_dans_le_plus_longtemps == -1) {
						free(data_on_node); 
						free(valid); 
						free(prochaine_utilisation_donnee);
						return STARPU_DATA_NO_VICTIM;  
					}
					
					starpu_data_handle_t returned_handle = data_on_node[donnee_utilise_dans_le_plus_longtemps];
					free(data_on_node);
					free(valid);
					free(prochaine_utilisation_donnee);
					return returned_handle;
													
				}
		}
	//}
	//else 
	//{
		//if (starpu_get_env_number_default("PRINTF",0) == 1) { printf("On est sur la dernière tâche il faudrait sortir la\n"); } 
		//free(data_on_node);
		//free(valid);
		//return NULL;
		//return STARPU_DATA_NO_VICTIM;
	//} 
	}
	else 
	{ 
		if (starpu_get_env_number_default("PRINTF",0) == 1) {  printf("task current = null\n"); }
	} 
	//~ return STARPU_DATA_NO_VICTIM;
	return NULL;
} 
* */

struct starpu_sched_policy _starpu_sched_HFP_policy =
{
	.init_sched = initialize_HFP_center_policy,
	.deinit_sched = deinitialize_HFP_center_policy,
	.add_workers = starpu_sched_tree_add_workers,
	.remove_workers = starpu_sched_tree_remove_workers,
	.do_schedule = starpu_sched_tree_do_schedule,
	.push_task = starpu_sched_tree_push_task,
	.pop_task = starpu_sched_tree_pop_task,
	.pre_exec_hook = get_current_tasks, /* Getting current task for Belady later on */
	//.pre_exec_hook = starpu_sched_component_worker_pre_exec_hook,
	.post_exec_hook = starpu_sched_component_worker_post_exec_hook,
	.pop_every_task = NULL,
	.policy_name = "HFP",
	.policy_description = "Affinity aware task ordering",
	.worker_type = STARPU_WORKER_LIST,
};


static void initialize_heft_hfp_policy(unsigned sched_ctx_id)
{
	starpu_sched_component_initialize_simple_schedulers(sched_ctx_id, 1, (starpu_sched_component_create_t) starpu_sched_component_mct_create, NULL,
			STARPU_SCHED_SIMPLE_PRE_DECISION,
			(starpu_sched_component_create_t) starpu_sched_component_HFP_create, NULL,
			STARPU_SCHED_SIMPLE_DECIDE_MEMNODES |
			STARPU_SCHED_SIMPLE_DECIDE_ALWAYS  |
			STARPU_SCHED_SIMPLE_PERFMODEL |
			STARPU_SCHED_SIMPLE_FIFOS_BELOW |
			STARPU_SCHED_SIMPLE_FIFOS_BELOW_READY |
			STARPU_SCHED_SIMPLE_FIFOS_BELOW_EXP |
			STARPU_SCHED_SIMPLE_IMPL);
}

struct starpu_sched_policy _starpu_sched_modular_heft_HFP_policy =
{
	.init_sched = initialize_heft_hfp_policy,
	.deinit_sched = starpu_sched_tree_deinitialize,
	.add_workers = starpu_sched_tree_add_workers,
	.remove_workers = starpu_sched_tree_remove_workers,
	.push_task = starpu_sched_tree_push_task,
	.pop_task = starpu_sched_tree_pop_task,
	.pre_exec_hook = get_current_tasks_heft, /* Getting current task for printing diff later on */
	//~ .pre_exec_hook = starpu_sched_component_worker_pre_exec_hook,
	.post_exec_hook = starpu_sched_component_worker_post_exec_hook,
	.pop_every_task = NULL,
	.policy_name = "modular-heft-HFP",
	.policy_description = "heft modular policy",
	.worker_type = STARPU_WORKER_LIST,
	.prefetches = 1,
};<|MERGE_RESOLUTION|>--- conflicted
+++ resolved
@@ -3215,20 +3215,8 @@
 	int is_allocated;
 	if (task_currently_treated != NULL) {
 		starpu_data_handle_t *data_on_node;
-<<<<<<< HEAD
 		int * valid;
 		starpu_data_get_node_data(node, &data_on_node, &valid, &nb_data_on_node);
-=======
-		int *valid;
-		starpu_data_get_node_data(node, &data_on_node, &valid, &nb_data_on_node);
-		//~ if (starpu_get_env_number_default("PRINTF",0) == 1) { printf("nb data on node : %d\n",n); }
-		//~ for (i = 0; i < n; i++) { 
-			//~ if (starpu_get_env_number_default("PRINTF",0) == 1) { printf("Data on node : %p\n",handles[i]); }
-		//~ }
-		//~ starpu_data_handle_t * data_on_node = malloc(nb_data_on_node*sizeof(handles[1]));
-		//~ for (i = 0; i < nb_data_on_node; i++) { data_on_node[i] = handles[i]; }
-		//~ free(handles);
->>>>>>> d341f023
 		
 		//Checking if all task are truly valid. Else I return a non valid data
 		for (i = 0; i < nb_data_on_node; i++)
