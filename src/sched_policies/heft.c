/* StarPU --- Runtime system for heterogeneous multicore architectures.
 *
 * Copyright (C) 2010, 2011-2012  Université de Bordeaux 1
 * Copyright (C) 2010, 2011, 2012  Centre National de la Recherche Scientifique
 * Copyright (C) 2011  Télécom-SudParis
 * Copyright (C) 2011  INRIA
 *
 * StarPU is free software; you can redistribute it and/or modify
 * it under the terms of the GNU Lesser General Public License as published by
 * the Free Software Foundation; either version 2.1 of the License, or (at
 * your option) any later version.
 *
 * StarPU is distributed in the hope that it will be useful, but
 * WITHOUT ANY WARRANTY; without even the implied warranty of
 * MERCHANTABILITY or FITNESS FOR A PARTICULAR PURPOSE.
 *
 * See the GNU Lesser General Public License in COPYING.LGPL for more details.
 */

/* Distributed queues using performance modeling to assign tasks */

#include <float.h>

#include <core/workers.h>
#include <core/perfmodel/perfmodel.h>
#include <core/task_bundle.h>
#include <core/workers.h>
#include <starpu_parameters.h>
#include <starpu_task_bundle.h>
#include <starpu_top.h>
<<<<<<< HEAD
=======
#include <core/jobs.h>
#include <top/starpu_top_core.h>
#include <sched_policies/fifo_queues.h>
#include <core/debug.h>
>>>>>>> b138ab85

#ifndef DBL_MIN
#define DBL_MIN __DBL_MIN__
#endif

#ifndef DBL_MAX
#define DBL_MAX __DBL_MAX__
#endif

static double exp_start[STARPU_NMAXWORKERS]; /* of the first queued task */
static double exp_end[STARPU_NMAXWORKERS];   /* of the set of queued tasks */
static double exp_len[STARPU_NMAXWORKERS];   /* of the last queued task */
static double ntasks[STARPU_NMAXWORKERS];

<<<<<<< HEAD
static double current_time[STARPU_NMAXWORKERS][STARPU_NMAX_SCHED_CTXS];
=======
static _starpu_pthread_cond_t sched_cond[STARPU_NMAXWORKERS];
static _starpu_pthread_mutex_t sched_mutex[STARPU_NMAXWORKERS];
>>>>>>> b138ab85

typedef struct {
	double alpha;
	double beta;
	double _gamma;
	double idle_power;
} heft_data;

const float alpha_minimum=0;
const float alpha_maximum=10.0;
const float beta_minimum=0;
const float beta_maximum=10.0;
const float gamma_minimum=0;
const float gamma_maximum=10000.0;
const float idle_power_minimum=0;
const float idle_power_maximum=10000.0;

static void param_modified(struct starpu_top_param* d)
{
	//just to show parameter modification
	fprintf(stderr,"%s has been modified : %f !\n", d->name, *(double*)d->value);
}


static void heft_add_workers(unsigned sched_ctx_id, int *workerids, unsigned nworkers)
{
	int workerid;
	unsigned i;
	for (i = 0; i < nworkers; i++)
	{
		workerid = workerids[i];
		struct _starpu_worker *workerarg = _starpu_get_worker_struct(workerid);
		/* init these structures only once for each worker */
		if(!workerarg->has_prev_init)
		{
			exp_start[workerid] = starpu_timing_now();
			exp_len[workerid] = 0.0;
			exp_end[workerid] = exp_start[workerid]; 
			ntasks[workerid] = 0;
			workerarg->has_prev_init = 1;
		}
		
		/* we push the tasks on the local lists of the workers
		   therefore the synchronisations mechanisms of the strategy
		   are the global ones */
		starpu_worker_set_sched_condition(sched_ctx_id, workerid, &workerarg->sched_mutex, &workerarg->sched_cond);
		current_time[workerid][sched_ctx_id] = 0.0;
	}
}

static void heft_remove_workers(unsigned sched_ctx_id, int *workerids, unsigned nworkers)
{
	int workerid;
	unsigned i;
	for (i = 0; i < nworkers; i++)
	{
		workerid = workerids[i];
		starpu_worker_set_sched_condition(sched_ctx_id, workerid, NULL, NULL);
		current_time[workerid][sched_ctx_id] = 0.0;
	}
}

static void heft_init(unsigned sched_ctx_id)
{
	starpu_create_worker_collection_for_sched_ctx(sched_ctx_id, WORKER_LIST);

	heft_data *hd = (heft_data*)malloc(sizeof(heft_data));
	hd->alpha = _STARPU_DEFAULT_ALPHA;
	hd->beta = _STARPU_DEFAULT_BETA;
	hd->_gamma = _STARPU_DEFAULT_GAMMA;
	hd->idle_power = 0.0;
	
	starpu_set_sched_ctx_policy_data(sched_ctx_id, (void*)hd);

	const char *strval_alpha = getenv("STARPU_SCHED_ALPHA");
	if (strval_alpha)
		hd->alpha = atof(strval_alpha);

	const char *strval_beta = getenv("STARPU_SCHED_BETA");
	if (strval_beta)
		hd->beta = atof(strval_beta);

	const char *strval_gamma = getenv("STARPU_SCHED_GAMMA");
	if (strval_gamma)
		hd->_gamma = atof(strval_gamma);

	const char *strval_idle_power = getenv("STARPU_IDLE_POWER");
	if (strval_idle_power)
		hd->idle_power = atof(strval_idle_power);

<<<<<<< HEAD
	starpu_top_register_parameter_float("HEFT_ALPHA", &hd->alpha, alpha_minimum,alpha_maximum,param_modified);
	starpu_top_register_parameter_float("HEFT_BETA", &hd->beta, beta_minimum,beta_maximum,param_modified);
	starpu_top_register_parameter_float("HEFT_GAMMA", &hd->_gamma, gamma_minimum,gamma_maximum,param_modified);
	starpu_top_register_parameter_float("HEFT_IDLE_POWER", &hd->idle_power, idle_power_minimum,idle_power_maximum,param_modified);
=======
	starpu_top_register_parameter_float("HEFT_ALPHA", &alpha, alpha_minimum,alpha_maximum,param_modified);
	starpu_top_register_parameter_float("HEFT_BETA", &beta, beta_minimum,beta_maximum,param_modified);
	starpu_top_register_parameter_float("HEFT_GAMMA", &_gamma, gamma_minimum,gamma_maximum,param_modified);
	starpu_top_register_parameter_float("HEFT_IDLE_POWER", &idle_power, idle_power_minimum,idle_power_maximum,param_modified);

	unsigned workerid;
	for (workerid = 0; workerid < nworkers; workerid++)
	{
		queue_array[workerid] = _starpu_create_fifo();

		_STARPU_PTHREAD_MUTEX_INIT(&sched_mutex[workerid], NULL);
		_STARPU_PTHREAD_COND_INIT(&sched_cond[workerid], NULL);

		starpu_worker_set_sched_condition(workerid, &sched_cond[workerid], &sched_mutex[workerid]);
	}
>>>>>>> b138ab85
}


/* heft_pre_exec_hook is called right after the data transfer is done and right before
 * the computation to begin, it is useful to update more precisely the value
 * of the expected start, end, length, etc... */
static void heft_pre_exec_hook(struct starpu_task *task)
{
	unsigned sched_ctx_id = task->sched_ctx;
	int workerid = starpu_worker_get_id();
	double model = task->predicted;
	double transfer_model = task->predicted_transfer;

	pthread_mutex_t *sched_mutex;
	pthread_cond_t *sched_cond;
	starpu_worker_get_sched_condition(sched_ctx_id, workerid, &sched_mutex, &sched_cond);

	/* Once the task is executing, we can update the predicted amount
	 * of work. */
	_STARPU_PTHREAD_MUTEX_LOCK(sched_mutex);
	exp_len[workerid] -= model + transfer_model;
	exp_start[workerid] = starpu_timing_now() + model;
	exp_end[workerid] = exp_start[workerid] + exp_len[workerid];
	ntasks[workerid]--; 
	_STARPU_PTHREAD_MUTEX_UNLOCK(sched_mutex);
}

static void heft_push_task_notify(struct starpu_task *task, int workerid)
{
	unsigned sched_ctx_id = task->sched_ctx;
	/* Compute the expected penality */
	enum starpu_perf_archtype perf_arch = starpu_worker_get_perf_archtype(workerid);
	unsigned memory_node = starpu_worker_get_memory_node(workerid);

	double predicted = starpu_task_expected_length(task, perf_arch,
			_starpu_get_job_associated_to_task(task)->nimpl);

	double predicted_transfer = starpu_task_expected_data_transfer_time(memory_node, task);
	pthread_mutex_t *sched_mutex;
	pthread_cond_t *sched_cond;
	starpu_worker_get_sched_condition(sched_ctx_id, workerid, &sched_mutex, &sched_cond);


	/* Update the predictions */
	_STARPU_PTHREAD_MUTEX_LOCK(sched_mutex);
	/* Sometimes workers didn't take the tasks as early as we expected */
	exp_start[workerid] = STARPU_MAX(exp_start[workerid], starpu_timing_now());
	exp_end[workerid] = exp_start[workerid] + exp_len[workerid];

	/* If there is no prediction available, we consider the task has a null length */
	if (!isnan(predicted))
	{
		task->predicted = predicted;
		exp_end[workerid] += predicted;
		exp_len[workerid] += predicted;
	}

	/* If there is no prediction available, we consider the task has a null length */
	if (!isnan(predicted_transfer))
	{
		if (starpu_timing_now() + predicted_transfer < exp_end[workerid])
		{
			/* We may hope that the transfer will be finished by
			 * the start of the task. */
			predicted_transfer = 0;
		}
		else
		{
			/* The transfer will not be finished by then, take the
			 * remainder into account */
			predicted_transfer = (starpu_timing_now() + predicted_transfer) - exp_end[workerid];
		}
		task->predicted_transfer = predicted_transfer;
		exp_end[workerid] += predicted_transfer;
		exp_len[workerid] += predicted_transfer;
	}

	ntasks[workerid]++;

	_STARPU_PTHREAD_MUTEX_UNLOCK(sched_mutex);
}

<<<<<<< HEAD
static int push_task_on_best_worker(struct starpu_task *task, int best_workerid, double predicted, double predicted_transfer, int prio, unsigned sched_ctx_id)
 {
=======
static int push_task_on_best_worker(struct starpu_task *task, int best_workerid, double predicted, double predicted_transfer)
{
	struct _starpu_fifo_taskq *fifo = queue_array[best_workerid];

>>>>>>> b138ab85
	/* make sure someone coule execute that task ! */
	STARPU_ASSERT(best_workerid != -1);

	pthread_mutex_t *sched_mutex;
	pthread_cond_t *sched_cond;
	starpu_worker_get_sched_condition(sched_ctx_id, best_workerid, &sched_mutex, &sched_cond);

#ifdef STARPU_USE_SCHED_CTX_HYPERVISOR
	starpu_call_pushed_task_cb(best_workerid, sched_ctx_id);
#endif //STARPU_USE_SCHED_CTX_HYPERVISOR

	_STARPU_PTHREAD_MUTEX_LOCK(sched_mutex);

	/* Sometimes workers didn't take the tasks as early as we expected */
	exp_start[best_workerid] = STARPU_MAX(exp_start[best_workerid], starpu_timing_now());
	exp_end[best_workerid] = exp_start[best_workerid] + exp_len[best_workerid];

	exp_end[best_workerid] += predicted;
	exp_len[best_workerid] += predicted;

	if (starpu_timing_now() + predicted_transfer < exp_end[best_workerid])
	{
		/* We may hope that the transfer will be finished by
		 * the start of the task. */
		predicted_transfer = 0;
	}
	else
	{
		/* The transfer will not be finished by then, take the
		 * remainder into account */
		predicted_transfer = (starpu_timing_now() + predicted_transfer) - exp_end[best_workerid];
	}
	exp_end[best_workerid] += predicted_transfer;
	exp_len[best_workerid] += predicted_transfer;

<<<<<<< HEAD
	ntasks[best_workerid]++;
	_STARPU_PTHREAD_MUTEX_UNLOCK(sched_mutex);
=======
	_STARPU_PTHREAD_MUTEX_UNLOCK(&sched_mutex[best_workerid]);
>>>>>>> b138ab85

	task->predicted = predicted;
	task->predicted_transfer = predicted_transfer;

	if (_starpu_top_status_get())
		_starpu_top_task_prevision(task, best_workerid,
					(unsigned long long)(exp_end[best_workerid]-predicted)/1000,
					(unsigned long long)exp_end[best_workerid]/1000);

	if (starpu_get_prefetch_flag())
	{
		unsigned memory_node = starpu_worker_get_memory_node(best_workerid);
		starpu_prefetch_task_input_on_node(task, memory_node);
	}

<<<<<<< HEAD
	double max_time_on_ctx = starpu_get_max_time_worker_on_ctx();
	if(max_time_on_ctx != -1.0 && starpu_are_overlapping_ctxs_on_worker(best_workerid) && starpu_is_ctxs_turn(best_workerid, sched_ctx_id))
	{
		current_time[best_workerid][sched_ctx_id] += predicted;
		
		if(current_time[best_workerid][sched_ctx_id] >= max_time_on_ctx)
		{
			current_time[best_workerid][sched_ctx_id] = 0.0;
			starpu_set_turn_to_other_ctx(best_workerid, sched_ctx_id);
		}
	}

	//_STARPU_DEBUG("Heft : pushing local task\n");
	return starpu_push_local_task(best_workerid, task, prio);
=======
#ifdef HAVE_AYUDAME_H
	if (AYU_event) {
		int id = best_workerid;
		AYU_event(AYU_ADDTASKTOQUEUE, _starpu_get_job_associated_to_task(task)->job_id, &id);
	}
#endif
	return _starpu_fifo_push_task(queue_array[best_workerid],
				      &sched_mutex[best_workerid],
				      &sched_cond[best_workerid], task);
>>>>>>> b138ab85
}

/* TODO: Correct the bugs in the scheduling !!! */
/* TODO: factorize with dmda!! */

static void compute_all_performance_predictions(struct starpu_task *task,
						double local_task_length[STARPU_NMAXWORKERS][STARPU_MAXIMPLEMENTATIONS], 
						double exp_end[STARPU_NMAXWORKERS][STARPU_MAXIMPLEMENTATIONS],
						double *max_exp_endp, double *best_exp_endp,
						double local_data_penalty[STARPU_NMAXWORKERS][STARPU_MAXIMPLEMENTATIONS],
						double local_power[STARPU_NMAXWORKERS][STARPU_MAXIMPLEMENTATIONS], 
						int *forced_worker, int *forced_impl,
						starpu_task_bundle_t bundle,
						unsigned sched_ctx_id)
{
	int calibrating = 0;
	double max_exp_end = DBL_MIN;
	double best_exp_end = DBL_MAX;
	int ntasks_best = -1;
	int nimpl_best = 0;
	double ntasks_best_end = 0.0;

	/* A priori, we know all estimations */
	int unknown = 0;
	int worker, worker_ctx = 0;
	unsigned nimpl;

	struct worker_collection *workers = starpu_get_worker_collection_of_sched_ctx(sched_ctx_id);

	while(workers->has_next(workers))
	{
		worker = workers->get_next(workers);
		if(starpu_is_ctxs_turn(worker, sched_ctx_id) || sched_ctx_id == 0)
		{
			for (nimpl = 0; nimpl <STARPU_MAXIMPLEMENTATIONS; nimpl++) 
			{
<<<<<<< HEAD
				if (!starpu_worker_can_execute_task(worker, task, nimpl))
				{
					/* no one on that queue may execute this task */
//				worker_ctx++;
					continue;
				}
		
				/* Sometimes workers didn't take the tasks as early as we expected */
				pthread_mutex_t *sched_mutex;
				pthread_cond_t *sched_cond;
				starpu_worker_get_sched_condition(sched_ctx_id, worker, &sched_mutex, &sched_cond);
				_STARPU_PTHREAD_MUTEX_LOCK(sched_mutex);
				exp_start[worker] = STARPU_MAX(exp_start[worker], starpu_timing_now());
				exp_end[worker_ctx][nimpl] = exp_start[worker] + exp_len[worker];
				if (exp_end[worker_ctx][nimpl] > max_exp_end)
					max_exp_end = exp_end[worker_ctx][nimpl];
				_STARPU_PTHREAD_MUTEX_UNLOCK(sched_mutex);
				
				enum starpu_perf_archtype perf_arch = starpu_worker_get_perf_archtype(worker);
				unsigned memory_node = starpu_worker_get_memory_node(worker);
				
				if (bundle)
				{
					/* TODO : conversion time */
					local_task_length[worker_ctx][nimpl] = starpu_task_bundle_expected_length(bundle, perf_arch, nimpl);
					local_data_penalty[worker_ctx][nimpl] = starpu_task_bundle_expected_data_transfer_time(bundle, memory_node);
					local_power[worker_ctx][nimpl] = starpu_task_bundle_expected_power(bundle, perf_arch, nimpl);
					//_STARPU_DEBUG("Scheduler heft bundle: task length (%lf) local power (%lf) worker (%u) kernel (%u) \n", local_task_length[worker_ctx],local_power[worker_ctx],worker,nimpl);
				}
				else 
				{
					local_task_length[worker_ctx][nimpl] = starpu_task_expected_length(task, perf_arch, nimpl);
					local_data_penalty[worker_ctx][nimpl] = starpu_task_expected_data_transfer_time(memory_node, task);
					local_power[worker_ctx][nimpl] = starpu_task_expected_power(task, perf_arch, nimpl);
					double conversion_time = starpu_task_expected_conversion_time(task, perf_arch, nimpl);
					if (conversion_time > 0.0)
						local_task_length[worker_ctx][nimpl] += conversion_time;

					//_STARPU_DEBUG("Scheduler heft bundle: task length (%lf) local power (%lf) worker (%u) kernel (%u) \n", local_task_length[worker_ctx],local_power[worker_ctx],worker,nimpl);
				}
				double ntasks_end = ntasks[worker] / starpu_worker_get_relative_speedup(perf_arch);

/* 				printf("**********%d/%d: len = %lf penalty = %lf \n", worker, worker_ctx,  */
/* 				       local_task_length[worker_ctx][nimpl], local_data_penalty[worker_ctx][nimpl]); */
				
				if (ntasks_best == -1
				    || (!calibrating && ntasks_end < ntasks_best_end) /* Not calibrating, take better worker */
				    || (!calibrating && isnan(local_task_length[worker_ctx][nimpl])) /* Not calibrating but this worker is being calibrated */
				    || (calibrating && isnan(local_task_length[worker_ctx][nimpl]) && ntasks_end < ntasks_best_end) /* Calibrating, compete this worker with other non-calibrated */
					)
				{
					ntasks_best_end = ntasks_end;
					ntasks_best = worker;
					nimpl_best = nimpl;
				}
				
				if (isnan(local_task_length[worker_ctx][nimpl]))
					/* we are calibrating, we want to speed-up calibration time
					 * so we privilege non-calibrated tasks (but still
					 * greedily distribute them to avoid dumb schedules) */
					calibrating = 1;
				
				if (isnan(local_task_length[worker_ctx][nimpl])
				    || _STARPU_IS_ZERO(local_task_length[worker_ctx][nimpl]))
					/* there is no prediction available for that task
					 * with that arch (yet or at all), so switch to a greedy strategy */
					unknown = 1;
				
				if (unknown)
					continue;
				
				exp_end[worker_ctx][nimpl] = exp_start[worker] + exp_len[worker] + local_task_length[worker_ctx][nimpl];
			
				if (exp_end[worker_ctx][nimpl] < best_exp_end)
				{
					/* a better solution was found */
					best_exp_end = exp_end[worker_ctx][nimpl];
					nimpl_best = nimpl;
				}
				
				if (isnan(local_power[worker_ctx][nimpl]))
					local_power[worker_ctx][nimpl] = 0.;
				
=======
				/* no one on that queue may execute this task */
				continue;
			}

			/* Sometimes workers didn't take the tasks as early as we expected */
			_STARPU_PTHREAD_MUTEX_LOCK(&sched_mutex[worker]);
			fifo->exp_start = STARPU_MAX(fifo->exp_start, starpu_timing_now());
			exp_end[worker][nimpl] = fifo->exp_start + fifo->exp_len;
			_STARPU_PTHREAD_MUTEX_UNLOCK(&sched_mutex[worker]);
			if (exp_end[worker][nimpl] > max_exp_end)
				max_exp_end = exp_end[worker][nimpl];

			enum starpu_perf_archtype perf_arch = starpu_worker_get_perf_archtype(worker);
			unsigned memory_node = starpu_worker_get_memory_node(worker);

			if (bundle)
			{
				/* TODO : conversion time */
				local_task_length[worker][nimpl] = starpu_task_bundle_expected_length(bundle, perf_arch, nimpl);
				local_data_penalty[worker][nimpl] = starpu_task_bundle_expected_data_transfer_time(bundle, memory_node);
				local_power[worker][nimpl] = starpu_task_bundle_expected_power(bundle, perf_arch,nimpl);
				//_STARPU_DEBUG("Scheduler heft bundle: task length (%lf) local power (%lf) worker (%u) kernel (%u) \n", local_task_length[worker],local_power[worker],worker,nimpl);

			}
			else
			{
				local_task_length[worker][nimpl] = starpu_task_expected_length(task, perf_arch, nimpl);
				local_data_penalty[worker][nimpl] = starpu_task_expected_data_transfer_time(memory_node, task);
				local_power[worker][nimpl] = starpu_task_expected_power(task, perf_arch,nimpl);
				double conversion_time = starpu_task_expected_conversion_time(task, perf_arch, nimpl);
				if (conversion_time > 0.0)
					local_task_length[worker][nimpl] += conversion_time;
				//_STARPU_DEBUG("Scheduler heft: task length (%lf) local power (%lf) worker (%u) kernel (%u) \n", local_task_length[worker],local_power[worker],worker,nimpl);

			}

			double ntasks_end = fifo->ntasks / starpu_worker_get_relative_speedup(perf_arch);

			if (ntasks_best == -1
			    || (!calibrating && ntasks_end < ntasks_best_end) /* Not calibrating, take better worker */
			    || (!calibrating && isnan(local_task_length[worker][nimpl])) /* Not calibrating but this worker is being calibrated */
			    || (calibrating && isnan(local_task_length[worker][nimpl]) && ntasks_end < ntasks_best_end) /* Calibrating, compete this worker with other non-calibrated */
				)
			{
				ntasks_best_end = ntasks_end;
				ntasks_best = worker;
				nimpl_best = nimpl;
			}

			if (isnan(local_task_length[worker][nimpl]))
				/* we are calibrating, we want to speed-up calibration time
				 * so we privilege non-calibrated tasks (but still
				 * greedily distribute them to avoid dumb schedules) */
				calibrating = 1;

			if (isnan(local_task_length[worker][nimpl])
				|| _STARPU_IS_ZERO(local_task_length[worker][nimpl]))
				/* there is no prediction available for that task
				 * with that arch (yet or at all), so switch to a greedy strategy */
				unknown = 1;

			if (unknown)
				continue;

			exp_end[worker][nimpl] = fifo->exp_start + fifo->exp_len + local_task_length[worker][nimpl];

			if (exp_end[worker][nimpl] < best_exp_end)
			{
				/* a better solution was found */
				best_exp_end = exp_end[worker][nimpl];
				nimpl_best = nimpl;
>>>>>>> b138ab85
			}
		}
		worker_ctx++;
	}

	*forced_worker = unknown?ntasks_best:-1;
	*forced_impl = unknown?nimpl_best:-1;

	*best_exp_endp = best_exp_end;
	*max_exp_endp = max_exp_end;
}

<<<<<<< HEAD
static int push_conversion_tasks(struct starpu_task *task, unsigned int workerid)
{
	unsigned i;
	int ret;
	unsigned int node = starpu_worker_get_memory_node(workerid);
	unsigned sched_ctx_id = task->sched_ctx;
	pthread_mutex_t *sched_mutex;
        pthread_cond_t *sched_cond;
        starpu_worker_get_sched_condition(sched_ctx_id, workerid, &sched_mutex, &sched_cond);

	_STARPU_PTHREAD_MUTEX_LOCK(sched_mutex);
	for (i = 0; i < task->cl->nbuffers; i++)
	{
		struct starpu_task *conversion_task;
		starpu_data_handle_t handle;

		handle = task->handles[i];
		if (!_starpu_handle_needs_conversion_task(handle, node))
			continue;

		conversion_task = _starpu_create_conversion_task(handle, node);
		conversion_task->execute_on_a_specific_worker = 1;
		conversion_task->workerid = workerid;
		conversion_task->mf_skip = 1;
		handle->mf_node = node;
		ret = _starpu_task_submit_conversion_task(conversion_task, workerid);
		STARPU_ASSERT(ret == 0);
	}

	task->execute_on_a_specific_worker = 1;
	task->workerid = workerid;
	task->mf_skip= 1;
	_STARPU_PTHREAD_MUTEX_UNLOCK(sched_mutex);

	return 0;
}

/* TODO: factorize with dmda */
static int _heft_push_task(struct starpu_task *task, unsigned prio, unsigned sched_ctx_id)
=======
static int _heft_push_task(struct starpu_task *task, unsigned prio)
>>>>>>> b138ab85
{
	heft_data *hd = (heft_data*)starpu_get_sched_ctx_policy_data(sched_ctx_id);
	int worker, worker_ctx = 0;
	unsigned nimpl;
	int best = -1, best_in_ctx = -1;
	int selected_impl= -1;

	/* this flag is set if the corresponding worker is selected because
	   there is no performance prediction available yet */
	int forced_worker;
	int forced_impl;
	struct worker_collection *workers = starpu_get_worker_collection_of_sched_ctx(sched_ctx_id);

	unsigned nworkers_ctx = workers->nworkers;
	double local_task_length[STARPU_NMAXWORKERS][STARPU_MAXIMPLEMENTATIONS];
	double local_data_penalty[STARPU_NMAXWORKERS][STARPU_MAXIMPLEMENTATIONS];
	double local_power[STARPU_NMAXWORKERS][STARPU_MAXIMPLEMENTATIONS];
	double exp_end[STARPU_NMAXWORKERS][STARPU_MAXIMPLEMENTATIONS];
	double max_exp_end = 0.0;

	double best_exp_end;

	/*
	 *	Compute the expected end of the task on the various workers,
	 *	and detect if there is some calibration that needs to be done.
	 */

	starpu_task_bundle_t bundle = task->bundle;

	if(workers->init_cursor)
		workers->init_cursor(workers);

	compute_all_performance_predictions(task, local_task_length, exp_end,
					&max_exp_end, &best_exp_end,
					local_data_penalty,
					local_power, &forced_worker, &forced_impl,
					bundle, sched_ctx_id);

	/* If there is no prediction available for that task with that arch we
	 * want to speed-up calibration time so we force this measurement */
	if (forced_worker != -1)
	{
		_starpu_get_job_associated_to_task(task)->nimpl = forced_impl;

<<<<<<< HEAD
		if (_starpu_task_uses_multiformat_handles(task) && !task->mf_skip)
		{
			/*
			 * Our task uses multiformat handles, which may need to be converted.
			 */
			push_conversion_tasks(task, forced_worker);
			prio = 0;
		}

		return push_task_on_best_worker(task, forced_worker, 0.0, 0.0, prio, sched_ctx_id);
=======
		if (task->bundle)
			starpu_task_bundle_remove(task->bundle, task);

		return push_task_on_best_worker(task, forced_worker, 0.0, 0.0);
>>>>>>> b138ab85
	}

	/*
	 *	Determine which worker optimizes the fitness metric which is a
	 *	trade-off between load-balacing, data locality, and energy
	 *	consumption.
	 */
	
	double fitness[nworkers_ctx][STARPU_MAXIMPLEMENTATIONS];
	double best_fitness = -1;

	while(workers->has_next(workers))
	{
		worker = workers->get_next(workers);
		if(starpu_is_ctxs_turn(worker, sched_ctx_id) || sched_ctx_id == 0)
		{
			for (nimpl = 0; nimpl < STARPU_MAXIMPLEMENTATIONS; nimpl++)
			{
				if (!starpu_worker_can_execute_task(worker, task, nimpl))
				{
					/* no one on that queue may execute this task */
					//worker_ctx++;
					continue;
				}
				
				
				fitness[worker_ctx][nimpl] = hd->alpha*(exp_end[worker_ctx][nimpl] - best_exp_end) 
					+ hd->beta*(local_data_penalty[worker_ctx][nimpl])
					+ hd->_gamma*(local_power[worker_ctx][nimpl]);
				
				if (exp_end[worker_ctx][nimpl] > max_exp_end)
					/* This placement will make the computation
					 * longer, take into account the idle
				 * consumption of other cpus */
					fitness[worker_ctx][nimpl] += hd->_gamma * hd->idle_power * (exp_end[worker_ctx][nimpl] - max_exp_end) / 1000000.0;
			
				if (best == -1 || fitness[worker_ctx][nimpl] < best_fitness)
				{
					/* we found a better solution */
					best_fitness = fitness[worker_ctx][nimpl];
					best = worker;
					best_in_ctx = worker_ctx;
					selected_impl = nimpl;
				}
			}
		}
		worker_ctx++;
	}

	if(best == -1)
		return -1;

	/* By now, we must have found a solution */
	STARPU_ASSERT(best != -1);

	/* we should now have the best worker in variable "best" */
	double model_best, transfer_model_best;

	if (bundle)
	{
		/* If we have a task bundle, we have computed the expected
		 * length for the entire bundle, but not for the task alone. */
		enum starpu_perf_archtype perf_arch = starpu_worker_get_perf_archtype(best);
		unsigned memory_node = starpu_worker_get_memory_node(best);
		model_best = starpu_task_expected_length(task, perf_arch, selected_impl);
		transfer_model_best = starpu_task_expected_data_transfer_time(memory_node, task);

		/* Remove the task from the bundle since we have made a
		 * decision for it, and that other tasks should not consider it
		 * anymore. */
		starpu_task_bundle_remove(bundle, task);
	}
	else 
	{
		model_best = local_task_length[best_in_ctx][selected_impl];
		transfer_model_best = local_data_penalty[best_in_ctx][selected_impl];
	}

	if(workers->init_cursor)
		workers->deinit_cursor(workers);

	_starpu_get_job_associated_to_task(task)->nimpl = selected_impl;

<<<<<<< HEAD
	if (_starpu_task_uses_multiformat_handles(task) && !task->mf_skip)
	{
		/*
		 * Our task uses multiformat handles, which may need to be converted.
		 */
		push_conversion_tasks(task, forced_worker);
		prio = 0;
	}

	return push_task_on_best_worker(task, best, model_best, transfer_model_best, prio, sched_ctx_id);
=======
	return push_task_on_best_worker(task, best, model_best, transfer_model_best);
>>>>>>> b138ab85
}

static int heft_push_task(struct starpu_task *task)
{
	unsigned sched_ctx_id = task->sched_ctx;
	pthread_mutex_t *changing_ctx_mutex = starpu_get_changing_ctx_mutex(sched_ctx_id);
	unsigned nworkers; 
	int ret_val = -1;
	if (task->priority > 0)
	{
		_STARPU_PTHREAD_MUTEX_LOCK(changing_ctx_mutex);
		nworkers = starpu_get_nworkers_of_sched_ctx(sched_ctx_id);
		if(nworkers == 0)
		{
			_STARPU_PTHREAD_MUTEX_UNLOCK(changing_ctx_mutex);
			return ret_val;
		}

		ret_val = _heft_push_task(task, 1, sched_ctx_id);
		_STARPU_PTHREAD_MUTEX_UNLOCK(changing_ctx_mutex);
		return ret_val;
	}

	_STARPU_PTHREAD_MUTEX_LOCK(changing_ctx_mutex);
	nworkers = starpu_get_nworkers_of_sched_ctx(sched_ctx_id);
	if(nworkers == 0)
	{
		_STARPU_PTHREAD_MUTEX_UNLOCK(changing_ctx_mutex);
		return ret_val;
	}

	ret_val = _heft_push_task(task, 0, sched_ctx_id);
	_STARPU_PTHREAD_MUTEX_UNLOCK(changing_ctx_mutex);

	return ret_val;
}

static void heft_deinit(unsigned sched_ctx_id) 
{
	heft_data *ht = (heft_data*)starpu_get_sched_ctx_policy_data(sched_ctx_id);
	free(ht);
	starpu_delete_worker_collection_for_sched_ctx(sched_ctx_id);
}

struct starpu_sched_policy _starpu_sched_heft_policy =
{
	.init_sched = heft_init,
	.deinit_sched = heft_deinit,
	.push_task = heft_push_task,
	.push_task_notify = heft_push_task_notify,
	.pop_task = NULL,
	.pop_every_task = NULL,
	.pre_exec_hook = heft_pre_exec_hook,
	.post_exec_hook = NULL,
	.add_workers = heft_add_workers	,
	.remove_workers = heft_remove_workers,
	.policy_name = "heft",
	.policy_description = "Heterogeneous Earliest Finish Task"
};<|MERGE_RESOLUTION|>--- conflicted
+++ resolved
@@ -28,13 +28,10 @@
 #include <starpu_parameters.h>
 #include <starpu_task_bundle.h>
 #include <starpu_top.h>
-<<<<<<< HEAD
-=======
 #include <core/jobs.h>
 #include <top/starpu_top_core.h>
 #include <sched_policies/fifo_queues.h>
 #include <core/debug.h>
->>>>>>> b138ab85
 
 #ifndef DBL_MIN
 #define DBL_MIN __DBL_MIN__
@@ -44,23 +41,15 @@
 #define DBL_MAX __DBL_MAX__
 #endif
 
-static double exp_start[STARPU_NMAXWORKERS]; /* of the first queued task */
-static double exp_end[STARPU_NMAXWORKERS];   /* of the set of queued tasks */
-static double exp_len[STARPU_NMAXWORKERS];   /* of the last queued task */
-static double ntasks[STARPU_NMAXWORKERS];
-
-<<<<<<< HEAD
+
 static double current_time[STARPU_NMAXWORKERS][STARPU_NMAX_SCHED_CTXS];
-=======
-static _starpu_pthread_cond_t sched_cond[STARPU_NMAXWORKERS];
-static _starpu_pthread_mutex_t sched_mutex[STARPU_NMAXWORKERS];
->>>>>>> b138ab85
 
 typedef struct {
 	double alpha;
 	double beta;
 	double _gamma;
 	double idle_power;
+	struct _starpu_fifo_taskq **queue_array;
 } heft_data;
 
 const float alpha_minimum=0;
@@ -81,38 +70,31 @@
 
 static void heft_add_workers(unsigned sched_ctx_id, int *workerids, unsigned nworkers)
 {
+	heft_data *hd = (heft_data*)starpu_get_sched_ctx_policy_data(sched_ctx_id);
+
 	int workerid;
 	unsigned i;
 	for (i = 0; i < nworkers; i++)
 	{
 		workerid = workerids[i];
-		struct _starpu_worker *workerarg = _starpu_get_worker_struct(workerid);
-		/* init these structures only once for each worker */
-		if(!workerarg->has_prev_init)
-		{
-			exp_start[workerid] = starpu_timing_now();
-			exp_len[workerid] = 0.0;
-			exp_end[workerid] = exp_start[workerid]; 
-			ntasks[workerid] = 0;
-			workerarg->has_prev_init = 1;
-		}
-		
-		/* we push the tasks on the local lists of the workers
-		   therefore the synchronisations mechanisms of the strategy
-		   are the global ones */
-		starpu_worker_set_sched_condition(sched_ctx_id, workerid, &workerarg->sched_mutex, &workerarg->sched_cond);
+		hd->queue_array[workerid] = _starpu_create_fifo();
+		starpu_worker_init_sched_condition(sched_ctx_id, workerid);
+
 		current_time[workerid][sched_ctx_id] = 0.0;
 	}
 }
 
 static void heft_remove_workers(unsigned sched_ctx_id, int *workerids, unsigned nworkers)
 {
+	heft_data *hd = (heft_data*)starpu_get_sched_ctx_policy_data(sched_ctx_id);
+
 	int workerid;
 	unsigned i;
 	for (i = 0; i < nworkers; i++)
 	{
 		workerid = workerids[i];
-		starpu_worker_set_sched_condition(sched_ctx_id, workerid, NULL, NULL);
+		_starpu_destroy_fifo(hd->queue_array[workerid]);
+		starpu_worker_deinit_sched_condition(sched_ctx_id, workerid);
 		current_time[workerid][sched_ctx_id] = 0.0;
 	}
 }
@@ -129,6 +111,8 @@
 	
 	starpu_set_sched_ctx_policy_data(sched_ctx_id, (void*)hd);
 
+	hd->queue_array = (struct _starpu_fifo_taskq**)malloc(STARPU_NMAXWORKERS*sizeof(struct _starpu_fifo_taskq*));
+
 	const char *strval_alpha = getenv("STARPU_SCHED_ALPHA");
 	if (strval_alpha)
 		hd->alpha = atof(strval_alpha);
@@ -145,28 +129,10 @@
 	if (strval_idle_power)
 		hd->idle_power = atof(strval_idle_power);
 
-<<<<<<< HEAD
 	starpu_top_register_parameter_float("HEFT_ALPHA", &hd->alpha, alpha_minimum,alpha_maximum,param_modified);
 	starpu_top_register_parameter_float("HEFT_BETA", &hd->beta, beta_minimum,beta_maximum,param_modified);
 	starpu_top_register_parameter_float("HEFT_GAMMA", &hd->_gamma, gamma_minimum,gamma_maximum,param_modified);
 	starpu_top_register_parameter_float("HEFT_IDLE_POWER", &hd->idle_power, idle_power_minimum,idle_power_maximum,param_modified);
-=======
-	starpu_top_register_parameter_float("HEFT_ALPHA", &alpha, alpha_minimum,alpha_maximum,param_modified);
-	starpu_top_register_parameter_float("HEFT_BETA", &beta, beta_minimum,beta_maximum,param_modified);
-	starpu_top_register_parameter_float("HEFT_GAMMA", &_gamma, gamma_minimum,gamma_maximum,param_modified);
-	starpu_top_register_parameter_float("HEFT_IDLE_POWER", &idle_power, idle_power_minimum,idle_power_maximum,param_modified);
-
-	unsigned workerid;
-	for (workerid = 0; workerid < nworkers; workerid++)
-	{
-		queue_array[workerid] = _starpu_create_fifo();
-
-		_STARPU_PTHREAD_MUTEX_INIT(&sched_mutex[workerid], NULL);
-		_STARPU_PTHREAD_COND_INIT(&sched_cond[workerid], NULL);
-
-		starpu_worker_set_sched_condition(workerid, &sched_cond[workerid], &sched_mutex[workerid]);
-	}
->>>>>>> b138ab85
 }
 
 
@@ -177,26 +143,28 @@
 {
 	unsigned sched_ctx_id = task->sched_ctx;
 	int workerid = starpu_worker_get_id();
+	heft_data *hd = (heft_data*)starpu_get_sched_ctx_policy_data(sched_ctx_id);
+	struct _starpu_fifo_taskq *fifo = hd->queue_array[workerid];
 	double model = task->predicted;
 	double transfer_model = task->predicted_transfer;
 
 	pthread_mutex_t *sched_mutex;
 	pthread_cond_t *sched_cond;
 	starpu_worker_get_sched_condition(sched_ctx_id, workerid, &sched_mutex, &sched_cond);
-
 	/* Once the task is executing, we can update the predicted amount
 	 * of work. */
-	_STARPU_PTHREAD_MUTEX_LOCK(sched_mutex);
-	exp_len[workerid] -= model + transfer_model;
-	exp_start[workerid] = starpu_timing_now() + model;
-	exp_end[workerid] = exp_start[workerid] + exp_len[workerid];
-	ntasks[workerid]--; 
-	_STARPU_PTHREAD_MUTEX_UNLOCK(sched_mutex);
+	_STARPU_PTHREAD_MUTEX_LOCK(&sched_mutex[workerid]);
+	fifo->exp_len-= transfer_model;
+	fifo->exp_start = starpu_timing_now() + model;
+	fifo->exp_end= fifo->exp_start + fifo->exp_len;
+	_STARPU_PTHREAD_MUTEX_UNLOCK(&sched_mutex[workerid]);
 }
 
 static void heft_push_task_notify(struct starpu_task *task, int workerid)
 {
 	unsigned sched_ctx_id = task->sched_ctx;
+	heft_data *hd = (heft_data*)starpu_get_sched_ctx_policy_data(sched_ctx_id);
+	struct _starpu_fifo_taskq *fifo = hd->queue_array[workerid];
 	/* Compute the expected penality */
 	enum starpu_perf_archtype perf_arch = starpu_worker_get_perf_archtype(workerid);
 	unsigned memory_node = starpu_worker_get_memory_node(workerid);
@@ -213,21 +181,21 @@
 	/* Update the predictions */
 	_STARPU_PTHREAD_MUTEX_LOCK(sched_mutex);
 	/* Sometimes workers didn't take the tasks as early as we expected */
-	exp_start[workerid] = STARPU_MAX(exp_start[workerid], starpu_timing_now());
-	exp_end[workerid] = exp_start[workerid] + exp_len[workerid];
+	fifo->exp_start = STARPU_MAX(fifo->exp_start, starpu_timing_now());
+	fifo->exp_end = fifo->exp_start + fifo->exp_len;
 
 	/* If there is no prediction available, we consider the task has a null length */
 	if (!isnan(predicted))
 	{
 		task->predicted = predicted;
-		exp_end[workerid] += predicted;
-		exp_len[workerid] += predicted;
+		fifo->exp_end += predicted;
+		fifo->exp_len += predicted;
 	}
 
 	/* If there is no prediction available, we consider the task has a null length */
 	if (!isnan(predicted_transfer))
 	{
-		if (starpu_timing_now() + predicted_transfer < exp_end[workerid])
+		if (starpu_timing_now() + predicted_transfer < fifo->exp_end)
 		{
 			/* We may hope that the transfer will be finished by
 			 * the start of the task. */
@@ -237,29 +205,25 @@
 		{
 			/* The transfer will not be finished by then, take the
 			 * remainder into account */
-			predicted_transfer = (starpu_timing_now() + predicted_transfer) - exp_end[workerid];
+			predicted_transfer = (starpu_timing_now() + predicted_transfer) - fifo->exp_end;
 		}
 		task->predicted_transfer = predicted_transfer;
-		exp_end[workerid] += predicted_transfer;
-		exp_len[workerid] += predicted_transfer;
-	}
-
-	ntasks[workerid]++;
+		fifo->exp_end += predicted_transfer;
+		fifo->exp_len += predicted_transfer;
+	}
+
+	fifo->ntasks++;
 
 	_STARPU_PTHREAD_MUTEX_UNLOCK(sched_mutex);
 }
 
-<<<<<<< HEAD
-static int push_task_on_best_worker(struct starpu_task *task, int best_workerid, double predicted, double predicted_transfer, int prio, unsigned sched_ctx_id)
+static int push_task_on_best_worker(struct starpu_task *task, int best_workerid, double predicted, double predicted_transfer, unsigned sched_ctx_id)
  {
-=======
-static int push_task_on_best_worker(struct starpu_task *task, int best_workerid, double predicted, double predicted_transfer)
-{
-	struct _starpu_fifo_taskq *fifo = queue_array[best_workerid];
-
->>>>>>> b138ab85
 	/* make sure someone coule execute that task ! */
 	STARPU_ASSERT(best_workerid != -1);
+
+	heft_data *hd = (heft_data*)starpu_get_sched_ctx_policy_data(sched_ctx_id);
+	struct _starpu_fifo_taskq *fifo = hd->queue_array[workerid];
 
 	pthread_mutex_t *sched_mutex;
 	pthread_cond_t *sched_cond;
@@ -272,13 +236,13 @@
 	_STARPU_PTHREAD_MUTEX_LOCK(sched_mutex);
 
 	/* Sometimes workers didn't take the tasks as early as we expected */
-	exp_start[best_workerid] = STARPU_MAX(exp_start[best_workerid], starpu_timing_now());
-	exp_end[best_workerid] = exp_start[best_workerid] + exp_len[best_workerid];
-
-	exp_end[best_workerid] += predicted;
-	exp_len[best_workerid] += predicted;
-
-	if (starpu_timing_now() + predicted_transfer < exp_end[best_workerid])
+	fifo->exp_start = STARPU_MAX(fifo->exp_start, starpu_timing_now());
+	fifo->exp_end = fifo->exp_start + fifo->exp_len;
+
+	fifo->exp_end += predicted;
+	fifo->exp_len += predicted;
+
+	if (starpu_timing_now() + predicted_transfer < fifo->exp_end)
 	{
 		/* We may hope that the transfer will be finished by
 		 * the start of the task. */
@@ -288,25 +252,20 @@
 	{
 		/* The transfer will not be finished by then, take the
 		 * remainder into account */
-		predicted_transfer = (starpu_timing_now() + predicted_transfer) - exp_end[best_workerid];
-	}
-	exp_end[best_workerid] += predicted_transfer;
-	exp_len[best_workerid] += predicted_transfer;
-
-<<<<<<< HEAD
-	ntasks[best_workerid]++;
+		predicted_transfer = (starpu_timing_now() + predicted_transfer) - fifo->exp_end;
+	}
+	fifo->exp_end += predicted_transfer;
+	fifo->exp_len += predicted_transfer;
+
 	_STARPU_PTHREAD_MUTEX_UNLOCK(sched_mutex);
-=======
-	_STARPU_PTHREAD_MUTEX_UNLOCK(&sched_mutex[best_workerid]);
->>>>>>> b138ab85
 
 	task->predicted = predicted;
 	task->predicted_transfer = predicted_transfer;
 
 	if (_starpu_top_status_get())
 		_starpu_top_task_prevision(task, best_workerid,
-					(unsigned long long)(exp_end[best_workerid]-predicted)/1000,
-					(unsigned long long)exp_end[best_workerid]/1000);
+					(unsigned long long)(fifo->exp_end-predicted)/1000,
+					(unsigned long long)fifo->exp_end/1000);
 
 	if (starpu_get_prefetch_flag())
 	{
@@ -314,7 +273,7 @@
 		starpu_prefetch_task_input_on_node(task, memory_node);
 	}
 
-<<<<<<< HEAD
+
 	double max_time_on_ctx = starpu_get_max_time_worker_on_ctx();
 	if(max_time_on_ctx != -1.0 && starpu_are_overlapping_ctxs_on_worker(best_workerid) && starpu_is_ctxs_turn(best_workerid, sched_ctx_id))
 	{
@@ -327,33 +286,25 @@
 		}
 	}
 
-	//_STARPU_DEBUG("Heft : pushing local task\n");
-	return starpu_push_local_task(best_workerid, task, prio);
-=======
-#ifdef HAVE_AYUDAME_H
+	#ifdef HAVE_AYUDAME_H
 	if (AYU_event) {
 		int id = best_workerid;
 		AYU_event(AYU_ADDTASKTOQUEUE, _starpu_get_job_associated_to_task(task)->job_id, &id);
 	}
 #endif
-	return _starpu_fifo_push_task(queue_array[best_workerid],
-				      &sched_mutex[best_workerid],
-				      &sched_cond[best_workerid], task);
->>>>>>> b138ab85
+	return _starpu_fifo_push_task(dt->queue_array[best_workerid],
+				      sched_mutex, sched_cond, task);
 }
 
 /* TODO: Correct the bugs in the scheduling !!! */
 /* TODO: factorize with dmda!! */
-
 static void compute_all_performance_predictions(struct starpu_task *task,
 						double local_task_length[STARPU_NMAXWORKERS][STARPU_MAXIMPLEMENTATIONS], 
 						double exp_end[STARPU_NMAXWORKERS][STARPU_MAXIMPLEMENTATIONS],
 						double *max_exp_endp, double *best_exp_endp,
 						double local_data_penalty[STARPU_NMAXWORKERS][STARPU_MAXIMPLEMENTATIONS],
 						double local_power[STARPU_NMAXWORKERS][STARPU_MAXIMPLEMENTATIONS], 
-						int *forced_worker, int *forced_impl,
-						starpu_task_bundle_t bundle,
-						unsigned sched_ctx_id)
+						int *forced_worker, int *forced_impl, unsigned sched_ctx_id)
 {
 	int calibrating = 0;
 	double max_exp_end = DBL_MIN;
@@ -367,6 +318,10 @@
 	int worker, worker_ctx = 0;
 	unsigned nimpl;
 
+	heft_data *hd = (heft_data*)starpu_get_sched_ctx_policy_data(sched_ctx_id);
+	struct _starpu_fifo_taskq *fifo = hd->queue_array[workerid];
+
+	starpu_task_bundle_t bundle = task->bundle;
 	struct worker_collection *workers = starpu_get_worker_collection_of_sched_ctx(sched_ctx_id);
 
 	while(workers->has_next(workers))
@@ -376,7 +331,6 @@
 		{
 			for (nimpl = 0; nimpl <STARPU_MAXIMPLEMENTATIONS; nimpl++) 
 			{
-<<<<<<< HEAD
 				if (!starpu_worker_can_execute_task(worker, task, nimpl))
 				{
 					/* no one on that queue may execute this task */
@@ -389,7 +343,7 @@
 				pthread_cond_t *sched_cond;
 				starpu_worker_get_sched_condition(sched_ctx_id, worker, &sched_mutex, &sched_cond);
 				_STARPU_PTHREAD_MUTEX_LOCK(sched_mutex);
-				exp_start[worker] = STARPU_MAX(exp_start[worker], starpu_timing_now());
+				fifo->exp_start = STARPU_MAX(fifo->exp_start, starpu_timing_now());
 				exp_end[worker_ctx][nimpl] = exp_start[worker] + exp_len[worker];
 				if (exp_end[worker_ctx][nimpl] > max_exp_end)
 					max_exp_end = exp_end[worker_ctx][nimpl];
@@ -417,7 +371,7 @@
 
 					//_STARPU_DEBUG("Scheduler heft bundle: task length (%lf) local power (%lf) worker (%u) kernel (%u) \n", local_task_length[worker_ctx],local_power[worker_ctx],worker,nimpl);
 				}
-				double ntasks_end = ntasks[worker] / starpu_worker_get_relative_speedup(perf_arch);
+				double ntasks_end = fifo->ntasks / starpu_worker_get_relative_speedup(perf_arch);
 
 /* 				printf("**********%d/%d: len = %lf penalty = %lf \n", worker, worker_ctx,  */
 /* 				       local_task_length[worker_ctx][nimpl], local_data_penalty[worker_ctx][nimpl]); */
@@ -460,79 +414,6 @@
 				if (isnan(local_power[worker_ctx][nimpl]))
 					local_power[worker_ctx][nimpl] = 0.;
 				
-=======
-				/* no one on that queue may execute this task */
-				continue;
-			}
-
-			/* Sometimes workers didn't take the tasks as early as we expected */
-			_STARPU_PTHREAD_MUTEX_LOCK(&sched_mutex[worker]);
-			fifo->exp_start = STARPU_MAX(fifo->exp_start, starpu_timing_now());
-			exp_end[worker][nimpl] = fifo->exp_start + fifo->exp_len;
-			_STARPU_PTHREAD_MUTEX_UNLOCK(&sched_mutex[worker]);
-			if (exp_end[worker][nimpl] > max_exp_end)
-				max_exp_end = exp_end[worker][nimpl];
-
-			enum starpu_perf_archtype perf_arch = starpu_worker_get_perf_archtype(worker);
-			unsigned memory_node = starpu_worker_get_memory_node(worker);
-
-			if (bundle)
-			{
-				/* TODO : conversion time */
-				local_task_length[worker][nimpl] = starpu_task_bundle_expected_length(bundle, perf_arch, nimpl);
-				local_data_penalty[worker][nimpl] = starpu_task_bundle_expected_data_transfer_time(bundle, memory_node);
-				local_power[worker][nimpl] = starpu_task_bundle_expected_power(bundle, perf_arch,nimpl);
-				//_STARPU_DEBUG("Scheduler heft bundle: task length (%lf) local power (%lf) worker (%u) kernel (%u) \n", local_task_length[worker],local_power[worker],worker,nimpl);
-
-			}
-			else
-			{
-				local_task_length[worker][nimpl] = starpu_task_expected_length(task, perf_arch, nimpl);
-				local_data_penalty[worker][nimpl] = starpu_task_expected_data_transfer_time(memory_node, task);
-				local_power[worker][nimpl] = starpu_task_expected_power(task, perf_arch,nimpl);
-				double conversion_time = starpu_task_expected_conversion_time(task, perf_arch, nimpl);
-				if (conversion_time > 0.0)
-					local_task_length[worker][nimpl] += conversion_time;
-				//_STARPU_DEBUG("Scheduler heft: task length (%lf) local power (%lf) worker (%u) kernel (%u) \n", local_task_length[worker],local_power[worker],worker,nimpl);
-
-			}
-
-			double ntasks_end = fifo->ntasks / starpu_worker_get_relative_speedup(perf_arch);
-
-			if (ntasks_best == -1
-			    || (!calibrating && ntasks_end < ntasks_best_end) /* Not calibrating, take better worker */
-			    || (!calibrating && isnan(local_task_length[worker][nimpl])) /* Not calibrating but this worker is being calibrated */
-			    || (calibrating && isnan(local_task_length[worker][nimpl]) && ntasks_end < ntasks_best_end) /* Calibrating, compete this worker with other non-calibrated */
-				)
-			{
-				ntasks_best_end = ntasks_end;
-				ntasks_best = worker;
-				nimpl_best = nimpl;
-			}
-
-			if (isnan(local_task_length[worker][nimpl]))
-				/* we are calibrating, we want to speed-up calibration time
-				 * so we privilege non-calibrated tasks (but still
-				 * greedily distribute them to avoid dumb schedules) */
-				calibrating = 1;
-
-			if (isnan(local_task_length[worker][nimpl])
-				|| _STARPU_IS_ZERO(local_task_length[worker][nimpl]))
-				/* there is no prediction available for that task
-				 * with that arch (yet or at all), so switch to a greedy strategy */
-				unknown = 1;
-
-			if (unknown)
-				continue;
-
-			exp_end[worker][nimpl] = fifo->exp_start + fifo->exp_len + local_task_length[worker][nimpl];
-
-			if (exp_end[worker][nimpl] < best_exp_end)
-			{
-				/* a better solution was found */
-				best_exp_end = exp_end[worker][nimpl];
-				nimpl_best = nimpl;
->>>>>>> b138ab85
 			}
 		}
 		worker_ctx++;
@@ -545,49 +426,8 @@
 	*max_exp_endp = max_exp_end;
 }
 
-<<<<<<< HEAD
-static int push_conversion_tasks(struct starpu_task *task, unsigned int workerid)
-{
-	unsigned i;
-	int ret;
-	unsigned int node = starpu_worker_get_memory_node(workerid);
-	unsigned sched_ctx_id = task->sched_ctx;
-	pthread_mutex_t *sched_mutex;
-        pthread_cond_t *sched_cond;
-        starpu_worker_get_sched_condition(sched_ctx_id, workerid, &sched_mutex, &sched_cond);
-
-	_STARPU_PTHREAD_MUTEX_LOCK(sched_mutex);
-	for (i = 0; i < task->cl->nbuffers; i++)
-	{
-		struct starpu_task *conversion_task;
-		starpu_data_handle_t handle;
-
-		handle = task->handles[i];
-		if (!_starpu_handle_needs_conversion_task(handle, node))
-			continue;
-
-		conversion_task = _starpu_create_conversion_task(handle, node);
-		conversion_task->execute_on_a_specific_worker = 1;
-		conversion_task->workerid = workerid;
-		conversion_task->mf_skip = 1;
-		handle->mf_node = node;
-		ret = _starpu_task_submit_conversion_task(conversion_task, workerid);
-		STARPU_ASSERT(ret == 0);
-	}
-
-	task->execute_on_a_specific_worker = 1;
-	task->workerid = workerid;
-	task->mf_skip= 1;
-	_STARPU_PTHREAD_MUTEX_UNLOCK(sched_mutex);
-
-	return 0;
-}
-
 /* TODO: factorize with dmda */
 static int _heft_push_task(struct starpu_task *task, unsigned prio, unsigned sched_ctx_id)
-=======
-static int _heft_push_task(struct starpu_task *task, unsigned prio)
->>>>>>> b138ab85
 {
 	heft_data *hd = (heft_data*)starpu_get_sched_ctx_policy_data(sched_ctx_id);
 	int worker, worker_ctx = 0;
@@ -624,7 +464,7 @@
 					&max_exp_end, &best_exp_end,
 					local_data_penalty,
 					local_power, &forced_worker, &forced_impl,
-					bundle, sched_ctx_id);
+					sched_ctx_id);
 
 	/* If there is no prediction available for that task with that arch we
 	 * want to speed-up calibration time so we force this measurement */
@@ -632,23 +472,10 @@
 	{
 		_starpu_get_job_associated_to_task(task)->nimpl = forced_impl;
 
-<<<<<<< HEAD
-		if (_starpu_task_uses_multiformat_handles(task) && !task->mf_skip)
-		{
-			/*
-			 * Our task uses multiformat handles, which may need to be converted.
-			 */
-			push_conversion_tasks(task, forced_worker);
-			prio = 0;
-		}
-
-		return push_task_on_best_worker(task, forced_worker, 0.0, 0.0, prio, sched_ctx_id);
-=======
 		if (task->bundle)
 			starpu_task_bundle_remove(task->bundle, task);
 
-		return push_task_on_best_worker(task, forced_worker, 0.0, 0.0);
->>>>>>> b138ab85
+		return push_task_on_best_worker(task, forced_worker, 0.0, 0.0, sched_ctx_id);
 	}
 
 	/*
@@ -732,20 +559,7 @@
 
 	_starpu_get_job_associated_to_task(task)->nimpl = selected_impl;
 
-<<<<<<< HEAD
-	if (_starpu_task_uses_multiformat_handles(task) && !task->mf_skip)
-	{
-		/*
-		 * Our task uses multiformat handles, which may need to be converted.
-		 */
-		push_conversion_tasks(task, forced_worker);
-		prio = 0;
-	}
-
-	return push_task_on_best_worker(task, best, model_best, transfer_model_best, prio, sched_ctx_id);
-=======
-	return push_task_on_best_worker(task, best, model_best, transfer_model_best);
->>>>>>> b138ab85
+	return push_task_on_best_worker(task, best, model_best, transfer_model_best, sched_ctx_id);
 }
 
 static int heft_push_task(struct starpu_task *task)
@@ -781,6 +595,27 @@
 	_STARPU_PTHREAD_MUTEX_UNLOCK(changing_ctx_mutex);
 
 	return ret_val;
+}
+
+static struct starpu_task *heft_pop_task(void)
+{
+	struct starpu_task *task;
+
+	int workerid = starpu_worker_get_id();
+	heft_data *hd = (heft_data*)starpu_get_sched_ctx_policy_data(sched_ctx_id);
+	struct _starpu_fifo_taskq *fifo = hd->queue_array[workerid];
+
+	task = _starpu_fifo_pop_local_task(fifo);
+	if (task)
+	{
+		double model = task->predicted;
+
+		fifo->exp_len -= model;
+		fifo->exp_start = starpu_timing_now() + model;
+		fifo->exp_end = fifo->exp_start + fifo->exp_len;
+	}
+
+	return task;
 }
 
 static void heft_deinit(unsigned sched_ctx_id) 
