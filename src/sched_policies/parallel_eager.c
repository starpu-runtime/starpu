--- conflicted
+++ resolved
@@ -45,14 +45,7 @@
 	_starpu_sched_find_worker_combinations(workerids, nworkers);
 	struct _starpu_peager_data *data = (struct _starpu_peager_data*)starpu_sched_ctx_get_policy_data(sched_ctx_id);
 	unsigned nbasic_workers = starpu_worker_get_count();
-<<<<<<< HEAD
 	unsigned ncombined_workers= starpu_combined_worker_get_count();
-	unsigned ntotal_workers = nbasic_workers + ncombined_workers;
-=======
-		
-	_starpu_sched_find_worker_combinations(workerids, nworkers);
-
->>>>>>> f7c62146
 	unsigned workerid, i;
 
 	/* Find the master of each worker. We first assign the worker as its
