--- conflicted
+++ resolved
@@ -42,21 +42,11 @@
 	unsigned total_ntasks;
 };
 
-<<<<<<< HEAD
 typedef struct eager_central_prio_data{
 	struct _starpu_priority_taskq *taskq;
-	pthread_mutex_t sched_mutex;
-	pthread_cond_t sched_cond;
+	_starpu_pthread_mutex_t sched_mutex;
+	_starpu_pthread_cond_t sched_cond;
 } eager_central_prio_data;
-=======
-/* the former is the actual queue, the latter some container */
-static struct _starpu_priority_taskq *taskq;
-
-/* keep track of the total number of tasks to be scheduled to avoid infinite
- * polling when there are really few tasks in the overall queue */
-static _starpu_pthread_cond_t global_sched_cond;
-static _starpu_pthread_mutex_t global_sched_mutex;
->>>>>>> b138ab85
 
 /*
  * Centralized queue with priorities
