--- conflicted
+++ resolved
@@ -621,130 +621,6 @@
 	return freed;
 }
 
-<<<<<<< HEAD
-#ifdef STARPU_USE_ALLOCATION_CACHE
-/* We assume that mc_lock[node] is taken. is_already_in_mc_list indicates
- * that the mc is already in the list of buffers that are possibly used, and
- * therefore not in the cache. */
-static void reuse_mem_chunk(unsigned node, struct _starpu_data_replicate *new_replicate, struct _starpu_mem_chunk *mc, unsigned is_already_in_mc_list)
-{
-	void *data_interface;
-
-	/* we found an appropriate mem chunk: so we get it out
-	 * of the "to free" list, and reassign it to the new
-	 * piece of data */
-
-	struct _starpu_data_replicate *old_replicate = mc->replicate;
-	if (old_replicate)
-	{
-		old_replicate->allocated = 0;
-		old_replicate->automatically_allocated = 0;
-		old_replicate->initialized = 0;
-		data_interface = old_replicate->data_interface;
-	}
-	else
-		data_interface = mc->chunk_interface;
-
-	STARPU_ASSERT(new_replicate->data_interface);
-	STARPU_ASSERT(data_interface);
-	memcpy(new_replicate->data_interface, data_interface, mc->size_interface);
-
-	if (!old_replicate)
-	{
-		/* Free the copy that we made */
-		free(mc->chunk_interface);
-		mc->chunk_interface = NULL;
-	}
-
-	/* XXX: We do not actually reuse the mc at the moment, only the interface */
-
-	/* mc->data = new_replicate->handle; */
-	/* mc->footprint, mc->ops, mc->size_interface, mc->automatically_allocated should be
- 	 * unchanged ! */
-
-	/* remove the mem chunk from the list of active memory chunks, register_mem_chunk will put it back later */
-	if (is_already_in_mc_list)
-		MC_LIST_ERASE(node, mc);
-
-	free(mc);
-}
-
-/* mc_lock is held and may be temporarily released! */
-static unsigned try_to_reuse_mem_chunk(struct _starpu_mem_chunk *mc, unsigned node, struct _starpu_data_replicate *replicate, unsigned is_already_in_mc_list)
-{
-	unsigned success = 0;
-
-	starpu_data_handle_t old_data;
-
-	old_data = mc->data;
-
-	STARPU_ASSERT(old_data);
-	STARPU_ASSERT(old_data->home_node != node); /* Would be useless :) */
-
-	/* try to lock all the subtree */
-	/* and check if they are all "free" */
-	if (lock_all_subtree(old_data))
-	{
-		if (may_free_subtree(old_data, node))
-		{
-			int res;
-			/* Should have been avoided in our caller */
-			STARPU_ASSERT(!mc->remove_notify);
-			mc->remove_notify = &mc;
-			/* in case there was nobody using that buffer, throw it
-			 * away after writing it back to main memory */
-			_starpu_spin_unlock(&mc_lock[node]);
-			_STARPU_TRACE_START_WRITEBACK(node);
-			int home_node = old_data->home_node;
-			if (home_node < 0)
-				home_node = STARPU_MAIN_RAM;
-			res = transfer_subtree_to_node(old_data, node, home_node);
-			_STARPU_TRACE_END_WRITEBACK(node);
-			_starpu_spin_lock(&mc_lock[node]);
-
-			if (!mc)
-			{
-				if (res == -1)
-				{
-					/* handle disappeared, abort without unlocking it */
-					return 0;
-				}
-			}
-			else
-			{
-				STARPU_ASSERT(mc->remove_notify == &mc);
-				mc->remove_notify = NULL;
-
-				if (res == -1)
-				{
-					/* handle disappeared, abort without unlocking it */
-					return 0;
-				}
-
-				if (res == 1)
-				{
-					/* mc is still associated with the old
-					 * handle, now replace the previous data
-					 */
-					if (old_data->per_node[node].refcnt == 0)
-					{
-						/* And still nobody on it, now the actual buffer may be reused */
-						reuse_mem_chunk(node, replicate, mc, is_already_in_mc_list);
-						success = 1;
-					}
-				}
-			}
-		}
-
-		/* unlock the tree */
-		unlock_all_subtree(old_data);
-	}
-
-	return success;
-}
-
-=======
->>>>>>> 997bbbce
 static int _starpu_data_interface_compare(void *data_interface_a, struct starpu_data_interface_ops *ops_a,
                                           void *data_interface_b, struct starpu_data_interface_ops *ops_b)
 {
