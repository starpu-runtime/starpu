/* StarPU --- Runtime system for heterogeneous multicore architectures.
 *
 * Copyright (C) 2009-2013  Université de Bordeaux 1
 * Copyright (C) 2010, 2011, 2012, 2013  Centre National de la Recherche Scientifique
 *
 * StarPU is free software; you can redistribute it and/or modify
 * it under the terms of the GNU Lesser General Public License as published by
 * the Free Software Foundation; either version 2.1 of the License, or (at
 * your option) any later version.
 *
 * StarPU is distributed in the hope that it will be useful, but
 * WITHOUT ANY WARRANTY; without even the implied warranty of
 * MERCHANTABILITY or FITNESS FOR A PARTICULAR PURPOSE.
 *
 * See the GNU Lesser General Public License in COPYING.LGPL for more details.
 */

#include <datawizard/memory_manager.h>
#include <datawizard/memalloc.h>
#include <datawizard/footprint.h>
#include <starpu.h>

/* This per-node RW-locks protect mc_list and memchunk_cache entries */
/* Note: handle header lock is always taken before this */
static starpu_pthread_rwlock_t mc_rwlock[STARPU_MAXNODES];

/* This per-node spinlock protect lru_list */
static struct _starpu_spinlock lru_rwlock[STARPU_MAXNODES];

/* Last Recently used memory chunkgs */
static struct _starpu_mem_chunk_lru_list *starpu_lru_list[STARPU_MAXNODES];

/* Potentially in use memory chunks */
static struct _starpu_mem_chunk_list *mc_list[STARPU_MAXNODES];

/* Explicitly caches memory chunks that can be reused */
static struct _starpu_mem_chunk_list *memchunk_cache[STARPU_MAXNODES];

/* When reclaiming memory to allocate, we reclaim MAX(what_is_to_reclaim_on_device, data_size_coefficient*data_size) */
const unsigned starpu_memstrategy_data_size_coefficient=2;

static void starpu_lru(unsigned node);

void _starpu_init_mem_chunk_lists(void)
{
	unsigned i;
	for (i = 0; i < STARPU_MAXNODES; i++)
	{
		STARPU_PTHREAD_RWLOCK_INIT(&mc_rwlock[i], NULL);
		_starpu_spin_init(&lru_rwlock[i]);
		mc_list[i] = _starpu_mem_chunk_list_new();
		starpu_lru_list[i] = _starpu_mem_chunk_lru_list_new();
		memchunk_cache[i] = _starpu_mem_chunk_list_new();
	}
}

void _starpu_deinit_mem_chunk_lists(void)
{
	unsigned i;
	for (i = 0; i < STARPU_MAXNODES; i++)
	{
		_starpu_mem_chunk_list_delete(mc_list[i]);
		_starpu_mem_chunk_list_delete(memchunk_cache[i]);
		_starpu_mem_chunk_lru_list_delete(starpu_lru_list[i]);
		_starpu_spin_destroy(&lru_rwlock[i]);
		STARPU_PTHREAD_RWLOCK_DESTROY(&mc_rwlock[i]);
	}
}

/*
 *	Manipulate subtrees
 */

static void lock_all_subtree(starpu_data_handle_t handle)
{
	unsigned child;

	/* lock parent */
	while (_starpu_spin_trylock(&handle->header_lock))
		_starpu_datawizard_progress(_starpu_memory_node_get_local_key(), 0);

	/* lock all sub-subtrees children */
	for (child = 0; child < handle->nchildren; child++)
	{
		starpu_data_handle_t child_handle = starpu_data_get_child(handle, child);
		lock_all_subtree(child_handle);
	}
}

static void unlock_all_subtree(starpu_data_handle_t handle)
{
	/* lock all sub-subtrees children
	 * Note that this is done in the reverse order of the
	 * lock_all_subtree so that we avoid deadlock */
	unsigned i;
	for (i =0; i < handle->nchildren; i++)
	{
		unsigned child = handle->nchildren - 1 - i;
		starpu_data_handle_t child_handle = starpu_data_get_child(handle, child);
		unlock_all_subtree(child_handle);
	}

	_starpu_spin_unlock(&handle->header_lock);
}

static unsigned may_free_subtree(starpu_data_handle_t handle, unsigned node)
{
	/* we only free if no one refers to the leaf */
	uint32_t refcnt = _starpu_get_data_refcnt(handle, node);
	if (refcnt)
		return 0;

	if (!handle->nchildren)
		return 1;

	/* look into all sub-subtrees children */
	unsigned child;
	for (child = 0; child < handle->nchildren; child++)
	{
		unsigned res;
		starpu_data_handle_t child_handle = starpu_data_get_child(handle, child);
		res = may_free_subtree(child_handle, node);
		if (!res) return 0;
	}

	/* no problem was found */
	return 1;
}

static void transfer_subtree_to_node(starpu_data_handle_t handle, unsigned src_node,
				     unsigned dst_node)
{
	unsigned i;
	unsigned last = 0;
	unsigned cnt;
	int ret;

	STARPU_ASSERT(dst_node != src_node);

	if (handle->nchildren == 0)
	{
		struct _starpu_data_replicate *src_replicate = &handle->per_node[src_node];
		struct _starpu_data_replicate *dst_replicate = &handle->per_node[dst_node];

		/* this is a leaf */
		switch(src_replicate->state)
		{
		case STARPU_OWNER:
			/* the local node has the only copy */
			/* the owner is now the destination_node */
			src_replicate->state = STARPU_INVALID;
			dst_replicate->state = STARPU_OWNER;

#ifdef STARPU_DEVEL
#warning we should use requests during memory reclaim
#endif
			/* TODO use request !! */
			/* Take temporary references on the replicates */
			_starpu_spin_checklocked(&handle->header_lock);
			src_replicate->refcnt++;
			dst_replicate->refcnt++;
			handle->busy_count+=2;

			ret = _starpu_driver_copy_data_1_to_1(handle, src_replicate, dst_replicate, 0, NULL, 1);
			STARPU_ASSERT(ret == 0);

			src_replicate->refcnt--;
			dst_replicate->refcnt--;
			STARPU_ASSERT(handle->busy_count >= 2);
			handle->busy_count -= 2;
			ret = _starpu_data_check_not_busy(handle);
			STARPU_ASSERT(ret == 0);

			break;
		case STARPU_SHARED:
			/* some other node may have the copy */
			src_replicate->state = STARPU_INVALID;

			/* count the number of copies */
			cnt = 0;
			for (i = 0; i < STARPU_MAXNODES; i++)
			{
				if (handle->per_node[i].state == STARPU_SHARED)
				{
					cnt++;
					last = i;
				}
			}
			STARPU_ASSERT(cnt > 0);

			if (cnt == 1)
				handle->per_node[last].state = STARPU_OWNER;

			break;
		case STARPU_INVALID:
			/* nothing to be done */
			break;
		default:
			STARPU_ABORT();
			break;
		}
	}
	else
	{
		/* lock all sub-subtrees children */
		unsigned child;
		for (child = 0; child < handle->nchildren; child++)
		{
			starpu_data_handle_t child_handle = starpu_data_get_child(handle, child);
			transfer_subtree_to_node(child_handle, src_node, dst_node);
		}
	}
}

static void notify_handle_children(starpu_data_handle_t handle, struct _starpu_data_replicate *replicate, unsigned node)
{
	unsigned child;

	replicate->allocated = 0;

	/* XXX why do we need that ? */
	replicate->automatically_allocated = 0;

	for (child = 0; child < handle->nchildren; child++)
	{
		/* Notify children that their buffer has been deallocated too */
		starpu_data_handle_t child_handle = starpu_data_get_child(handle, child);
		notify_handle_children(child_handle, &child_handle->per_node[node], node);
	}
}

static size_t free_memory_on_node(struct _starpu_mem_chunk *mc, unsigned node)
{
	size_t freed = 0;

	STARPU_ASSERT(mc->ops);
	STARPU_ASSERT(mc->ops->free_data_on_node);

	starpu_data_handle_t handle = mc->data;

	struct _starpu_data_replicate *replicate = mc->replicate;

	if (handle)
		_starpu_spin_checklocked(&handle->header_lock);

	if (mc->automatically_allocated &&
		(!handle || replicate->refcnt == 0))
	{
		if (handle)
			STARPU_ASSERT(replicate->allocated);

#if defined(STARPU_USE_CUDA) && defined(HAVE_CUDA_MEMCPY_PEER) && !defined(STARPU_SIMGRID)
		if (starpu_node_get_kind(node) == STARPU_CUDA_RAM)
		{
			/* To facilitate the design of interface, we set the
			 * proper CUDA device in case it is needed. This avoids
			 * having to set it again in the free method of each
			 * interface. */
			starpu_cuda_set_device(_starpu_memory_node_get_devid(node));
		}
#endif

		mc->ops->free_data_on_node(mc->chunk_interface, node);

		if (handle)
			notify_handle_children(handle, replicate, node);

		freed = mc->size;

		if (handle)
			STARPU_ASSERT(replicate->refcnt == 0);
	}

	return freed;
}



static size_t do_free_mem_chunk(struct _starpu_mem_chunk *mc, unsigned node)
{
	size_t size;
	starpu_data_handle_t handle = mc->data;

	if (handle)
		_starpu_spin_checklocked(&handle->header_lock);

	mc->replicate->mc=NULL;

	/* free the actual buffer */
	size = free_memory_on_node(mc, node);

	/* remove the mem_chunk from the list */
	_starpu_mem_chunk_list_erase(mc_list[node], mc);

	free(mc->chunk_interface);
	_starpu_mem_chunk_delete(mc);

	return size;
}

/* This function is called for memory chunks that are possibly in used (ie. not
 * in the cache). They should therefore still be associated to a handle. */
static size_t try_to_free_mem_chunk(struct _starpu_mem_chunk *mc, unsigned node)
{
	size_t freed = 0;

	starpu_data_handle_t handle;
	handle = mc->data;
	STARPU_ASSERT(handle);

	/* This data should be written through to this node, avoid dropping it! */
	if (handle->wt_mask & (1<<node))
		return 0;

	/* This data was registered from this node, we will not be able to drop it anyway */
	if ((int) node == handle->home_node)
		return 0;

	/* REDUX memchunk */
	if (mc->relaxed_coherency == 2)
	{
		/* TODO: reduce it back to e.g. main memory */
	}
	else
	/* Either it's a "relaxed coherency" memchunk (SCRATCH), or it's a
	 * memchunk that could be used with filters. */
	if (mc->relaxed_coherency == 1)
	{
		STARPU_ASSERT(mc->replicate);

		while (_starpu_spin_trylock(&handle->header_lock))
			_starpu_datawizard_progress(_starpu_memory_node_get_local_key(), 0);

		if (mc->replicate->refcnt == 0)
		{
			/* Note taht there is no need to transfer any data or
			 * to update the status in terms of MSI protocol
			 * because this memchunk is associated to a replicate
			 * in "relaxed coherency" mode. */
			freed = do_free_mem_chunk(mc, node);
		}

		_starpu_spin_unlock(&handle->header_lock);
	}
	else
	{
		/* try to lock all the subtree */
		lock_all_subtree(handle);

		/* check if they are all "free" */
		if (may_free_subtree(handle, node))
		{
			int target = -1;

			/* XXX Considering only owner to invalidate */

			STARPU_ASSERT(handle->per_node[node].refcnt == 0);

			/* in case there was nobody using that buffer, throw it
<<<<<<< HEAD
			 * away after writing it back to main memory if we can*/

			size_t size_handle = _starpu_data_get_size(handle);

			if (_starpu_memory_manager_test_allocate_size_(size_handle, STARPU_MAIN_RAM) == 1)
			{
				transfer_subtree_to_node(handle, node, STARPU_MAIN_RAM);
=======
			 * away after writing it back to main memory */
			if (handle->home_node != -1)
				target = handle->home_node;
			else
				/* NULL-registered data, push to RAM if it's not what we are flushing */
				if (node != 0)
					target = 0;
>>>>>>> f7815ad4

			if (target != -1) {
#ifdef STARPU_MEMORY_STATS
<<<<<<< HEAD
				_starpu_memory_handle_stats_loaded_owner(handle, STARPU_MAIN_RAM);
#endif
			}
			else
			{	
				
				/* we have to push datas in disk memory */
				unsigned nnodes = starpu_memory_nodes_get_count();
				unsigned int i;
				double time_disk = 0;
				unsigned disk = 0;
				
				for (i = 0; i < nnodes; i++)
				{
					if (starpu_node_get_kind(i) == STARPU_DISK_RAM && _starpu_memory_manager_test_allocate_size_(size_handle, i) == 1)
					{
						/* only time can change between disk <-> main_ram 
						 * and not between main_ram <-> worker if we compare diks*/
						double time_tmp = _starpu_predict_transfer_time(i, STARPU_MAIN_RAM, size_handle);
						if (disk == 0 || time_disk > time_tmp)
						{
							disk = i;
							time_disk = time_tmp;
						}	
					}
				}

				STARPU_ASSERT_MSG(disk != 0, "MEMORY FULL");

				/* transfer */
				transfer_subtree_to_node(handle, node, disk);

#ifdef STARPU_MEMORY_STATS
				_starpu_memory_handle_stats_loaded_owner(handle, disk);
#endif				
				
			}      
			STARPU_ASSERT(handle->per_node[node].refcnt == 0);
=======
				if (handle->per_node[node].state == STARPU_OWNER)
					_starpu_memory_handle_stats_invalidated(handle, node);
#endif
>>>>>>> f7815ad4

				transfer_subtree_to_node(handle, node, target);
#ifdef STARPU_MEMORY_STATS
				_starpu_memory_handle_stats_loaded_owner(handle, target);
#endif

				STARPU_ASSERT(handle->per_node[node].refcnt == 0);

				/* now the actual buffer may be freed */
				freed = do_free_mem_chunk(mc, node);
			}
		}

		/* unlock the leafs */
		unlock_all_subtree(handle);
	}
	return freed;
}

#ifdef STARPU_USE_ALLOCATION_CACHE
/* We assume that mc_rwlock[node] is taken. is_already_in_mc_list indicates
 * that the mc is already in the list of buffers that are possibly used, and
 * therefore not in the cache. */
static void reuse_mem_chunk(unsigned node, struct _starpu_data_replicate *new_replicate, struct _starpu_mem_chunk *mc, unsigned is_already_in_mc_list)
{
	/* we found an appropriate mem chunk: so we get it out
	 * of the "to free" list, and reassign it to the new
	 * piece of data */

	if (!is_already_in_mc_list)
	{
		_starpu_mem_chunk_list_erase(memchunk_cache[node], mc);
	}

	struct _starpu_data_replicate *old_replicate = mc->replicate;
	old_replicate->allocated = 0;
	old_replicate->automatically_allocated = 0;
	old_replicate->initialized = 0;

	new_replicate->allocated = 1;
	new_replicate->automatically_allocated = 1;
	new_replicate->initialized = 0;

	STARPU_ASSERT(new_replicate->data_interface);
	STARPU_ASSERT(mc->chunk_interface);
	memcpy(new_replicate->data_interface, mc->chunk_interface, old_replicate->handle->ops->interface_size);

	mc->data = new_replicate->handle;
	/* mc->ops, mc->footprint and mc->interface should be
 	 * unchanged ! */

	/* reinsert the mem chunk in the list of active memory chunks */
	if (!is_already_in_mc_list)
	{
		_starpu_mem_chunk_list_push_front(mc_list[node], mc);
	}
}

static unsigned try_to_reuse_mem_chunk(struct _starpu_mem_chunk *mc, unsigned node, struct _starpu_data_replicate *replicate, unsigned is_already_in_mc_list)
{
	unsigned success = 0;

	starpu_data_handle_t old_data;

	old_data = mc->data;

	STARPU_ASSERT(old_data);

	/* try to lock all the subtree */
	lock_all_subtree(old_data);

	/* check if they are all "free" */
	if (may_free_subtree(old_data, node))
	{
		success = 1;

		/* in case there was nobody using that buffer, throw it
		 * away after writing it back to main memory */
		transfer_subtree_to_node(old_data, node, 0);

		/* now replace the previous data */
		reuse_mem_chunk(node, replicate, mc, is_already_in_mc_list);
	}

	/* unlock the leafs */
	unlock_all_subtree(old_data);

	return success;
}

static int _starpu_data_interface_compare(void *data_interface_a, struct starpu_data_interface_ops *ops_a,
                                          void *data_interface_b, struct starpu_data_interface_ops *ops_b)
{
	if (ops_a->interfaceid != ops_b->interfaceid)
		return -1;

	int ret = ops_a->compare(data_interface_a, data_interface_b);

	return ret;
}

/* This function must be called with mc_rwlock[node] taken in write mode */
static struct _starpu_mem_chunk *_starpu_memchunk_cache_lookup_locked(unsigned node, starpu_data_handle_t handle)
{
	uint32_t footprint = _starpu_compute_data_footprint(handle);

	/* go through all buffers in the cache */
	struct _starpu_mem_chunk *mc;
	for (mc = _starpu_mem_chunk_list_begin(memchunk_cache[node]);
	     mc != _starpu_mem_chunk_list_end(memchunk_cache[node]);
	     mc = _starpu_mem_chunk_list_next(mc))
	{
		if (mc->footprint == footprint)
		{
			/* Is that a false hit ? (this is _very_ unlikely) */
			if (_starpu_data_interface_compare(handle->per_node[node].data_interface, handle->ops, mc->chunk_interface, mc->ops))
				continue;

			/* Cache hit */

			/* Remove from the cache */
			_starpu_mem_chunk_list_erase(memchunk_cache[node], mc);
			return mc;
		}
	}

	/* This is a cache miss */
	return NULL;
}

/* this function looks for a memory chunk that matches a given footprint in the
 * list of mem chunk that need to be freed. This function must be called with
 * mc_rwlock[node] taken in write mode. */
static unsigned try_to_find_reusable_mem_chunk(unsigned node, starpu_data_handle_t data, struct _starpu_data_replicate *replicate, uint32_t footprint)
{
	struct _starpu_mem_chunk *mc, *next_mc;

	/* go through all buffers in the cache */
	mc = _starpu_memchunk_cache_lookup_locked(node, data);
	if (mc)
	{
		/* We found an entry in the cache so we can reuse it */
		reuse_mem_chunk(node, replicate, mc, 0);
		return 1;
	}

	/* now look for some non essential data in the active list */
	for (mc = _starpu_mem_chunk_list_begin(mc_list[node]);
	     mc != _starpu_mem_chunk_list_end(mc_list[node]);
	     mc = next_mc)
	{
		/* there is a risk that the memory chunk is freed before next
		 * iteration starts: so we compute the next element of the list
		 * now */
		next_mc = _starpu_mem_chunk_list_next(mc);

		if (mc->data->is_not_important && (mc->footprint == footprint))
		{
//			fprintf(stderr, "found a candidate ...\n");
			if (try_to_reuse_mem_chunk(mc, node, replicate, 1))
				return 1;
		}
	}

	return 0;
}
#endif

/*
 * Free the memory chuncks that are explicitely tagged to be freed. The
 * mc_rwlock[node] rw-lock should be taken prior to calling this function.
 */
static size_t flush_memchunk_cache(unsigned node, size_t reclaim)
{
	struct _starpu_mem_chunk *mc;

	size_t freed = 0;

	STARPU_PTHREAD_RWLOCK_WRLOCK(&mc_rwlock[node]);
	while (!_starpu_mem_chunk_list_empty(memchunk_cache[node])) {
		mc = _starpu_mem_chunk_list_pop_front(memchunk_cache[node]);
		STARPU_PTHREAD_RWLOCK_UNLOCK(&mc_rwlock[node]);

		starpu_data_handle_t handle = mc->data;

		if (handle)
			while (_starpu_spin_trylock(&handle->header_lock))
				_starpu_datawizard_progress(_starpu_memory_node_get_local_key(), 0);
		freed += free_memory_on_node(mc, node);
		if (handle)
			_starpu_spin_unlock(&handle->header_lock);

		free(mc->chunk_interface);
		_starpu_mem_chunk_delete(mc);

		STARPU_PTHREAD_RWLOCK_WRLOCK(&mc_rwlock[node]);
		if (reclaim && freed>reclaim)
			break;
	}
	STARPU_PTHREAD_RWLOCK_UNLOCK(&mc_rwlock[node]);
	return freed;
}

/*
 * Try to free the buffers currently in use on the memory node. If the force
 * flag is set, the memory is freed regardless of coherency concerns (this
 * should only be used at the termination of StarPU for instance). The
 * mc_rwlock[node] rw-lock should be taken prior to calling this function.
 */
static size_t free_potentially_in_use_mc(unsigned node, unsigned force, size_t reclaim)
{
	size_t freed = 0;

	struct _starpu_mem_chunk *mc, *next_mc = NULL;

	/*
	 * We have to unlock mc_rwlock before locking header_lock, so we have
	 * to be careful with the list.  We try to do just one pass, by
	 * remembering the next mc to be tried. If it gets dropped, we restart
	 * from zero. So we continue until we go through the whole list without
	 * finding anything to free.
	 */

	while (1)
	{
		STARPU_PTHREAD_RWLOCK_WRLOCK(&mc_rwlock[node]);
		/* A priori, start from the beginning */
		mc = _starpu_mem_chunk_list_begin(mc_list[node]);
		if (next_mc)
			/* Unless we might restart from where we were */
			for (mc = _starpu_mem_chunk_list_begin(mc_list[node]);
			     mc != _starpu_mem_chunk_list_end(mc_list[node]);
			     mc = _starpu_mem_chunk_list_next(mc))
				if (mc == next_mc)
					/* Yes, restart from there.  */
					break;

		if (mc == _starpu_mem_chunk_list_end(mc_list[node]))
		{
			/* But it was the last one of the list :/ */
			STARPU_PTHREAD_RWLOCK_UNLOCK(&mc_rwlock[node]);
			break;
		}
		/* Remember where to try next */
		next_mc = _starpu_mem_chunk_list_next(mc);
		STARPU_PTHREAD_RWLOCK_UNLOCK(&mc_rwlock[node]);

		if (!force)
		{
			freed += try_to_free_mem_chunk(mc, node);

			if (reclaim && freed > reclaim)
				break;
		}
		else
		{
			starpu_data_handle_t handle = mc->data;

			_starpu_spin_lock(&handle->header_lock);

			/* We must free the memory now, because we are
			 * terminating the drivers: note that data coherency is
			 * not maintained in that case ! */
			freed += do_free_mem_chunk(mc, node);

			_starpu_spin_unlock(&handle->header_lock);
		}
	}

	return freed;
}

size_t _starpu_memory_reclaim_generic(unsigned node, unsigned force, size_t reclaim)
{
	size_t freed = 0;

	starpu_lru(node);

	/* remove all buffers for which there was a removal request */
	freed += flush_memchunk_cache(node, reclaim);

	/* try to free all allocated data potentially in use */
	if (reclaim && freed<reclaim)
		freed += free_potentially_in_use_mc(node, force, reclaim);

	return freed;

}

/*
 * This function frees all the memory that was implicitely allocated by StarPU
 * (for the data replicates). This is not ensuring data coherency, and should
 * only be called while StarPU is getting shut down.
 */
size_t _starpu_free_all_automatically_allocated_buffers(unsigned node)
{
	return _starpu_memory_reclaim_generic(node, 1, 0);
}

static struct _starpu_mem_chunk *_starpu_memchunk_init(struct _starpu_data_replicate *replicate, size_t interface_size, unsigned automatically_allocated)
{
	struct _starpu_mem_chunk *mc = _starpu_mem_chunk_new();
	starpu_data_handle_t handle = replicate->handle;

	STARPU_ASSERT(handle);
	STARPU_ASSERT(handle->ops);

	mc->data = handle;
	mc->footprint = _starpu_compute_data_footprint(handle);
	mc->ops = handle->ops;
	mc->automatically_allocated = automatically_allocated;
	mc->relaxed_coherency = replicate->relaxed_coherency;
	mc->replicate = replicate;
	mc->replicate->mc = mc;

	/* Save a copy of the interface */
	mc->chunk_interface = malloc(interface_size);
	STARPU_ASSERT(mc->chunk_interface);
	memcpy(mc->chunk_interface, replicate->data_interface, interface_size);

	return mc;
}

static void register_mem_chunk(struct _starpu_data_replicate *replicate, unsigned automatically_allocated)
{
	unsigned dst_node = replicate->memory_node;

	struct _starpu_mem_chunk *mc;

	/* the interface was already filled by ops->allocate_data_on_node */
	size_t interface_size = replicate->handle->ops->interface_size;

	/* Put this memchunk in the list of memchunk in use */
	mc = _starpu_memchunk_init(replicate, interface_size, automatically_allocated);

	STARPU_PTHREAD_RWLOCK_WRLOCK(&mc_rwlock[dst_node]);

	_starpu_mem_chunk_list_push_back(mc_list[dst_node], mc);

	STARPU_PTHREAD_RWLOCK_UNLOCK(&mc_rwlock[dst_node]);
}

/* This function is called when the handle is destroyed (eg. when calling
 * unregister or unpartition). It puts all the memchunks that refer to the
 * specified handle into the cache.
 */
void _starpu_request_mem_chunk_removal(starpu_data_handle_t handle, struct _starpu_data_replicate *replicate, unsigned node, size_t size)
{
	struct _starpu_mem_chunk *mc = replicate->mc;

	STARPU_ASSERT(mc->data == handle);

	/* Record the allocated size, so that later in memory
	 * reclaiming we can estimate how much memory we free
	 * by freeing this.  */
	mc->size = size;

	/* This memchunk doesn't have to do with the data any more. */
	replicate->mc = NULL;
	replicate->allocated = 0;
	replicate->automatically_allocated = 0;

	STARPU_PTHREAD_RWLOCK_WRLOCK(&mc_rwlock[node]);

	mc->data = NULL;
	/* remove it from the main list */
	_starpu_mem_chunk_list_erase(mc_list[node], mc);

	STARPU_PTHREAD_RWLOCK_UNLOCK(&mc_rwlock[node]);

	/* We would never flush the node 0 cache, unless
	 * malloc() returns NULL, which is very unlikely... */
	/* This is particularly important when
	 * STARPU_USE_ALLOCATION_CACHE is not enabled, as we
	 * wouldn't even re-use these allocations! */
	if (starpu_node_get_kind(node) == STARPU_CPU_RAM)
	{
		free_memory_on_node(mc, node);

		free(mc->chunk_interface);
		_starpu_mem_chunk_delete(mc);
	}
	else
		/* put it in the list of buffers to be removed */
		_starpu_mem_chunk_list_push_front(memchunk_cache[node], mc);
}

/*
 * In order to allocate a piece of data, we try to reuse existing buffers if
 * its possible.
 *	1 - we try to reuse a memchunk that is explicitely unused.
 *	2 - we go through the list of memory chunks and find one that is not
 *	referenced and that has the same footprint to reuse it.
 *	3 - we call the usual driver's alloc method
 *	4 - we go through the list of memory chunks and release those that are
 *	not referenced (or part of those).
 *
 */

static starpu_ssize_t _starpu_allocate_interface(starpu_data_handle_t handle, struct _starpu_data_replicate *replicate, unsigned dst_node, unsigned is_prefetch)
{
	unsigned attempts = 0;
	starpu_ssize_t allocated_memory;
	int ret;

	_starpu_spin_checklocked(&handle->header_lock);

	_starpu_data_allocation_inc_stats(dst_node);

#ifdef STARPU_USE_ALLOCATION_CACHE
	/* perhaps we can directly reuse a buffer in the free-list */
	uint32_t footprint = _starpu_compute_data_footprint(handle);

	_STARPU_TRACE_START_ALLOC_REUSE(dst_node);
	STARPU_PTHREAD_RWLOCK_WRLOCK(&mc_rwlock[dst_node]);

	if (try_to_find_reusable_mem_chunk(dst_node, handle, replicate, footprint))
	{
		STARPU_PTHREAD_RWLOCK_UNLOCK(&mc_rwlock[dst_node]);
		_starpu_allocation_cache_hit(dst_node);
		starpu_ssize_t data_size = _starpu_data_get_size(handle);
		return data_size;
	}

	STARPU_PTHREAD_RWLOCK_UNLOCK(&mc_rwlock[dst_node]);
	_STARPU_TRACE_END_ALLOC_REUSE(dst_node);
#endif

	do
	{
		STARPU_ASSERT(handle->ops);
		STARPU_ASSERT(handle->ops->allocate_data_on_node);

		_STARPU_TRACE_START_ALLOC(dst_node);
		STARPU_ASSERT(replicate->data_interface);

#if defined(STARPU_USE_CUDA) && defined(HAVE_CUDA_MEMCPY_PEER) && !defined(STARPU_SIMGRID)
		if (starpu_node_get_kind(dst_node) == STARPU_CUDA_RAM)
		{
			/* To facilitate the design of interface, we set the
			 * proper CUDA device in case it is needed. This avoids
			 * having to set it again in the malloc method of each
			 * interface. */
			starpu_cuda_set_device(_starpu_memory_node_get_devid(dst_node));
		}
#endif

		allocated_memory = handle->ops->allocate_data_on_node(replicate->data_interface, dst_node);
		_STARPU_TRACE_END_ALLOC(dst_node);

		if (allocated_memory == -ENOMEM)
		{
			size_t reclaim = 0.25*_starpu_memory_manager_get_global_memory_size(dst_node);
			size_t handle_size = handle->ops->get_size(handle);
			if (starpu_memstrategy_data_size_coefficient*handle_size > reclaim)
				reclaim = starpu_memstrategy_data_size_coefficient*handle_size;

			/* Take temporary reference on the replicate */
			replicate->refcnt++;
			handle->busy_count++;
			_starpu_spin_unlock(&handle->header_lock);

			_STARPU_TRACE_START_MEMRECLAIM(dst_node);
			if (is_prefetch)
			{
				flush_memchunk_cache(dst_node, reclaim);
			}
			else
				_starpu_memory_reclaim_generic(dst_node, 0, reclaim);
			_STARPU_TRACE_END_MEMRECLAIM(dst_node);

		        while (_starpu_spin_trylock(&handle->header_lock))
		                _starpu_datawizard_progress(_starpu_memory_node_get_local_key(), 0);

			replicate->refcnt--;
			STARPU_ASSERT(replicate->refcnt >= 0);
			STARPU_ASSERT(handle->busy_count > 0);
			handle->busy_count--;
			ret = _starpu_data_check_not_busy(handle);
			STARPU_ASSERT(ret == 0);
		}

	}
	while((allocated_memory == -ENOMEM) && attempts++ < 2);

	return allocated_memory;
}

int _starpu_allocate_memory_on_node(starpu_data_handle_t handle, struct _starpu_data_replicate *replicate, unsigned is_prefetch)
{
	starpu_ssize_t allocated_memory;

	unsigned dst_node = replicate->memory_node;

	STARPU_ASSERT(handle);

	/* A buffer is already allocated on the node */
	if (replicate->allocated)
		return 0;

	STARPU_ASSERT(replicate->data_interface);
	allocated_memory = _starpu_allocate_interface(handle, replicate, dst_node, is_prefetch);

	/* perhaps we could really not handle that capacity misses */
	if (allocated_memory == -ENOMEM)
		return -ENOMEM;

	register_mem_chunk(replicate, 1);

	replicate->allocated = 1;
	replicate->automatically_allocated = 1;

	if (dst_node == 0)
	{
		void *ptr = starpu_data_handle_to_pointer(handle, 0);
		if (ptr != NULL)
		{
			_starpu_data_register_ram_pointer(handle, ptr);
		}
	}

	return 0;
}

unsigned starpu_data_test_if_allocated_on_node(starpu_data_handle_t handle, unsigned memory_node)
{
	return handle->per_node[memory_node].allocated;
}

void _starpu_memchunk_recently_used(struct _starpu_mem_chunk *mc, unsigned node)
{
	_starpu_spin_lock(&lru_rwlock[node]);
	struct _starpu_mem_chunk_lru *mc_lru=_starpu_mem_chunk_lru_new();
	mc_lru->mc=mc;
	_starpu_mem_chunk_lru_list_push_front(starpu_lru_list[node],mc_lru);
	_starpu_spin_unlock(&lru_rwlock[node]);
}

/* The mc_rwlock[node] rw-lock should be taken prior to calling this function.*/
static void _starpu_memchunk_recently_used_move(struct _starpu_mem_chunk *mc, unsigned node)
{
	/* XXX Sometimes the memchunk is not in the list... */
	struct _starpu_mem_chunk *mc_iter;
	for (mc_iter = _starpu_mem_chunk_list_begin(mc_list[node]);
	     mc_iter != _starpu_mem_chunk_list_end(mc_list[node]);
	     mc_iter = _starpu_mem_chunk_list_next(mc_iter) )
	{
		if (mc_iter==mc)
		{
			_starpu_mem_chunk_list_erase(mc_list[node], mc);
			_starpu_mem_chunk_list_push_back(mc_list[node], mc);
			return;
		}

	}
}

static void starpu_lru(unsigned node)
{
	STARPU_PTHREAD_RWLOCK_WRLOCK(&mc_rwlock[node]);

	_starpu_spin_lock(&lru_rwlock[node]);
	while (!_starpu_mem_chunk_lru_list_empty(starpu_lru_list[node]))
	{
		struct _starpu_mem_chunk_lru *mc_lru=_starpu_mem_chunk_lru_list_front(starpu_lru_list[node]);
		_starpu_memchunk_recently_used_move(mc_lru->mc, node);
		_starpu_mem_chunk_lru_list_erase(starpu_lru_list[node], mc_lru);
		_starpu_mem_chunk_lru_delete(mc_lru);
	}
	_starpu_spin_unlock(&lru_rwlock[node]);

	STARPU_PTHREAD_RWLOCK_UNLOCK(&mc_rwlock[node]);
}

#ifdef STARPU_MEMORY_STATS
void _starpu_memory_display_stats_by_node(int node)
{
	STARPU_PTHREAD_RWLOCK_WRLOCK(&mc_rwlock[node]);

	if (!_starpu_mem_chunk_list_empty(mc_list[node]))
	{
		struct _starpu_mem_chunk *mc;

		fprintf(stderr, "#-------\n");
		fprintf(stderr, "Data on Node #%d\n",node);

		for (mc = _starpu_mem_chunk_list_begin(mc_list[node]);
		     mc != _starpu_mem_chunk_list_end(mc_list[node]);
		     mc = _starpu_mem_chunk_list_next(mc))
		{
			if (mc->automatically_allocated == 0)
				_starpu_memory_display_handle_stats(mc->data);
		}

	}

	STARPU_PTHREAD_RWLOCK_UNLOCK(&mc_rwlock[node]);
}
#endif

void starpu_data_display_memory_stats(void)
{
#ifdef STARPU_MEMORY_STATS
	unsigned node;

	fprintf(stderr, "\n#---------------------\n");
	fprintf(stderr, "Memory stats :\n");
	for (node = 0; node < STARPU_MAXNODES; node++)
	{
	     _starpu_memory_display_stats_by_node(node);
	}
	fprintf(stderr, "\n#---------------------\n");
#endif
}<|MERGE_RESOLUTION|>--- conflicted
+++ resolved
@@ -357,15 +357,11 @@
 			STARPU_ASSERT(handle->per_node[node].refcnt == 0);
 
 			/* in case there was nobody using that buffer, throw it
-<<<<<<< HEAD
-			 * away after writing it back to main memory if we can*/
-
-			size_t size_handle = _starpu_data_get_size(handle);
-
-			if (_starpu_memory_manager_test_allocate_size_(size_handle, STARPU_MAIN_RAM) == 1)
-			{
-				transfer_subtree_to_node(handle, node, STARPU_MAIN_RAM);
-=======
+
+
+
+
+
 			 * away after writing it back to main memory */
 			if (handle->home_node != -1)
 				target = handle->home_node;
@@ -373,13 +369,16 @@
 				/* NULL-registered data, push to RAM if it's not what we are flushing */
 				if (node != 0)
 					target = 0;
->>>>>>> f7815ad4
-
-			if (target != -1) {
-#ifdef STARPU_MEMORY_STATS
-<<<<<<< HEAD
-				_starpu_memory_handle_stats_loaded_owner(handle, STARPU_MAIN_RAM);
-#endif
+
+
+
+
+
+			size_t size_handle = _starpu_data_get_size(handle);
+
+			if (_starpu_memory_manager_test_allocate_size_(size_handle, STARPU_MAIN_RAM) == 1)
+			{
+				target = STARPU_MAIN_RAM;
 			}
 			else
 			{	
@@ -388,7 +387,6 @@
 				unsigned nnodes = starpu_memory_nodes_get_count();
 				unsigned int i;
 				double time_disk = 0;
-				unsigned disk = 0;
 				
 				for (i = 0; i < nnodes; i++)
 				{
@@ -397,31 +395,18 @@
 						/* only time can change between disk <-> main_ram 
 						 * and not between main_ram <-> worker if we compare diks*/
 						double time_tmp = _starpu_predict_transfer_time(i, STARPU_MAIN_RAM, size_handle);
-						if (disk == 0 || time_disk > time_tmp)
+						if (target == -1 || time_disk > time_tmp)
 						{
-							disk = i;
+							target = i;
 							time_disk = time_tmp;
 						}	
 					}
 				}
-
-				STARPU_ASSERT_MSG(disk != 0, "MEMORY FULL");
-
-				/* transfer */
-				transfer_subtree_to_node(handle, node, disk);
-
-#ifdef STARPU_MEMORY_STATS
-				_starpu_memory_handle_stats_loaded_owner(handle, disk);
-#endif				
-				
 			}      
-			STARPU_ASSERT(handle->per_node[node].refcnt == 0);
-=======
-				if (handle->per_node[node].state == STARPU_OWNER)
-					_starpu_memory_handle_stats_invalidated(handle, node);
-#endif
->>>>>>> f7815ad4
-
+
+
+			if (target != -1)
+			{
 				transfer_subtree_to_node(handle, node, target);
 #ifdef STARPU_MEMORY_STATS
 				_starpu_memory_handle_stats_loaded_owner(handle, target);
