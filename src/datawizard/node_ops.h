--- conflicted
+++ resolved
@@ -31,11 +31,6 @@
 				uintptr_t dst_ptr, size_t dst_offset, unsigned dst_node,
 				size_t ssize, struct _starpu_async_channel *async_channel);
 
-<<<<<<< HEAD
-typedef uintptr_t (*map_t)(uintptr_t src, size_t src_offset, unsigned src_node, unsigned dst_node, size_t size, int *ret);
-typedef int (*unmap_t)(uintptr_t src, size_t src_offset, unsigned src_node, uintptr_t dst, unsigned dst_node, size_t size);
-typedef int (*update_map_t)(uintptr_t src, size_t src_offset, unsigned src_node, uintptr_t dst, size_t dst_offset, unsigned dst_node, size_t size);
-=======
 typedef int (*copy2d_data_t)(uintptr_t src_ptr, size_t src_offset, unsigned src_node,
 				uintptr_t dst_ptr, size_t dst_offset, unsigned dst_node,
 				size_t blocksize,
@@ -48,7 +43,10 @@
 				size_t numblocks_1, size_t ld1_src, size_t ld1_dst,
 				size_t numblocks_2, size_t ld2_src, size_t ld2_dst,
 				struct _starpu_async_channel *async_channel);
->>>>>>> 217ba941
+
+typedef uintptr_t (*map_t)(uintptr_t src, size_t src_offset, unsigned src_node, unsigned dst_node, size_t size, int *ret);
+typedef int (*unmap_t)(uintptr_t src, size_t src_offset, unsigned src_node, uintptr_t dst, unsigned dst_node, size_t size);
+typedef int (*update_map_t)(uintptr_t src, size_t src_offset, unsigned src_node, uintptr_t dst, size_t dst_offset, unsigned dst_node, size_t size);
 
 struct _starpu_node_ops
 {
