/* StarPU --- Runtime system for heterogeneous multicore architectures.
 *
 * Copyright (C) 2009-2014  Université de Bordeaux 1
 * Copyright (C) 2010, 2011, 2012, 2013, 2014  Centre National de la Recherche Scientifique
 * Copyright (C) 2014  Inria
 *
 * StarPU is free software; you can redistribute it and/or modify
 * it under the terms of the GNU Lesser General Public License as published by
 * the Free Software Foundation; either version 2.1 of the License, or (at
 * your option) any later version.
 *
 * StarPU is distributed in the hope that it will be useful, but
 * WITHOUT ANY WARRANTY; without even the implied warranty of
 * MERCHANTABILITY or FITNESS FOR A PARTICULAR PURPOSE.
 *
 * See the GNU Lesser General Public License in COPYING.LGPL for more details.
 */

#include <stdint.h>

#include <datawizard/datawizard.h>
#include <core/dependencies/data_concurrency.h>
#include <common/uthash.h>
#include <common/starpu_spinlock.h>
#include <core/task.h>
#include <core/workers.h>
#include <datawizard/memstats.h>
#ifdef STARPU_OPENMP
#include <util/openmp_runtime_support.h>
#endif

/* Entry in the `registered_handles' hash table.  */
struct handle_entry
{
	UT_hash_handle hh;
	void *pointer;
	starpu_data_handle_t handle;
};

/* Hash table mapping host pointers to data handles.  */
static struct handle_entry *registered_handles;
static struct _starpu_spinlock    registered_handles_lock;
static int _data_interface_number = STARPU_MAX_INTERFACE_ID;

/* Entry in the `registered_tag_handles' hash table.  */
struct handle_tag_entry
{
	UT_hash_handle hh;
	int tag;
	starpu_data_handle_t handle;
};

/* Hash table mapping host tags to data handles.  */
static struct handle_tag_entry *registered_tag_handles;
static struct _starpu_spinlock    registered_tag_handles_lock;

static void _starpu_data_unregister(starpu_data_handle_t handle, unsigned coherent, unsigned nowait);

void _starpu_data_interface_init(void)
{
	_starpu_spin_init(&registered_handles_lock);
	_starpu_spin_init(&registered_tag_handles_lock);
}

void _starpu_data_interface_shutdown()
{
	struct handle_entry *entry, *tmp;

	if (registered_handles)
	{
		_STARPU_DISP("[warning] The application has not unregistered all data handles.\n");
	}

	_starpu_spin_destroy(&registered_handles_lock);

	HASH_ITER(hh, registered_handles, entry, tmp)
	{
		HASH_DEL(registered_handles, entry);
		free(entry);
	}

	registered_handles = NULL;

	struct handle_tag_entry *tag_entry, *tag_tmp;

	_starpu_spin_destroy(&registered_tag_handles_lock);

	HASH_ITER(hh, registered_tag_handles, tag_entry, tag_tmp)
	{
		HASH_DEL(registered_tag_handles, tag_entry);
		free(tag_entry);
	}

	registered_tag_handles = NULL;
}

#ifdef STARPU_OPENMP
void _starpu_omp_unregister_region_handles(struct starpu_omp_region *region)
{
	_starpu_spin_lock(&region->registered_handles_lock);
	struct handle_entry *entry, *tmp;
	HASH_ITER(hh, (region->registered_handles), entry, tmp)
	{
		entry->handle->removed_from_context_hash = 1;
		HASH_DEL(region->registered_handles, entry);
		starpu_data_unregister_submit(entry->handle);
		free(entry);
	}
	_starpu_spin_unlock(&region->registered_handles_lock);
}

void _starpu_omp_unregister_task_handles(struct starpu_omp_task *task)
{
	struct handle_entry *entry, *tmp;
	HASH_ITER(hh, task->registered_handles, entry, tmp)
	{
		entry->handle->removed_from_context_hash = 1;
		HASH_DEL(task->registered_handles, entry);
		starpu_data_unregister_submit(entry->handle);
		free(entry);
	}
}
#endif

struct starpu_data_interface_ops *_starpu_data_interface_get_ops(unsigned interface_id)
{
	switch (interface_id)
	{
		case STARPU_MATRIX_INTERFACE_ID:
			return &starpu_interface_matrix_ops;

		case STARPU_BLOCK_INTERFACE_ID:
			return &starpu_interface_block_ops;

		case STARPU_VECTOR_INTERFACE_ID:
			return &starpu_interface_vector_ops;

		case STARPU_CSR_INTERFACE_ID:
			return &starpu_interface_csr_ops;

		case STARPU_BCSR_INTERFACE_ID:
			return &starpu_interface_bcsr_ops;

		case STARPU_VARIABLE_INTERFACE_ID:
			return &starpu_interface_variable_ops;

		case STARPU_VOID_INTERFACE_ID:
			return &starpu_interface_void_ops;

		case STARPU_MULTIFORMAT_INTERFACE_ID:
			return &starpu_interface_multiformat_ops;

		default:
			STARPU_ABORT();
			return NULL;
	}
}

/* Register the mapping from PTR to HANDLE.  If PTR is already mapped to
 * some handle, the new mapping shadows the previous one.   */
void _starpu_data_register_ram_pointer(starpu_data_handle_t handle, void *ptr)
{
	struct handle_entry *entry;

	entry = (struct handle_entry *) malloc(sizeof(*entry));
	STARPU_ASSERT(entry != NULL);

	entry->pointer = ptr;
	entry->handle = handle;

#ifdef STARPU_OPENMP
	struct starpu_omp_task *task = _starpu_omp_get_task();
	if (task)
	{
		if (task->is_implicit)
		{
			struct starpu_omp_region *parallel_region = task->owner_region;
			_starpu_spin_lock(&parallel_region->registered_handles_lock);
			HASH_ADD_PTR(parallel_region->registered_handles, pointer, entry);
			_starpu_spin_unlock(&parallel_region->registered_handles_lock);
		}
		else
		{
			HASH_ADD_PTR(task->registered_handles, pointer, entry);
		}
	}
	else
#endif
	{
		_starpu_spin_lock(&registered_handles_lock);
		HASH_ADD_PTR(registered_handles, pointer, entry);
		_starpu_spin_unlock(&registered_handles_lock);
	}
}

starpu_data_handle_t starpu_data_lookup(const void *ptr)
{
	starpu_data_handle_t result;

#ifdef STARPU_OPENMP
	struct starpu_omp_task *task = _starpu_omp_get_task();
	if (task)
	{
		if (task->is_implicit)
		{
			struct starpu_omp_region *parallel_region = task->owner_region;
			_starpu_spin_lock(&parallel_region->registered_handles_lock);
			{
				struct handle_entry *entry;

				HASH_FIND_PTR(parallel_region->registered_handles, &ptr, entry);
				if(STARPU_UNLIKELY(entry == NULL))
					result = NULL;
				else
					result = entry->handle;
			}
			_starpu_spin_unlock(&parallel_region->registered_handles_lock);
		}
		else
		{
			struct handle_entry *entry;

			HASH_FIND_PTR(task->registered_handles, &ptr, entry);
			if(STARPU_UNLIKELY(entry == NULL))
				result = NULL;
			else
				result = entry->handle;
		}
	}
	else
#endif
	{
		_starpu_spin_lock(&registered_handles_lock);
		{
			struct handle_entry *entry;

			HASH_FIND_PTR(registered_handles, &ptr, entry);
			if(STARPU_UNLIKELY(entry == NULL))
				result = NULL;
			else
				result = entry->handle;
		}
		_starpu_spin_unlock(&registered_handles_lock);
	}

	return result;
}

int
_starpu_data_is_multiformat_handle(starpu_data_handle_t handle)
{
	return handle->ops->is_multiformat;
}
/*
 * Start monitoring a piece of data
 */

static void _starpu_register_new_data(starpu_data_handle_t handle,
					unsigned home_node, uint32_t wt_mask)
{
	void *ptr;

	STARPU_ASSERT(handle);

	/* initialize the new lock */
	handle->req_list = _starpu_data_requester_list_new();
	handle->refcnt = 0;
	handle->busy_count = 0;
	handle->busy_waiting = 0;
	STARPU_PTHREAD_MUTEX_INIT(&handle->busy_mutex, NULL);
	STARPU_PTHREAD_COND_INIT(&handle->busy_cond, NULL);
	_starpu_spin_init(&handle->header_lock);

	/* first take care to properly lock the data */
	_starpu_spin_lock(&handle->header_lock);

	/* there is no hierarchy yet */
	handle->nchildren = 0;
	handle->root_handle = handle;
	handle->father_handle = NULL;
	handle->sibling_index = 0; /* could be anything for the root */
	handle->depth = 1; /* the tree is just a node yet */
        handle->rank = -1; /* invalid until set */
	handle->tag = -1; /* invalid until set */

	handle->is_not_important = 0;

	handle->sequential_consistency =
		starpu_data_get_default_sequential_consistency_flag();

	STARPU_PTHREAD_MUTEX_INIT(&handle->sequential_consistency_mutex, NULL);
	handle->last_submitted_mode = STARPU_R;
	handle->last_sync_task = NULL;
	handle->last_submitted_accessors.task = NULL;
	handle->last_submitted_accessors.next = &handle->last_submitted_accessors;
	handle->last_submitted_accessors.prev = &handle->last_submitted_accessors;
	handle->post_sync_tasks = NULL;

	/* Tell helgrind that the race in _starpu_unlock_post_sync_tasks is fine */
	STARPU_HG_DISABLE_CHECKING(handle->post_sync_tasks_cnt);
	handle->post_sync_tasks_cnt = 0;

	/* By default, there are no methods available to perform a reduction */
	handle->redux_cl = NULL;
	handle->init_cl = NULL;

	handle->reduction_refcnt = 0;
	handle->reduction_req_list = _starpu_data_requester_list_new();
	handle->reduction_tmp_handles = NULL;

#ifdef STARPU_USE_FXT
	handle->last_submitted_ghost_sync_id_is_valid = 0;
	handle->last_submitted_ghost_sync_id = 0;
	handle->last_submitted_ghost_accessors_id = NULL;
#endif

	handle->wt_mask = wt_mask;

	/* Store some values directly in the handle not to recompute them all
	 * the time. */
	handle->footprint = _starpu_compute_data_footprint(handle);

	handle->home_node = home_node;

	/* that new data is invalid from all nodes perpective except for the
	 * home node */
	unsigned node;
	for (node = 0; node < STARPU_MAXNODES; node++)
	{
		struct _starpu_data_replicate *replicate;
		replicate = &handle->per_node[node];

		replicate->memory_node = node;
		replicate->relaxed_coherency = 0;
		replicate->refcnt = 0;

		if (node == home_node)
		{
			/* this is the home node with the only valid copy */
			replicate->state = STARPU_OWNER;
			replicate->allocated = 1;
			replicate->automatically_allocated = 0;
			replicate->initialized = 1;
		}
		else
		{
			/* the value is not available here yet */
			replicate->state = STARPU_INVALID;
			replicate->allocated = 0;
			replicate->initialized = 0;
		}
	}

	unsigned worker;
	unsigned nworkers = starpu_worker_get_count();
	for (worker = 0; worker < nworkers; worker++)
	{
		struct _starpu_data_replicate *replicate;
		replicate = &handle->per_worker[worker];
		replicate->allocated = 0;
		replicate->automatically_allocated = 0;
		replicate->state = STARPU_INVALID;
		replicate->refcnt = 0;
		replicate->handle = handle;
		replicate->requested = 0;

		for (node = 0; node < STARPU_MAXNODES; node++)
		{
			replicate->request[node] = NULL;
		}

		/* Assuming being used for SCRATCH for now, patched when entering REDUX mode */
		replicate->relaxed_coherency = 1;
		replicate->initialized = 0;
		replicate->memory_node = starpu_worker_get_memory_node(worker);

		/* duplicate  the content of the interface on node 0 */
		memcpy(replicate->data_interface, handle->per_node[0].data_interface, handle->ops->interface_size);
	}

	/* now the data is available ! */
	_starpu_spin_unlock(&handle->header_lock);

	ptr = starpu_data_handle_to_pointer(handle, STARPU_MAIN_RAM);
	if (ptr != NULL)
	{
		_starpu_data_register_ram_pointer(handle, ptr);
	}
}

void starpu_data_ptr_register(starpu_data_handle_t handle, unsigned node)
{
	struct _starpu_data_replicate *replicate = &handle->per_node[node];

	_starpu_spin_lock(&handle->header_lock);
	STARPU_ASSERT_MSG(replicate->allocated == 0, "starpu_data_ptr_register must be called right after starpu_data_register");
	replicate->allocated = 1;
	replicate->automatically_allocated = 0;
	_starpu_spin_unlock(&handle->header_lock);
}

int _starpu_data_handle_init(starpu_data_handle_t handle, struct starpu_data_interface_ops *interface_ops, unsigned int mf_node)
{
	unsigned node;
	unsigned worker;

	/* Tell helgrind that our access to busy_count in
	 * starpu_data_unregister is actually safe */
	STARPU_HG_DISABLE_CHECKING(handle->busy_count);

	handle->ops = interface_ops;
	handle->mf_node = mf_node;

	size_t interfacesize = interface_ops->interface_size;

	_starpu_memory_stats_init(handle);
	for (node = 0; node < STARPU_MAXNODES; node++)
	{
		_starpu_memory_stats_init_per_node(handle, node);

		struct _starpu_data_replicate *replicate;
		replicate = &handle->per_node[node];
		/* relaxed_coherency = 0 */

		replicate->handle = handle;

		replicate->data_interface = calloc(1, interfacesize);
		STARPU_ASSERT(replicate->data_interface);
	}

	unsigned nworkers = starpu_worker_get_count();
	for (worker = 0; worker < nworkers; worker++)
	{
		struct _starpu_data_replicate *replicate;
		replicate = &handle->per_worker[worker];

		replicate->handle = handle;

		replicate->data_interface = calloc(1, interfacesize);
		STARPU_ASSERT(replicate->data_interface);

	}

	handle->tag = -1;
	handle->rank = -1;

	return 0;
}

static
starpu_data_handle_t _starpu_data_handle_allocate(struct starpu_data_interface_ops *interface_ops, unsigned int mf_node)
{
	starpu_data_handle_t handle = (starpu_data_handle_t) calloc(1, sizeof(struct _starpu_data_state));
	STARPU_ASSERT(handle);
	_starpu_data_handle_init(handle, interface_ops, mf_node);
	return handle;
}

void starpu_data_register(starpu_data_handle_t *handleptr, unsigned home_node,
			  void *data_interface,
			  struct starpu_data_interface_ops *ops)
{
	starpu_data_handle_t handle = _starpu_data_handle_allocate(ops, home_node);

	STARPU_ASSERT(handleptr);
	*handleptr = handle;

	/* fill the interface fields with the appropriate method */
	STARPU_ASSERT(ops->register_data_handle);
	ops->register_data_handle(handle, home_node, data_interface);

	_starpu_register_new_data(handle, home_node, 0);
}

void starpu_data_register_same(starpu_data_handle_t *handledst, starpu_data_handle_t handlesrc)
{
	void *local_interface = starpu_data_get_interface_on_node(handlesrc, STARPU_MAIN_RAM);
	starpu_data_register(handledst, -1, local_interface, handlesrc->ops);
}

void *starpu_data_handle_to_pointer(starpu_data_handle_t handle, unsigned node)
{
	/* Check whether the operation is supported and the node has actually
	 * been allocated.  */
	if (handle->ops->handle_to_pointer
	    && starpu_data_test_if_allocated_on_node(handle, node))
	{
		return handle->ops->handle_to_pointer(handle, node);
	}

	return NULL;
}

void *starpu_data_get_local_ptr(starpu_data_handle_t handle)
{
	return starpu_data_handle_to_pointer(handle,
					_starpu_memory_node_get_local_key());
}

int starpu_data_get_rank(starpu_data_handle_t handle)
{
	return handle->rank;
}

int _starpu_data_set_rank(starpu_data_handle_t handle, int rank)
{
	handle->rank = rank;
	return 0;
}

int starpu_data_set_rank(starpu_data_handle_t handle, int rank)
{
	static int first=1;
	if (first)
	{
		_STARPU_DISP("Warning: You should call starpu_mpi_data_register which will insure MPI cache will be cleared when unregistering the data\n");
		first=0;
	}
	return _starpu_data_set_rank(handle, rank);
}

int starpu_data_get_tag(starpu_data_handle_t handle)
{
	return handle->tag;
}

starpu_data_handle_t _starpu_data_get_data_handle_from_tag(int tag)
{
	struct handle_tag_entry *ret;

	_starpu_spin_lock(&registered_tag_handles_lock);
	HASH_FIND_INT(registered_tag_handles, &tag, ret);
	_starpu_spin_unlock(&registered_tag_handles_lock);

	if (ret)
	{
		return ret->handle;
	}
	else
	{
		return NULL;
	}
}

int _starpu_data_set_tag(starpu_data_handle_t handle, int tag)
{
	struct handle_tag_entry *entry;
	entry = (struct handle_tag_entry *) malloc(sizeof(*entry));
	STARPU_ASSERT(entry != NULL);

	STARPU_ASSERT_MSG(!(_starpu_data_get_data_handle_from_tag(tag)),
			  "There is already a data handle %p registered with the tag %d\n", _starpu_data_get_data_handle_from_tag(tag), tag);

	entry->tag = tag;
	entry->handle = handle;

	_starpu_spin_lock(&registered_tag_handles_lock);
	HASH_ADD_INT(registered_tag_handles, tag, entry);
	_starpu_spin_unlock(&registered_tag_handles_lock);

	handle->tag = tag;
	return 0;
}

int starpu_data_set_tag(starpu_data_handle_t handle, int tag)
{
	static int first=1;
	if (first)
	{
		_STARPU_DISP("Warning: You should call starpu_mpi_data_register which will insure MPI cache will be cleared when unregistering the data\n");
		first=0;
	}
	return _starpu_data_set_tag(handle, tag);
}

static
int _starpu_data_release_tag(starpu_data_handle_t handle)
{
	struct handle_tag_entry *tag_entry;

	if (handle->tag != -1)
	{
		_starpu_spin_lock(&registered_tag_handles_lock);
		HASH_FIND_INT(registered_tag_handles, &handle->tag, tag_entry);
		STARPU_ASSERT_MSG((tag_entry != NULL),"Data handle %p with tag %d isn't in the hashmap !",handle,handle->tag);

		HASH_DEL(registered_tag_handles, tag_entry);

		_starpu_spin_unlock(&registered_tag_handles_lock);

		free(tag_entry);
	}
	return 0;
}

struct starpu_data_interface_ops* starpu_data_get_interface_ops(starpu_data_handle_t handle)
{
	return handle->ops;
}

/*
 * Stop monitoring a piece of data
 */

void _starpu_data_unregister_ram_pointer(starpu_data_handle_t handle)
{
	const void *ram_ptr = starpu_data_handle_to_pointer(handle, STARPU_MAIN_RAM);
#ifdef STARPU_OPENMP
	if (handle->removed_from_context_hash)
		return;
#endif
	if (ram_ptr != NULL)
	{
		/* Remove the PTR -> HANDLE mapping.  If a mapping from PTR
		 * to another handle existed before (e.g., when using
		 * filters), it becomes visible again.  */
#ifdef STARPU_OPENMP
		struct starpu_omp_task *task = _starpu_omp_get_task();
		if (task)
		{
			if (task->is_implicit)
			{
				struct starpu_omp_region *parallel_region = task->owner_region;
				struct handle_entry *entry;
				_starpu_spin_lock(&parallel_region->registered_handles_lock);
				HASH_FIND_PTR(parallel_region->registered_handles, &ram_ptr, entry);
				STARPU_ASSERT(entry != NULL);
				HASH_DEL(registered_handles, entry);
				free(entry);
				_starpu_spin_unlock(&parallel_region->registered_handles_lock);
			}
			else
			{
				struct handle_entry *entry;
				HASH_FIND_PTR(task->registered_handles, &ram_ptr, entry);
				STARPU_ASSERT(entry != NULL);
				HASH_DEL(task->registered_handles, entry);
				free(entry);
			}
		}
		else
#endif
		{
			struct handle_entry *entry;

			_starpu_spin_lock(&registered_handles_lock);
			HASH_FIND_PTR(registered_handles, &ram_ptr, entry);
			STARPU_ASSERT(entry != NULL);

<<<<<<< HEAD
			HASH_DEL(registered_handles, entry);
			free(entry);

			_starpu_spin_unlock(&registered_handles_lock);
		}
=======
		HASH_DEL(registered_handles, entry);

		_starpu_spin_unlock(&registered_handles_lock);

		free(entry);
>>>>>>> ddaa04c0
	}
}

void _starpu_data_free_interfaces(starpu_data_handle_t handle)
{
	unsigned node;
	unsigned worker;
	unsigned nworkers = starpu_worker_get_count();

	for (node = 0; node < STARPU_MAXNODES; node++)
		free(handle->per_node[node].data_interface);

	for (worker = 0; worker < nworkers; worker++)
		free(handle->per_worker[worker].data_interface);
}

struct _starpu_unregister_callback_arg
{
	unsigned memory_node;
	starpu_data_handle_t handle;
	unsigned terminated;
	starpu_pthread_mutex_t mutex;
	starpu_pthread_cond_t cond;
};

/* Check whether we should tell starpu_data_unregister that the data handle is
 * not busy any more.
 * The header is supposed to be locked.
 * This may free the handle, if it was lazily unregistered (1 is returned in
 * that case).  The handle pointer thus becomes invalid for the caller.
 */
int _starpu_data_check_not_busy(starpu_data_handle_t handle)
{
	if (!handle->busy_count && handle->busy_waiting)
	{
		STARPU_PTHREAD_MUTEX_LOCK(&handle->busy_mutex);
		STARPU_PTHREAD_COND_BROADCAST(&handle->busy_cond);
		STARPU_PTHREAD_MUTEX_UNLOCK(&handle->busy_mutex);
	}

	/* The handle has been destroyed in between (eg. this was a temporary
	 * handle created for a reduction.) */
	if (handle->lazy_unregister && handle->busy_count == 0)
	{
		_starpu_spin_unlock(&handle->header_lock);
		_starpu_data_unregister(handle, 0, 1);
		/* Warning: in case we unregister the handle, we must be sure
		 * that the caller will not try to unlock the header after
		 * !*/
		return 1;
	}

	return 0;
}

static
void _starpu_check_if_valid_and_fetch_data_on_node(starpu_data_handle_t handle, struct _starpu_data_replicate *replicate)
{
	unsigned node;
	unsigned nnodes = starpu_memory_nodes_get_count();
	int valid = 0;

	for (node = 0; node < nnodes; node++)
	{
		if (handle->per_node[node].state != STARPU_INVALID)
		{
			/* we found a copy ! */
			valid = 1;
		}
	}
	if (valid)
	{
		int ret = _starpu_fetch_data_on_node(handle, replicate, STARPU_R, 0, 0, NULL, NULL);
		STARPU_ASSERT(!ret);
		_starpu_release_data_on_node(handle, 0, &handle->per_node[handle->home_node]);
	}
	else
	{
		_starpu_spin_lock(&handle->header_lock);
		if (!_starpu_notify_data_dependencies(handle))
			_starpu_spin_unlock(&handle->header_lock);
	}
}

static void _starpu_data_unregister_fetch_data_callback(void *_arg)
{
	struct _starpu_unregister_callback_arg *arg = (struct _starpu_unregister_callback_arg *) _arg;

	starpu_data_handle_t handle = arg->handle;

	STARPU_ASSERT(handle);

	struct _starpu_data_replicate *replicate = &handle->per_node[arg->memory_node];

	_starpu_check_if_valid_and_fetch_data_on_node(handle, replicate);

	/* unlock the caller */
	STARPU_PTHREAD_MUTEX_LOCK(&arg->mutex);
	arg->terminated = 1;
	STARPU_PTHREAD_COND_SIGNAL(&arg->cond);
	STARPU_PTHREAD_MUTEX_UNLOCK(&arg->mutex);
}

/* Unregister the data handle, perhaps we don't need to update the home_node
 * (in that case coherent is set to 0)
 * nowait is for internal use when we already know for sure that we won't have to wait.
 */
static void _starpu_data_unregister(starpu_data_handle_t handle, unsigned coherent, unsigned nowait)
{
	STARPU_ASSERT(handle);
	STARPU_ASSERT_MSG(handle->nchildren == 0, "data %p needs to be unpartitioned before unregistration", handle);
	STARPU_ASSERT(!(nowait && handle->busy_count != 0));

	int sequential_consistency = handle->sequential_consistency;
	if (sequential_consistency && !nowait)
	{
		STARPU_ASSERT_MSG(_starpu_worker_may_perform_blocking_calls(), "starpu_data_unregister must not be called from a task or callback, perhaps you can use starpu_data_unregister_submit instead");

		/* If sequential consistency is enabled, wait until data is available */
		_starpu_data_wait_until_available(handle, STARPU_RW, "starpu_data_unregister");
	}

	if (coherent && !nowait)
	{
		STARPU_ASSERT_MSG(_starpu_worker_may_perform_blocking_calls(), "starpu_data_unregister must not be called from a task or callback, perhaps you can use starpu_data_unregister_submit instead");

		/* Fetch data in the home of the data to ensure we have a valid copy
		 * where we registered it */
		int home_node = handle->home_node;
		if (home_node >= 0)
		{
			struct _starpu_unregister_callback_arg arg;
			arg.handle = handle;
			arg.memory_node = (unsigned)home_node;
			arg.terminated = 0;
			STARPU_PTHREAD_MUTEX_INIT(&arg.mutex, NULL);
			STARPU_PTHREAD_COND_INIT(&arg.cond, NULL);

			if (!_starpu_attempt_to_submit_data_request_from_apps(handle, STARPU_R,
					_starpu_data_unregister_fetch_data_callback, &arg))
			{
				/* no one has locked this data yet, so we proceed immediately */
				struct _starpu_data_replicate *home_replicate = &handle->per_node[home_node];
				_starpu_check_if_valid_and_fetch_data_on_node(handle, home_replicate);
			}
			else
			{
				STARPU_PTHREAD_MUTEX_LOCK(&arg.mutex);
				while (!arg.terminated)
					STARPU_PTHREAD_COND_WAIT(&arg.cond, &arg.mutex);
				STARPU_PTHREAD_MUTEX_UNLOCK(&arg.mutex);
			}
			STARPU_PTHREAD_MUTEX_DESTROY(&arg.mutex);
			STARPU_PTHREAD_COND_DESTROY(&arg.cond);
		}

		/* If this handle uses a multiformat interface, we may have to convert
		 * this piece of data back into the CPU format.
		 * XXX : This is quite hacky, could we submit a task instead ?
		 */
		if (_starpu_data_is_multiformat_handle(handle) &&
			(  starpu_node_get_kind(handle->mf_node) != STARPU_CPU_RAM
			&& starpu_node_get_kind(handle->mf_node) != STARPU_SCC_RAM
			&& starpu_node_get_kind(handle->mf_node) != STARPU_SCC_SHM
			 ))
		{
			_STARPU_DEBUG("Conversion needed\n");
			void *buffers[1];
			struct starpu_multiformat_interface *format_interface;
			format_interface = (struct starpu_multiformat_interface *) starpu_data_get_interface_on_node(handle, STARPU_MAIN_RAM);
			struct starpu_codelet *cl = NULL;
			enum starpu_node_kind node_kind = starpu_node_get_kind(handle->mf_node);

			switch (node_kind)
			{
#ifdef STARPU_USE_CUDA
				case STARPU_CUDA_RAM:
				{
					struct starpu_multiformat_data_interface_ops *mf_ops;
					mf_ops = (struct starpu_multiformat_data_interface_ops *) handle->ops->get_mf_ops(format_interface);
					cl = mf_ops->cuda_to_cpu_cl;
					break;
				}
#endif
#ifdef STARPU_USE_OPENCL
				case STARPU_OPENCL_RAM:
				{
					struct starpu_multiformat_data_interface_ops *mf_ops;
					mf_ops = (struct starpu_multiformat_data_interface_ops *) handle->ops->get_mf_ops(format_interface);
					cl = mf_ops->opencl_to_cpu_cl;
					break;
				}
#endif
#ifdef STARPU_USE_MIC
				case STARPU_MIC_RAM:
				{
					struct starpu_multiformat_data_interface_ops *mf_ops;
					mf_ops = (struct starpu_multiformat_data_interface_ops *) handle->ops->get_mf_ops(format_interface);
					cl = mf_ops->mic_to_cpu_cl;
					break;
				}
#endif
				case STARPU_CPU_RAM:      /* Impossible ! */
				case STARPU_SCC_RAM:      /* Impossible ! */
				case STARPU_SCC_SHM:      /* Impossible ! */
				default:
					STARPU_ABORT();
			}
			buffers[0] = format_interface;

			_starpu_cl_func_t func = _starpu_task_get_cpu_nth_implementation(cl, 0);
			STARPU_ASSERT(func);
			func(buffers, NULL);
		}
	}

	_starpu_spin_lock(&handle->header_lock);
	if (!coherent)
	{
		/* Should we postpone the unregister operation ? */
		if ((handle->busy_count > 0) && handle->lazy_unregister)
		{
			_starpu_spin_unlock(&handle->header_lock);
			return;
		}
	}

	/* Tell holders of references that we're starting waiting */
	handle->busy_waiting = 1;
	_starpu_spin_unlock(&handle->header_lock);

	/* Wait for all requests to finish (notably WT requests) */
	STARPU_PTHREAD_MUTEX_LOCK(&handle->busy_mutex);
	while (1) {
		/* Here helgrind would shout that this an unprotected access,
		 * but this is actually fine: all threads who do busy_count--
		 * are supposed to call _starpu_data_check_not_busy, which will
		 * wake us up through the busy_mutex/busy_cond. */
		if (!handle->busy_count)
			break;
		/* This is woken by _starpu_data_check_not_busy, always called
		 * after decrementing busy_count */
		STARPU_PTHREAD_COND_WAIT(&handle->busy_cond, &handle->busy_mutex);
	}
	STARPU_PTHREAD_MUTEX_UNLOCK(&handle->busy_mutex);

	/* Wait for finished requests to release the handle */
	_starpu_spin_lock(&handle->header_lock);

	size_t size = _starpu_data_get_size(handle);

	_starpu_data_unregister_ram_pointer(handle);

	/* Destroy the data now */
	unsigned node;
	for (node = 0; node < STARPU_MAXNODES; node++)
	{
		struct _starpu_data_replicate *local = &handle->per_node[node];
		/* free the data copy in a lazy fashion */
		if (local->allocated && local->automatically_allocated)
			_starpu_request_mem_chunk_removal(handle, local, node, size);
	}
	unsigned worker;
	unsigned nworkers = starpu_worker_get_count();
	for (worker = 0; worker < nworkers; worker++)
	{
		struct _starpu_data_replicate *local = &handle->per_worker[worker];
		/* free the data copy in a lazy fashion */
		if (local->allocated && local->automatically_allocated)
			_starpu_request_mem_chunk_removal(handle, local, starpu_worker_get_memory_node(worker), size);
	}
	_starpu_data_free_interfaces(handle);

	_starpu_memory_stats_free(handle);
	_starpu_data_requester_list_delete(handle->req_list);
	_starpu_data_requester_list_delete(handle->reduction_req_list);

	_starpu_spin_unlock(&handle->header_lock);
	_starpu_spin_destroy(&handle->header_lock);

	STARPU_PTHREAD_MUTEX_DESTROY(&handle->busy_mutex);
	STARPU_PTHREAD_COND_DESTROY(&handle->busy_cond);
	STARPU_PTHREAD_MUTEX_DESTROY(&handle->sequential_consistency_mutex);

	_starpu_data_release_tag(handle);

	free(handle);
}

void starpu_data_unregister(starpu_data_handle_t handle)
{
	STARPU_ASSERT_MSG(!handle->lazy_unregister, "data %p can not be unregistered twice", handle);

	if (handle->unregister_hook)
	{
		handle->unregister_hook(handle);
	}

	_starpu_data_unregister(handle, 1, 0);
}

void starpu_data_unregister_no_coherency(starpu_data_handle_t handle)
{
	if (handle->unregister_hook)
	{
		handle->unregister_hook(handle);
	}

	_starpu_data_unregister(handle, 0, 0);
}

static void _starpu_data_unregister_submit_cb(void *arg)
{
	starpu_data_handle_t handle = arg;

	_starpu_spin_lock(&handle->header_lock);
	handle->lazy_unregister = 1;
	/* The handle should be busy since we are working on it.
	 * when we releases the handle below, it will be destroyed by
	 * _starpu_data_check_not_busy */
	STARPU_ASSERT(handle->busy_count);
        _starpu_spin_unlock(&handle->header_lock);

	starpu_data_release_on_node(handle, -1);
}

void starpu_data_unregister_submit(starpu_data_handle_t handle)
{
	STARPU_ASSERT_MSG(!handle->lazy_unregister, "data %p can not be unregistered twice", handle);

	if (handle->unregister_hook)
	{
		handle->unregister_hook(handle);
	}

	/* Wait for all task dependencies on this handle before putting it for free */
	starpu_data_acquire_on_node_cb(handle, -1, STARPU_RW, _starpu_data_unregister_submit_cb, handle);
}

static void _starpu_data_invalidate(void *data)
{
	starpu_data_handle_t handle = data;
	size_t size = _starpu_data_get_size(handle);
	_starpu_spin_lock(&handle->header_lock);

	unsigned node;
	for (node = 0; node < STARPU_MAXNODES; node++)
	{
		struct _starpu_data_replicate *local = &handle->per_node[node];

		if (local->mc && local->allocated && local->automatically_allocated)
		{
			if (node == STARPU_MAIN_RAM)
				_starpu_data_unregister_ram_pointer(handle);

			/* free the data copy in a lazy fashion */
			_starpu_request_mem_chunk_removal(handle, local, node, size);
		}

		local->state = STARPU_INVALID;
	}

	unsigned worker;
	unsigned nworkers = starpu_worker_get_count();
	for (worker = 0; worker < nworkers; worker++)
	{
		struct _starpu_data_replicate *local = &handle->per_worker[worker];

		if (local->mc && local->allocated && local->automatically_allocated)
			/* free the data copy in a lazy fashion */
			_starpu_request_mem_chunk_removal(handle, local, starpu_worker_get_memory_node(worker), size);

		local->state = STARPU_INVALID;
	}

	_starpu_spin_unlock(&handle->header_lock);

	starpu_data_release_on_node(handle, -1);
}

void starpu_data_invalidate(starpu_data_handle_t handle)
{
	STARPU_ASSERT(handle);

	starpu_data_acquire_on_node(handle, -1, STARPU_W);

	_starpu_data_invalidate(handle);
}

void starpu_data_invalidate_submit(starpu_data_handle_t handle)
{
	STARPU_ASSERT(handle);

	starpu_data_acquire_on_node_cb(handle, -1, STARPU_W, _starpu_data_invalidate, handle);
}

enum starpu_data_interface_id starpu_data_get_interface_id(starpu_data_handle_t handle)
{
	return handle->ops->interfaceid;
}

void *starpu_data_get_interface_on_node(starpu_data_handle_t handle, unsigned memory_node)
{
	return handle->per_node[memory_node].data_interface;
}

int starpu_data_interface_get_next_id(void)
{
	_data_interface_number += 1;
	return _data_interface_number-1;
}

int starpu_data_pack(starpu_data_handle_t handle, void **ptr, starpu_ssize_t *count)
{
	STARPU_ASSERT(handle->ops->pack_data);
	return handle->ops->pack_data(handle, _starpu_memory_node_get_local_key(), ptr, count);
}

int starpu_data_unpack(starpu_data_handle_t handle, void *ptr, size_t count)
{
	STARPU_ASSERT(handle->ops->unpack_data);
	int ret;
	ret = handle->ops->unpack_data(handle, _starpu_memory_node_get_local_key(), ptr, count);
	free(ptr);
	return ret;
}

size_t starpu_data_get_size(starpu_data_handle_t handle)
{
	return handle->ops->get_size(handle);
}<|MERGE_RESOLUTION|>--- conflicted
+++ resolved
@@ -614,6 +614,7 @@
 		/* Remove the PTR -> HANDLE mapping.  If a mapping from PTR
 		 * to another handle existed before (e.g., when using
 		 * filters), it becomes visible again.  */
+		struct handle_entry *entry;
 #ifdef STARPU_OPENMP
 		struct starpu_omp_task *task = _starpu_omp_get_task();
 		if (task)
@@ -621,45 +622,30 @@
 			if (task->is_implicit)
 			{
 				struct starpu_omp_region *parallel_region = task->owner_region;
-				struct handle_entry *entry;
 				_starpu_spin_lock(&parallel_region->registered_handles_lock);
 				HASH_FIND_PTR(parallel_region->registered_handles, &ram_ptr, entry);
 				STARPU_ASSERT(entry != NULL);
 				HASH_DEL(registered_handles, entry);
-				free(entry);
 				_starpu_spin_unlock(&parallel_region->registered_handles_lock);
 			}
 			else
 			{
-				struct handle_entry *entry;
 				HASH_FIND_PTR(task->registered_handles, &ram_ptr, entry);
 				STARPU_ASSERT(entry != NULL);
 				HASH_DEL(task->registered_handles, entry);
-				free(entry);
 			}
 		}
 		else
 #endif
 		{
-			struct handle_entry *entry;
 
 			_starpu_spin_lock(&registered_handles_lock);
 			HASH_FIND_PTR(registered_handles, &ram_ptr, entry);
 			STARPU_ASSERT(entry != NULL);
-
-<<<<<<< HEAD
 			HASH_DEL(registered_handles, entry);
-			free(entry);
-
 			_starpu_spin_unlock(&registered_handles_lock);
 		}
-=======
-		HASH_DEL(registered_handles, entry);
-
-		_starpu_spin_unlock(&registered_handles_lock);
-
 		free(entry);
->>>>>>> ddaa04c0
 	}
 }
 
