--- conflicted
+++ resolved
@@ -369,17 +369,11 @@
 	/* now the data is available ! */
 	_starpu_spin_unlock(&handle->header_lock);
 
-<<<<<<< HEAD
 	for (node = 0; node < STARPU_MAXNODES; node++)
-=======
-
-
-	ptr = starpu_data_handle_to_pointer(handle, STARPU_MAIN_RAM);
-	if (ptr != NULL)
->>>>>>> bd5d5a6a
 	{
 		if (starpu_node_get_kind(node) != STARPU_CPU_RAM)
 			continue;
+
 		ptr = starpu_data_handle_to_pointer(handle, node);
 		if (ptr != NULL)
 			_starpu_data_register_ram_pointer(handle, ptr);
