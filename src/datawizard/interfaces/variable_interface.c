--- conflicted
+++ resolved
@@ -1,12 +1,7 @@
 /* StarPU --- Runtime system for heterogeneous multicore architectures.
  *
-<<<<<<< HEAD
  * Copyright (C) 2010-2017  Université de Bordeaux
- * Copyright (C) 2010, 2011, 2012, 2013, 2014  CNRS
-=======
- * Copyright (C) 2010-2016  Université de Bordeaux
  * Copyright (C) 2010, 2011, 2012, 2013, 2014, 2017  CNRS
->>>>>>> bd5d5a6a
  *
  * StarPU is free software; you can redistribute it and/or modify
  * it under the terms of the GNU Lesser General Public License as published by
