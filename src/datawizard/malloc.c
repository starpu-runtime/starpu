/* StarPU --- Runtime system for heterogeneous multicore architectures.
 *
 * Copyright (C) 2009-2010, 2012-2017  Université de Bordeaux
 * Copyright (C) 2010, 2011, 2012, 2013, 2014, 2015, 2016, 2017  CNRS
 *
 * StarPU is free software; you can redistribute it and/or modify
 * it under the terms of the GNU Lesser General Public License as published by
 * the Free Software Foundation; either version 2.1 of the License, or (at
 * your option) any later version.
 *
 * StarPU is distributed in the hope that it will be useful, but
 * WITHOUT ANY WARRANTY; without even the implied warranty of
 * MERCHANTABILITY or FITNESS FOR A PARTICULAR PURPOSE.
 *
 * See the GNU Lesser General Public License in COPYING.LGPL for more details.
 */

#include <errno.h>

#include <core/workers.h>
#include <core/disk.h>
#include <common/config.h>
#include <common/fxt.h>
#include <starpu.h>
#include <drivers/opencl/driver_opencl.h>
#include <datawizard/memory_manager.h>
#include <datawizard/memory_nodes.h>
#include <datawizard/malloc.h>
#include <core/simgrid.h>

#if 1 //def STARPU_SIMGRID
#include <sys/mman.h>
#include <fcntl.h>
#endif

#ifndef O_BINARY
#define O_BINARY 0
#endif

#ifndef MAP_POPULATE
#define MAP_POPULATE 0
#endif

static size_t _malloc_align = sizeof(void*);
static int disable_pinning;
static int malloc_on_node_default_flags[STARPU_MAXNODES];

/* This file is used for implementing "folded" allocation */
#if 1 //def STARPU_SIMGRID
static int bogusfile = -1;
static unsigned long _starpu_malloc_simulation_fold;
#endif

void starpu_malloc_set_align(size_t align)
{
	STARPU_ASSERT_MSG(!(align & (align - 1)), "Alignment given to starpu_malloc_set_align (%lu) must be a power of two", (unsigned long) align);
	if (_malloc_align < align)
		_malloc_align = align;
}

#if (defined(STARPU_USE_CUDA) && !defined(HAVE_CUDA_MEMCPY_PEER))// || defined(STARPU_USE_OPENCL)
struct malloc_pinned_codelet_struct
{
	void **ptr;
	size_t dim;
};
#endif

/* Would be difficult to do it this way, we need to remember the cl_mem to be able to free it later... */

//#ifdef STARPU_USE_OPENCL
//static void malloc_pinned_opencl_codelet(void *buffers[] STARPU_ATTRIBUTE_UNUSED, void *arg)
//{
//	struct malloc_pinned_codelet_struct *s = arg;
//        //        *(s->ptr) = malloc(s->dim);
//        starpu_opencl_allocate_memory(devid, (void **)(s->ptr), s->dim, CL_MEM_READ_WRITE|CL_MEM_ALLOC_HOST_PTR);
//}
//#endif

#if defined(STARPU_USE_CUDA) && !defined(HAVE_CUDA_MEMCPY_PEER) && !defined(STARPU_SIMGRID)
static void malloc_pinned_cuda_codelet(void *buffers[] STARPU_ATTRIBUTE_UNUSED, void *arg)
{
	struct malloc_pinned_codelet_struct *s = arg;

	cudaError_t cures;
	cures = cudaHostAlloc((void **)(s->ptr), s->dim, cudaHostAllocPortable);
	if (STARPU_UNLIKELY(cures))
		STARPU_CUDA_REPORT_ERROR(cures);
}
#endif

#if (defined(STARPU_USE_CUDA) && !defined(HAVE_CUDA_MEMCPY_PEER)) && !defined(STARPU_SIMGRID)// || defined(STARPU_USE_OPENCL)
static struct starpu_perfmodel malloc_pinned_model =
{
	.type = STARPU_HISTORY_BASED,
	.symbol = "malloc_pinned"
};

static struct starpu_codelet malloc_pinned_cl =
{
	.cuda_funcs = {malloc_pinned_cuda_codelet},
//#ifdef STARPU_USE_OPENCL
//	.opencl_funcs = {malloc_pinned_opencl_codelet},
//#endif
	.nbuffers = 0,
	.model = &malloc_pinned_model
};
#endif

/* Allocation in CPU RAM */
int starpu_malloc_flags(void **A, size_t dim, int flags)
{
	return _starpu_malloc_flags_on_node(STARPU_MAIN_RAM, A, dim, flags);
}

int _starpu_malloc_flags_on_node(unsigned dst_node, void **A, size_t dim, int flags)
{
	int ret=0;

	STARPU_ASSERT(A);

	if (flags & STARPU_MALLOC_COUNT)
	{
		if (!(flags & STARPU_MALLOC_NORECLAIM))
			while (starpu_memory_allocate(dst_node, dim, flags) != 0)
			{
				size_t freed;
				size_t reclaim = 2 * dim;
				_STARPU_DEBUG("There is not enough memory left, we are going to reclaim %ld\n", reclaim);
				_STARPU_TRACE_START_MEMRECLAIM(dst_node,0);
				freed = _starpu_memory_reclaim_generic(dst_node, 0, reclaim);
				_STARPU_TRACE_END_MEMRECLAIM(dst_node,0);
				if (freed < dim && !(flags & STARPU_MEMORY_WAIT))
				{
					// We could not reclaim enough memory
					*A = NULL;
					return -ENOMEM;
				}
			}
		else if (flags & STARPU_MEMORY_WAIT)
			starpu_memory_allocate(dst_node, dim, flags);
		else
			starpu_memory_allocate(dst_node, dim, flags | STARPU_MEMORY_OVERFLOW);
	}

	struct _starpu_machine_config *config = _starpu_get_machine_config();
	if (flags & STARPU_MALLOC_PINNED && disable_pinning <= 0 && STARPU_RUNNING_ON_VALGRIND == 0 && config->conf.ncuda != 0)
	{
#ifdef STARPU_SIMGRID
		/* FIXME: CUDA seems to be taking 650µs every 1MiB.
		 * Ideally we would simulate this batching in 1MiB requests
		 * instead of computing an average value.
		 */
		if (_starpu_simgrid_cuda_malloc_cost())
			MSG_process_sleep((float) dim * 0.000650 / 1048576.);
#else /* STARPU_SIMGRID */
		if (_starpu_can_submit_cuda_task())
		{
#ifdef STARPU_USE_CUDA
#ifdef HAVE_CUDA_MEMCPY_PEER
			cudaError_t cures;
			cures = cudaHostAlloc(A, dim, cudaHostAllocPortable);
			if (STARPU_UNLIKELY(cures))
			{
				STARPU_CUDA_REPORT_ERROR(cures);
				ret = -ENOMEM;
			}
			goto end;
#else
			int push_res;

			/* Old versions of CUDA are not thread-safe, we have to
			 * run cudaHostAlloc from CUDA workers */
			STARPU_ASSERT_MSG(_starpu_worker_may_perform_blocking_calls(), "without CUDA peer allocation support, pinned allocation must not be done from task or callback");

			struct malloc_pinned_codelet_struct s =
			{
				.ptr = A,
				.dim = dim
			};

			malloc_pinned_cl.where = STARPU_CUDA;
			struct starpu_task *task = starpu_task_create();
			task->name = "cuda_malloc_pinned";
			task->callback_func = NULL;
			task->cl = &malloc_pinned_cl;
			task->cl_arg = &s;

			task->synchronous = 1;

			_starpu_exclude_task_from_dag(task);

			push_res = _starpu_task_submit_internally(task);
			STARPU_ASSERT(push_res != -ENODEV);
			goto end;
#endif /* HAVE_CUDA_MEMCPY_PEER */
#endif /* STARPU_USE_CUDA */
		}
//		else if (_starpu_can_submit_opencl_task())
//		{
//#ifdef STARPU_USE_OPENCL
//			int push_res;
//
//			STARPU_ASSERT_MSG(_starpu_worker_may_perform_blocking_calls(), "pinned OpenCL allocation must not be done from task or callback");
//
//			struct malloc_pinned_codelet_struct s =
//				{
//					.ptr = A,
//					.dim = dim
//				};
//
//			malloc_pinned_cl.where = STARPU_OPENCL;
//			struct starpu_task *task = starpu_task_create();
//		        task->name = "opencl_malloc_pinned";
//			task->callback_func = NULL;
//			task->cl = &malloc_pinned_cl;
//			task->cl_arg = &s;
//			task->synchronous = 1;
//
//			_starpu_exclude_task_from_dag(task);
//
//			push_res = _starpu_task_submit_internally(task);
//			STARPU_ASSERT(push_res != -ENODEV);
//			goto end;
//#endif /* STARPU_USE_OPENCL */
//		}
#endif /* STARPU_SIMGRID */
	}

#if 1 //def STARPU_SIMGRID
	if (flags & STARPU_MALLOC_SIMULATION_FOLDED)
	{
		/* Use "folded" allocation: the same file is mapped several
		 * times contiguously, to get a memory area one can read/write,
		 * without consuming memory */

		/* First reserve memory area */
		void *buf = mmap (NULL, dim, PROT_READ|PROT_WRITE, MAP_ANONYMOUS|MAP_PRIVATE, -1, 0);
		unsigned i;
		if (buf == MAP_FAILED)
		{
			_STARPU_DISP("Warning: could not allocate %luMiB of memory, you need to run \"sysctl vm.overcommit_memory=1\" as root to allow so big allocations\n", (unsigned long) (dim >> 20));
			ret = -ENOMEM;
			*A = NULL;
		}
		else
		{
			if (bogusfile == -1)
			{
				char *path = starpu_getenv("TMPDIR");
				if (!path)
					path = "/tmp";
				/* Create bogus file if not done already */
				char *name = _starpu_mktemp(path, O_RDWR | O_BINARY, &bogusfile);
				char *dumb;
				if (!name)
				{
					ret = errno;
					munmap(buf, dim);
					*A = NULL;
					goto end;
				}
				unlink(name);
				free(name);
				_STARPU_CALLOC(dumb, 1,_starpu_malloc_simulation_fold);
				write(bogusfile, dumb, _starpu_malloc_simulation_fold);
				free(dumb);
			}
			/* Map the bogus file in place of the anonymous memory */
			for (i = 0; i < dim / _starpu_malloc_simulation_fold; i++)
			{
				void *pos = (void*) ((unsigned long) buf + i * _starpu_malloc_simulation_fold);
				void *res = mmap(pos, _starpu_malloc_simulation_fold, PROT_READ|PROT_WRITE, MAP_FIXED|MAP_SHARED|MAP_POPULATE, bogusfile, 0);
				STARPU_ASSERT_MSG(res == pos, "Could not map folded virtual memory (%s). Do you perhaps need to increase the STARPU_MALLOC_SIMULATION_FOLD environment variable or the sysctl vm.max_map_count?", strerror(errno));
			}

			if (dim % _starpu_malloc_simulation_fold)
			{
				void *pos = (void*) ((unsigned long) buf + i * _starpu_malloc_simulation_fold);
				void *res = mmap(pos, dim % _starpu_malloc_simulation_fold, PROT_READ|PROT_WRITE, MAP_FIXED|MAP_SHARED|MAP_POPULATE, bogusfile, 0);
				STARPU_ASSERT_MSG(res == pos, "Could not map folded virtual memory (%s). Do you perhaps need to increase the STARPU_MALLOC_SIMULATION_FOLD environment variable or the sysctl vm.max_map_count?", strerror(errno));
			}
			*A = buf;
		}
	}
	else
#endif
	if (_starpu_can_submit_scc_task())
	{
#ifdef STARPU_USE_SCC
		_starpu_scc_allocate_shared_memory(A, dim);
#endif
	}
	else
#ifdef STARPU_HAVE_HWLOC
	if (_starpu_get_nb_numa_nodes() > 1) {
		hwloc_topology_t hwtopology = config->topology.hwtopology;
		hwloc_obj_t numa_node_obj = hwloc_get_obj_by_type(hwtopology, HWLOC_OBJ_NODE, _starpu_memnode_to_numalogid(dst_node));
		hwloc_bitmap_t nodeset = numa_node_obj->nodeset;
		*A = hwloc_alloc_membind_nodeset(hwtopology, dim, nodeset, HWLOC_MEMBIND_BIND | HWLOC_MEMBIND_NOCPUBIND, flags);
		//fprintf(stderr, "Allocation %lu bytes on NUMA node %d [%p]\n", (unsigned long) dim, starpu_memnode_get_numaphysid(dst_node), *A);
		if (!*A)
			ret = -ENOMEM;
	}
#endif /* STARPU_HAVE_HWLOC */
#ifdef STARPU_HAVE_POSIX_MEMALIGN
	if (_malloc_align != sizeof(void*))
	{
		if (posix_memalign(A, _malloc_align, dim))
		{
			ret = -ENOMEM;
			*A = NULL;
		}
	}
	else
#elif defined(STARPU_HAVE_MEMALIGN)
		if (_malloc_align != sizeof(void*))
		{
			*A = memalign(_malloc_align, dim);
			if (!*A)
				ret = -ENOMEM;
		}
		else
#endif /* STARPU_HAVE_POSIX_MEMALIGN */
		{
			*A = malloc(dim);
			if (!*A)
				ret = -ENOMEM;
		}

#if  1 //defined(STARPU_SIMGRID) || defined(STARPU_USE_CUDA)
end:
#endif
	if (ret == 0)
	{
		STARPU_ASSERT_MSG(*A, "Failed to allocated memory of size %ld b\n", (unsigned long)dim);
	}
	else if (flags & STARPU_MALLOC_COUNT)
	{
		starpu_memory_deallocate(dst_node, dim);
	}

	return ret;
}

int starpu_malloc(void **A, size_t dim)
{
	return starpu_malloc_flags(A, dim, STARPU_MALLOC_PINNED);
}

#if defined(STARPU_USE_CUDA) && !defined(HAVE_CUDA_MEMCPY_PEER) && !defined(STARPU_SIMGRID)
static void free_pinned_cuda_codelet(void *buffers[] STARPU_ATTRIBUTE_UNUSED, void *arg)
{
	cudaError_t cures;
	cures = cudaFreeHost(arg);
	if (STARPU_UNLIKELY(cures))
		STARPU_CUDA_REPORT_ERROR(cures);
}
#endif

//#ifdef STARPU_USE_OPENCL
//static void free_pinned_opencl_codelet(void *buffers[] STARPU_ATTRIBUTE_UNUSED, void *arg)
//{
//        //        free(arg);
//        int err = clReleaseMemObject(arg);
//        if (err != CL_SUCCESS) STARPU_OPENCL_REPORT_ERROR(err);
//}
//#endif

#if defined(STARPU_USE_CUDA) && !defined(HAVE_CUDA_MEMCPY_PEER) && !defined(STARPU_SIMGRID) // || defined(STARPU_USE_OPENCL)
static struct starpu_perfmodel free_pinned_model =
{
	.type = STARPU_HISTORY_BASED,
	.symbol = "free_pinned"
};

static struct starpu_codelet free_pinned_cl =
{
	.cuda_funcs = {free_pinned_cuda_codelet},
//#ifdef STARPU_USE_OPENCL
//	.opencl_funcs = {free_pinned_opencl_codelet},
//#endif
	.nbuffers = 0,
	.model = &free_pinned_model
};
#endif

int starpu_free_flags(void *A, size_t dim, int flags)
{
<<<<<<< HEAD
	return _starpu_free_flags_on_node(STARPU_MAIN_RAM, A, dim, flags);
}

int _starpu_free_flags_on_node(unsigned dst_node, void *A, size_t dim, int flags)
{
#ifndef STARPU_SIMGRID
=======
#if 0 //ndef STARPU_SIMGRID
>>>>>>> 53d1645a
	if (flags & STARPU_MALLOC_PINNED && disable_pinning <= 0 && STARPU_RUNNING_ON_VALGRIND == 0)
	{
		if (_starpu_can_submit_cuda_task())
		{
#ifdef STARPU_USE_CUDA
#ifndef HAVE_CUDA_MEMCPY_PEER
			if (!_starpu_is_initialized())
			{
#endif
				/* This is especially useful when starpu_free is called from
				 * the GCC-plugin. starpu_shutdown will probably have already
				 * been called, so we will not be able to submit a task. */
				cudaError_t err = cudaFreeHost(A);
				if (STARPU_UNLIKELY(err))
					STARPU_CUDA_REPORT_ERROR(err);
				goto out;
#ifndef HAVE_CUDA_MEMCPY_PEER
			}
			else
			{
				int push_res;

				STARPU_ASSERT_MSG(_starpu_worker_may_perform_blocking_calls(), "without CUDA peer allocation support, pinned deallocation must not be done from task or callback");

				free_pinned_cl.where = STARPU_CUDA;
				struct starpu_task *task = starpu_task_create();
				task->name = "cuda_free_pinned";
				task->callback_func = NULL;
				task->cl = &free_pinned_cl;
				task->cl_arg = A;
				task->synchronous = 1;

				_starpu_exclude_task_from_dag(task);

				push_res = _starpu_task_submit_internally(task);
				STARPU_ASSERT(push_res != -ENODEV);
				goto out;
			}
#endif /* HAVE_CUDA_MEMCPY_PEER */
#endif /* STARPU_USE_CUDA */
		}
//	else if (_starpu_can_submit_opencl_task())
//	{
//#ifdef STARPU_USE_OPENCL
//		int push_res;
//
//		STARPU_ASSERT_MSG(_starpu_worker_may_perform_blocking_calls(), "pinned OpenCL deallocation must not be done from task or callback");
//
//                free_pinned_cl.where = STARPU_OPENCL;
//		struct starpu_task *task = starpu_task_create();
//              task->name = "opencl_free_pinned";
//		task->callback_func = NULL;
//		task->cl = &free_pinned_cl;
//		task->cl_arg = A;
//		task->synchronous = 1;
//
//		_starpu_exclude_task_from_dag(task);
//
//		push_res = starpu_task_submit(task);
//		STARPU_ASSERT(push_res != -ENODEV);
//		goto out;
//	}
//#endif
	}
#endif /* STARPU_SIMGRID */

#if 1 //def STARPU_SIMGRID
	if (flags & STARPU_MALLOC_SIMULATION_FOLDED)
	{
		munmap(A, dim);
	}
	else
#endif
	if (_starpu_can_submit_scc_task())
	{
#ifdef STARPU_USE_SCC
		_starpu_scc_free_shared_memory(A);
#endif
	}
#ifdef STARPU_HAVE_HWLOC
	else if (_starpu_get_nb_numa_nodes() > 1) {
		struct _starpu_machine_config *config = _starpu_get_machine_config();
		hwloc_topology_t hwtopology = config->topology.hwtopology;
		hwloc_free(hwtopology, A, dim);
	}
#endif /* STARPU_HAVE_HWLOC */
	else
		free(A);

#if !defined(STARPU_SIMGRID) && defined(STARPU_USE_CUDA)
out:
#endif
	if (flags & STARPU_MALLOC_COUNT)
	{
		starpu_memory_deallocate(dst_node, dim);
	}

	return 0;
}

int starpu_free(void *A)
{
	return starpu_free_flags(A, 0, STARPU_MALLOC_PINNED);
}

#ifdef STARPU_SIMGRID
static starpu_pthread_mutex_t cuda_alloc_mutex = STARPU_PTHREAD_MUTEX_INITIALIZER;
static starpu_pthread_mutex_t opencl_alloc_mutex = STARPU_PTHREAD_MUTEX_INITIALIZER;
#endif

static uintptr_t
_starpu_malloc_on_node(unsigned dst_node, size_t size, int flags)
{
	uintptr_t addr = 0;

#if defined(STARPU_USE_CUDA) && !defined(STARPU_SIMGRID)
	cudaError_t status;
#endif

	/* Handle count first */
	if (flags & STARPU_MALLOC_COUNT)
	{
		if (starpu_memory_allocate(dst_node, size, flags) != 0)
			return 0;
		/* And prevent double-count in starpu_malloc_flags */
		flags &= ~STARPU_MALLOC_COUNT;
	}

	switch(starpu_node_get_kind(dst_node))
	{
		case STARPU_CPU_RAM:
		{
			_starpu_malloc_flags_on_node(dst_node, (void**) &addr, size,			
#if defined(STARPU_USE_CUDA) && !defined(HAVE_CUDA_MEMCPY_PEER) && !defined(STARPU_SIMGRID)
					/* without memcpy_peer, we can not
					 * allocated pinned memory, since it
					 * requires waiting for a task, and we
					 * may be called with a spinlock held
					 */
					flags & ~STARPU_MALLOC_PINNED
#else
					flags
#endif
					);
			break;
		}
#if defined(STARPU_USE_CUDA) || defined(STARPU_SIMGRID)
		case STARPU_CUDA_RAM:
		{
#ifdef STARPU_SIMGRID
			static uintptr_t last[STARPU_MAXNODES];
#ifdef STARPU_DEVEL
#warning TODO: record used memory, using a simgrid property to know the available memory
#endif
			/* Sleep for the allocation */
			STARPU_PTHREAD_MUTEX_LOCK(&cuda_alloc_mutex);
			if (_starpu_simgrid_cuda_malloc_cost())
				MSG_process_sleep(0.000175);
			if (!last[dst_node])
				last[dst_node] = 1<<10;
			addr = last[dst_node];
			last[dst_node]+=size;
			STARPU_ASSERT(last[dst_node] >= addr);
			STARPU_PTHREAD_MUTEX_UNLOCK(&cuda_alloc_mutex);
#else
			struct _starpu_worker *worker = _starpu_get_local_worker_key();
			unsigned devid = _starpu_memory_node_get_devid(dst_node);
			if (!worker || worker->arch != STARPU_CUDA_WORKER || worker->devid != devid)
#if defined(HAVE_CUDA_MEMCPY_PEER)
				starpu_cuda_set_device(devid);
#else
				STARPU_ASSERT_MSG(0, "CUDA peer access is not available with this version of CUDA");
#endif
			status = cudaMalloc((void **)&addr, size);
			if (!addr || (status != cudaSuccess))
			{
				if (STARPU_UNLIKELY(status != cudaErrorMemoryAllocation))
					STARPU_CUDA_REPORT_ERROR(status);
				addr = 0;
			}
#endif
			break;
		}
#endif
#if defined(STARPU_USE_OPENCL) || defined(STARPU_SIMGRID)
	        case STARPU_OPENCL_RAM:
		{
#ifdef STARPU_SIMGRID
				static uintptr_t last[STARPU_MAXNODES];
				/* Sleep for the allocation */
				STARPU_PTHREAD_MUTEX_LOCK(&opencl_alloc_mutex);
				if (_starpu_simgrid_cuda_malloc_cost())
					MSG_process_sleep(0.000175);
				if (!last[dst_node])
					last[dst_node] = 1<<10;
				addr = last[dst_node];
				last[dst_node]+=size;
				STARPU_ASSERT(last[dst_node] >= addr);
				STARPU_PTHREAD_MUTEX_UNLOCK(&opencl_alloc_mutex);
#else
                                int ret;
				cl_mem ptr;

				ret = starpu_opencl_allocate_memory(_starpu_memory_node_get_devid(dst_node), &ptr, size, CL_MEM_READ_WRITE);
				if (ret)
				{
					addr = 0;
				}
				else
				{
					addr = (uintptr_t)ptr;
				}
				break;
#endif
		}
#endif
	        case STARPU_DISK_RAM:
		{
			addr = (uintptr_t) _starpu_disk_alloc(dst_node, size);
			break;
		}

#ifdef STARPU_USE_MIC
		case STARPU_MIC_RAM:
			if (_starpu_mic_allocate_memory((void **)(&addr), size, dst_node))
				addr = 0;
			break;
#endif
#ifdef STARPU_USE_MPI_MASTER_SLAVE
		case STARPU_MPI_MS_RAM:
			if (_starpu_mpi_src_allocate_memory((void **)(&addr), size, dst_node))
				addr = 0;
			break;
#endif
#ifdef STARPU_USE_SCC
		case STARPU_SCC_RAM:
			if (_starpu_scc_allocate_memory((void **)(&addr), size, dst_node))
				addr = 0;
			break;
#endif
		default:
			STARPU_ABORT();
	}

	if (addr == 0)
	{
		// Allocation failed, gives the memory back to the memory manager
		_STARPU_TRACE_MEMORY_FULL(size);
		starpu_memory_deallocate(dst_node, size);
	}
	return addr;
}

void
_starpu_free_on_node_flags(unsigned dst_node, uintptr_t addr, size_t size, int flags)
{
	int count = flags & STARPU_MALLOC_COUNT;
	flags &= ~STARPU_MALLOC_COUNT;
	enum starpu_node_kind kind = starpu_node_get_kind(dst_node);
	switch(kind)
	{
		case STARPU_CPU_RAM:
			_starpu_free_flags_on_node(dst_node, (void*)addr, size,
#if defined(STARPU_USE_CUDA) && !defined(HAVE_CUDA_MEMCPY_PEER) && !defined(STARPU_SIMGRID)
					flags & ~STARPU_MALLOC_PINNED
#else
					flags
#endif
					);
			break;
#if defined(STARPU_USE_CUDA) || defined(STARPU_SIMGRID)
		case STARPU_CUDA_RAM:
		{
#ifdef STARPU_SIMGRID
			STARPU_PTHREAD_MUTEX_LOCK(&cuda_alloc_mutex);
			/* Sleep for the free */
			if (_starpu_simgrid_cuda_malloc_cost())
				MSG_process_sleep(0.000750);
			STARPU_PTHREAD_MUTEX_UNLOCK(&cuda_alloc_mutex);
#else
			cudaError_t err;
			struct _starpu_worker *worker = _starpu_get_local_worker_key();
			unsigned devid = _starpu_memory_node_get_devid(dst_node);
			if (!worker || worker->arch != STARPU_CUDA_WORKER || worker->devid != devid)
#if defined(HAVE_CUDA_MEMCPY_PEER)
				starpu_cuda_set_device(devid);
#else
				STARPU_ASSERT_MSG(0, "CUDA peer access is not available with this version of CUDA");
#endif
			err = cudaFree((void*)addr);
			if (STARPU_UNLIKELY(err != cudaSuccess
#ifdef STARPU_OPENMP
		/* When StarPU is used as Open Runtime support,
		 * starpu_omp_shutdown() will usually be called from a
		 * destructor, in which case cudaThreadExit() reports a
		 * cudaErrorCudartUnloading here. There should not
		 * be any remaining tasks running at this point so
		 * we can probably ignore it without much consequences. */
		&& err != cudaErrorCudartUnloading
#endif /* STARPU_OPENMP */
						))
				STARPU_CUDA_REPORT_ERROR(err);
#endif
			break;
		}
#endif
#if defined(STARPU_USE_OPENCL) || defined(STARPU_SIMGRID)
                case STARPU_OPENCL_RAM:
		{
#ifdef STARPU_SIMGRID
			STARPU_PTHREAD_MUTEX_LOCK(&opencl_alloc_mutex);
			/* Sleep for the free */
			if (_starpu_simgrid_cuda_malloc_cost())
				MSG_process_sleep(0.000750);
			STARPU_PTHREAD_MUTEX_UNLOCK(&opencl_alloc_mutex);
#else
			cl_int err;
                        err = clReleaseMemObject((void*)addr);
			if (STARPU_UNLIKELY(err != CL_SUCCESS))
				STARPU_OPENCL_REPORT_ERROR(err);
#endif
                        break;
		}
#endif
	        case STARPU_DISK_RAM:
		{
			_starpu_disk_free (dst_node, (void *) addr , size);
			break;
		}

#ifdef STARPU_USE_MIC
		case STARPU_MIC_RAM:
			_starpu_mic_free_memory((void*) addr, size, dst_node);
			break;
#endif
#ifdef STARPU_USE_MPI_MASTER_SLAVE
        case STARPU_MPI_MS_RAM:
            _starpu_mpi_source_free_memory((void*) addr, dst_node);
            break;
#endif
#ifdef STARPU_USE_SCC
		case STARPU_SCC_RAM:
			_starpu_scc_free_memory((void *) addr, dst_node);
			break;
#endif
		default:
			STARPU_ABORT();
	}
	if (count)
		starpu_memory_deallocate(dst_node, size);

}

int
starpu_memory_pin(void *addr STARPU_ATTRIBUTE_UNUSED, size_t size STARPU_ATTRIBUTE_UNUSED)
{
	if (STARPU_MALLOC_PINNED && disable_pinning <= 0 && STARPU_RUNNING_ON_VALGRIND == 0)
	{
#if defined(STARPU_USE_CUDA) && defined(HAVE_CUDA_MEMCPY_PEER)
		if (cudaHostRegister(addr, size, cudaHostRegisterPortable) != cudaSuccess)
			return -1;
#endif
	}
	return 0;
}

int
starpu_memory_unpin(void *addr STARPU_ATTRIBUTE_UNUSED, size_t size STARPU_ATTRIBUTE_UNUSED)
{
	if (STARPU_MALLOC_PINNED && disable_pinning <= 0 && STARPU_RUNNING_ON_VALGRIND == 0)
	{
#if defined(STARPU_USE_CUDA) && defined(HAVE_CUDA_MEMCPY_PEER)
		if (cudaHostUnregister(addr) != cudaSuccess)
			return -1;
#endif
	}
	return 0;
}

/*
 * On CUDA which has very expensive malloc, for small sizes, allocate big
 * chunks divided in blocks, and we actually allocate segments of consecutive
 * blocks.
 *
 * We try to keep the list of chunks with increasing occupancy, so we can
 * quickly find free segments to allocate.
 */

/* Size of each chunk, 32MiB granularity brings 128 chunks to be allocated in
 * order to fill a 4GiB GPU. */
#define CHUNK_SIZE (32*1024*1024)

/* Maximum segment size we will allocate in chunks */
#define CHUNK_ALLOC_MAX (CHUNK_SIZE / 8)

/* Granularity of allocation, i.e. block size, StarPU will never allocate less
 * than this.
 * 16KiB (i.e. 64x64 float) granularity eats 2MiB RAM for managing a 4GiB GPU.
 */
#define CHUNK_ALLOC_MIN (16*1024)

/* Number of blocks */
#define CHUNK_NBLOCKS (CHUNK_SIZE/CHUNK_ALLOC_MIN)

/* Linked list for available segments */
struct block
{
	int length;	/* Number of consecutive free blocks */
	int next;	/* next free segment */
};

/* One chunk */
LIST_TYPE(_starpu_chunk,
	uintptr_t base;

	/* Available number of blocks, for debugging */
	int available;

	/* Overestimation of the maximum size of available segments in this chunk */
	int available_max;

	/* Bitmap describing availability of the block */
	/* Block 0 is always empty, and is just the head of the free segments list */
	struct block bitmap[CHUNK_NBLOCKS+1];
)

/* One list of chunks per node */
static struct _starpu_chunk_list chunks[STARPU_MAXNODES];
/* Number of completely free chunks */
static int nfreechunks[STARPU_MAXNODES];
/* This protects chunks and nfreechunks */
static starpu_pthread_mutex_t chunk_mutex[STARPU_MAXNODES];

void
_starpu_malloc_init(unsigned dst_node)
{
	_starpu_chunk_list_init(&chunks[dst_node]);
	nfreechunks[dst_node] = 0;
	STARPU_PTHREAD_MUTEX_INIT(&chunk_mutex[dst_node], NULL);
	disable_pinning = starpu_get_env_number("STARPU_DISABLE_PINNING");
	malloc_on_node_default_flags[dst_node] = STARPU_MALLOC_PINNED | STARPU_MALLOC_COUNT;
#if 1 //def STARPU_SIMGRID
	/* Reasonably "costless" */
	_starpu_malloc_simulation_fold = starpu_get_env_number_default("STARPU_MALLOC_SIMULATION_FOLD", 1) << 20;
#endif
}

void
_starpu_malloc_shutdown(unsigned dst_node)
{
	struct _starpu_chunk *chunk, *next_chunk;

	STARPU_PTHREAD_MUTEX_LOCK(&chunk_mutex[dst_node]);
	for (chunk = _starpu_chunk_list_begin(&chunks[dst_node]);
	     chunk != _starpu_chunk_list_end(&chunks[dst_node]);
	     chunk = next_chunk)
	{
		next_chunk = _starpu_chunk_list_next(chunk);
		_starpu_free_on_node_flags(dst_node, chunk->base, CHUNK_SIZE, malloc_on_node_default_flags[dst_node]);
		_starpu_chunk_list_erase(&chunks[dst_node], chunk);
		free(chunk);
	}
	STARPU_PTHREAD_MUTEX_UNLOCK(&chunk_mutex[dst_node]);
	STARPU_PTHREAD_MUTEX_DESTROY(&chunk_mutex[dst_node]);
}

/* Create a new chunk */
static struct _starpu_chunk *_starpu_new_chunk(unsigned dst_node, int flags)
{
	struct _starpu_chunk *chunk;
	uintptr_t base = _starpu_malloc_on_node(dst_node, CHUNK_SIZE, flags);

	if (!base)
		return NULL;

	/* Create a new chunk */
	chunk = _starpu_chunk_new();
	chunk->base = base;

	/* First block is just a fake block pointing to the free segments list */
	chunk->bitmap[0].length = 0;
	chunk->bitmap[0].next = 1;

	/* At first we have only one big segment for the whole chunk */
	chunk->bitmap[1].length = CHUNK_NBLOCKS;
	chunk->bitmap[1].next = -1;

	chunk->available_max = CHUNK_NBLOCKS;
	chunk->available = CHUNK_NBLOCKS;
	return chunk;
}

uintptr_t
starpu_malloc_on_node_flags(unsigned dst_node, size_t size, int flags)
{
	/* Big allocation, allocate normally */
	if (size > CHUNK_ALLOC_MAX || starpu_node_get_kind(dst_node) != STARPU_CUDA_RAM)
		return _starpu_malloc_on_node(dst_node, size, flags);

	/* Round up allocation to block size */
	int nblocks = (size + CHUNK_ALLOC_MIN - 1) / CHUNK_ALLOC_MIN;

	struct _starpu_chunk *chunk;
	int prevblock, block;
	int available_max;
	struct block *bitmap;

	STARPU_PTHREAD_MUTEX_LOCK(&chunk_mutex[dst_node]);

	/* Try to find a big enough segment among the chunks */
	for (chunk = _starpu_chunk_list_begin(&chunks[dst_node]);
	     chunk != _starpu_chunk_list_end(&chunks[dst_node]);
	     chunk = _starpu_chunk_list_next(chunk))
	{
		if (chunk->available_max < nblocks)
			continue;

		bitmap = chunk->bitmap;
		available_max = 0;
		for (prevblock = block = 0;
			block != -1;
			prevblock = block, block = bitmap[prevblock].next)
		{
			STARPU_ASSERT(block >= 0 && block <= CHUNK_NBLOCKS);
			int length = bitmap[block].length;
			if (length >= nblocks)
			{

				if (length >= 2*nblocks)
				{
					/* This one this has quite some room,
					 * put it front, to make finding it
					 * easier next time. */
					_starpu_chunk_list_erase(&chunks[dst_node], chunk);
					_starpu_chunk_list_push_front(&chunks[dst_node], chunk);
				}
				if (chunk->available == CHUNK_NBLOCKS)
					/* This one was empty, it's not empty any more */
					nfreechunks[dst_node]--;
				goto found;
			}
			if (length > available_max)
				available_max = length;
		}

		/* Didn't find a big enough segment in this chunk, its
		 * available_max is out of date */
		chunk->available_max = available_max;
	}

	/* Didn't find a big enough segment, create another chunk.  */
	chunk = _starpu_new_chunk(dst_node, flags);
	if (!chunk)
	{
		/* Really no memory any more, fail */
		STARPU_PTHREAD_MUTEX_UNLOCK(&chunk_mutex[dst_node]);
		errno = ENOMEM;
		return 0;
	}

	/* And make it easy to find. */
	_starpu_chunk_list_push_front(&chunks[dst_node], chunk);
	bitmap = chunk->bitmap;
	prevblock = 0;
	block = 1;

found:

	chunk->available -= nblocks;
	STARPU_ASSERT(bitmap[block].length >= nblocks);
	STARPU_ASSERT(block <= CHUNK_NBLOCKS);
	if (bitmap[block].length == nblocks)
	{
		/* Fits exactly, drop this segment from the skip list */
		bitmap[prevblock].next = bitmap[block].next;
	}
	else
	{
		/* Still some room */
		STARPU_ASSERT(block + nblocks <= CHUNK_NBLOCKS);
		bitmap[prevblock].next = block + nblocks;
		bitmap[block + nblocks].length = bitmap[block].length - nblocks;
		bitmap[block + nblocks].next = bitmap[block].next;
	}

	STARPU_PTHREAD_MUTEX_UNLOCK(&chunk_mutex[dst_node]);

	return chunk->base + (block-1) * CHUNK_ALLOC_MIN;
}

void
starpu_free_on_node_flags(unsigned dst_node, uintptr_t addr, size_t size, int flags)
{
	/* Big allocation, deallocate normally */
	if (size > CHUNK_ALLOC_MAX || starpu_node_get_kind(dst_node) != STARPU_CUDA_RAM)
	{
		_starpu_free_on_node_flags(dst_node, addr, size, flags);
		return;
	}

	struct _starpu_chunk *chunk;

	/* Round up allocation to block size */
	int nblocks = (size + CHUNK_ALLOC_MIN - 1) / CHUNK_ALLOC_MIN;

	STARPU_PTHREAD_MUTEX_LOCK(&chunk_mutex[dst_node]);
	for (chunk = _starpu_chunk_list_begin(&chunks[dst_node]);
	     chunk != _starpu_chunk_list_end(&chunks[dst_node]);
	     chunk = _starpu_chunk_list_next(chunk))
		if (addr >= chunk->base && addr < chunk->base + CHUNK_SIZE)
			break;
	STARPU_ASSERT(chunk != _starpu_chunk_list_end(&chunks[dst_node]));

	struct block *bitmap = chunk->bitmap;
	int block = ((addr - chunk->base) / CHUNK_ALLOC_MIN) + 1, prevblock, nextblock;

	/* Look for free segment just before this one */
	for (prevblock = 0;
		prevblock != -1;
		prevblock = nextblock)
	{
		STARPU_ASSERT(prevblock >= 0 && prevblock <= CHUNK_NBLOCKS);
		nextblock = bitmap[prevblock].next;
		STARPU_ASSERT_MSG(nextblock != block, "It seems data 0x%lx (size %u) on node %u is being freed a second time\n", (unsigned long) addr, (unsigned) size, dst_node);
		if (nextblock > block || nextblock == -1)
			break;
	}
	STARPU_ASSERT(prevblock != -1);

	chunk->available += nblocks;

	/* Insert in free segments list */
	bitmap[block].next = nextblock;
	bitmap[prevblock].next = block;
	bitmap[block].length = nblocks;

	STARPU_ASSERT(nextblock >= -1 && nextblock <= CHUNK_NBLOCKS);
	if (nextblock == block + nblocks)
	{
		/* This freed segment is just before a free segment, merge them */
		bitmap[block].next = bitmap[nextblock].next;
		bitmap[block].length += bitmap[nextblock].length;

		if (bitmap[block].length > chunk->available_max)
			chunk->available_max = bitmap[block].length;
	}

	if (prevblock > 0 && prevblock + bitmap[prevblock].length == block)
	{
		/* This free segment is just after a free segment, merge them */
		bitmap[prevblock].next = bitmap[block].next;
		bitmap[prevblock].length += bitmap[block].length;

		if (bitmap[prevblock].length > chunk->available_max)
			chunk->available_max = bitmap[prevblock].length;

		block = prevblock;
	}

	if (chunk->available == CHUNK_NBLOCKS)
	{
		/* This chunk is now empty, but avoid chunk free/alloc
		 * ping-pong by keeping some of these.  */
		if (nfreechunks[dst_node] >= 1)
		{
			/* We already have free chunks, release this one */
			_starpu_free_on_node_flags(dst_node, chunk->base, CHUNK_SIZE, flags);
			_starpu_chunk_list_erase(&chunks[dst_node], chunk);
			free(chunk);
		}
		else
			nfreechunks[dst_node]++;
	}
	else
	{
		/* Freed some room, put this first in chunks list */
		_starpu_chunk_list_erase(&chunks[dst_node], chunk);
		_starpu_chunk_list_push_front(&chunks[dst_node], chunk);
	}

	STARPU_PTHREAD_MUTEX_UNLOCK(&chunk_mutex[dst_node]);
}

void starpu_malloc_on_node_set_default_flags(unsigned node, int flags)
{
	STARPU_ASSERT_MSG(node < STARPU_MAXNODES, "bogus node value %u given to starpu_malloc_on_node_set_default_flags\n", node);
	malloc_on_node_default_flags[node] = flags;
}

uintptr_t
starpu_malloc_on_node(unsigned dst_node, size_t size)
{
	return starpu_malloc_on_node_flags(dst_node, size, malloc_on_node_default_flags[dst_node]);
}

void
starpu_free_on_node(unsigned dst_node, uintptr_t addr, size_t size)
{
	starpu_free_on_node_flags(dst_node, addr, size, malloc_on_node_default_flags[dst_node]);
}<|MERGE_RESOLUTION|>--- conflicted
+++ resolved
@@ -387,16 +387,12 @@
 
 int starpu_free_flags(void *A, size_t dim, int flags)
 {
-<<<<<<< HEAD
 	return _starpu_free_flags_on_node(STARPU_MAIN_RAM, A, dim, flags);
 }
 
 int _starpu_free_flags_on_node(unsigned dst_node, void *A, size_t dim, int flags)
 {
-#ifndef STARPU_SIMGRID
-=======
 #if 0 //ndef STARPU_SIMGRID
->>>>>>> 53d1645a
 	if (flags & STARPU_MALLOC_PINNED && disable_pinning <= 0 && STARPU_RUNNING_ON_VALGRIND == 0)
 	{
 		if (_starpu_can_submit_cuda_task())
