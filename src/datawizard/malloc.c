--- conflicted
+++ resolved
@@ -294,6 +294,7 @@
 	else
 #ifdef STARPU_HAVE_HWLOC
 	if (_starpu_get_nb_numa_nodes() > 1) {
+		struct _starpu_machine_config *config = _starpu_get_machine_config();
 		hwloc_topology_t hwtopology = config->topology.hwtopology;
 		hwloc_obj_t numa_node_obj = hwloc_get_obj_by_type(hwtopology, HWLOC_OBJ_NODE, _starpu_numa_id_to_logid(dst_node));
 		hwloc_bitmap_t nodeset = numa_node_obj->nodeset;
@@ -387,15 +388,12 @@
 
 int starpu_free_flags(void *A, size_t dim, int flags)
 {
-<<<<<<< HEAD
 	return _starpu_free_flags_on_node(STARPU_MAIN_RAM, A, dim, flags);
 }
 
 int _starpu_free_flags_on_node(unsigned dst_node, void *A, size_t dim, int flags)
 {
 #if 0 //ndef STARPU_SIMGRID
-=======
->>>>>>> 179a75b2
 	if (flags & STARPU_MALLOC_PINNED && disable_pinning <= 0 && STARPU_RUNNING_ON_VALGRIND == 0)
 	{
 		if (_starpu_can_submit_cuda_task())
@@ -464,6 +462,7 @@
 //	}
 //#endif
 	}
+#endif /*SIMGRID*/
 
 #ifdef STARPU_SIMGRID
 	if (flags & STARPU_MALLOC_SIMULATION_FOLDED)
