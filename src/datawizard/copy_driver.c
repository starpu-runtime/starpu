--- conflicted
+++ resolved
@@ -200,11 +200,7 @@
 									struct _starpu_data_replicate *dst_replicate,
 									unsigned donotread,
 									struct _starpu_data_request *req,
-<<<<<<< HEAD
-									unsigned may_alloc,
-=======
 									enum _starpu_may_alloc may_alloc,
->>>>>>> 124ac4f1
 									enum starpu_is_prefetch prefetch STARPU_ATTRIBUTE_UNUSED)
 {
 	if (!donotread)
