/* StarPU --- Runtime system for heterogeneous multicore architectures.
 *
 * Copyright (C) 2008-2021  Université de Bordeaux, CNRS (LaBRI UMR 5800), Inria
 * Copyright (C) 2013       Thibaut Lambert
 * Copyright (C) 2018       Federal University of Rio Grande do Sul (UFRGS)
 *
 * StarPU is free software; you can redistribute it and/or modify
 * it under the terms of the GNU Lesser General Public License as published by
 * the Free Software Foundation; either version 2.1 of the License, or (at
 * your option) any later version.
 *
 * StarPU is distributed in the hope that it will be useful, but
 * WITHOUT ANY WARRANTY; without even the implied warranty of
 * MERCHANTABILITY or FITNESS FOR A PARTICULAR PURPOSE.
 *
 * See the GNU Lesser General Public License in COPYING.LGPL for more details.
 */

#include <starpu.h>
#include <common/config.h>
#include <common/utils.h>
#include <datawizard/datawizard.h>
#include <datawizard/memory_nodes.h>
#include <core/disk.h>
#include <core/simgrid.h>

/* requests that have not been treated at all */
static struct _starpu_data_request_prio_list data_requests[STARPU_MAXNODES][STARPU_MAXNODES][2];
static struct _starpu_data_request_prio_list prefetch_requests[STARPU_MAXNODES][STARPU_MAXNODES][2]; /* Contains both task_prefetch and prefetch */
static struct _starpu_data_request_prio_list idle_requests[STARPU_MAXNODES][STARPU_MAXNODES][2];
static starpu_pthread_mutex_t data_requests_list_mutex[STARPU_MAXNODES][STARPU_MAXNODES][2];

/* requests that are not terminated (eg. async transfers) */
static struct _starpu_data_request_prio_list data_requests_pending[STARPU_MAXNODES][STARPU_MAXNODES][2];
static unsigned data_requests_npending[STARPU_MAXNODES][STARPU_MAXNODES][2];
static starpu_pthread_mutex_t data_requests_pending_list_mutex[STARPU_MAXNODES][STARPU_MAXNODES][2];

void _starpu_init_data_request_lists(void)
{
	unsigned i, j;
	enum _starpu_data_request_inout k;
	for (i = 0; i < STARPU_MAXNODES; i++)
	{
		for (j = 0; j < STARPU_MAXNODES; j++)
		{
			for (k = _STARPU_DATA_REQUEST_IN; k <= _STARPU_DATA_REQUEST_OUT; k++)
			{
				_starpu_data_request_prio_list_init(&data_requests[i][j][k]);
				_starpu_data_request_prio_list_init(&prefetch_requests[i][j][k]);
				_starpu_data_request_prio_list_init(&idle_requests[i][j][k]);

#ifndef STARPU_DEBUG
				/* Tell helgrind that we are fine with checking for list_empty
				 * in _starpu_handle_node_data_requests, we will call it
				 * periodically anyway */
				STARPU_HG_DISABLE_CHECKING(data_requests[i][j][k].tree.root);
				STARPU_HG_DISABLE_CHECKING(prefetch_requests[i][j][k].tree.root);
				STARPU_HG_DISABLE_CHECKING(idle_requests[i][j][k].tree.root);
#endif
				_starpu_data_request_prio_list_init(&data_requests_pending[i][j][k]);
				data_requests_npending[i][j][k] = 0;

				STARPU_PTHREAD_MUTEX_INIT(&data_requests_list_mutex[i][j][k], NULL);
				STARPU_PTHREAD_MUTEX_INIT(&data_requests_pending_list_mutex[i][j][k], NULL);
			}
		}
	}
	STARPU_HG_DISABLE_CHECKING(data_requests_npending);
}

void _starpu_deinit_data_request_lists(void)
{
	unsigned i, j;
	enum _starpu_data_request_inout k;
	for (i = 0; i < STARPU_MAXNODES; i++)
	{
		for (j = 0; j < STARPU_MAXNODES; j++)
		{
			for (k = _STARPU_DATA_REQUEST_IN; k <= _STARPU_DATA_REQUEST_OUT; k++)
			{
				_starpu_data_request_prio_list_deinit(&data_requests[i][j][k]);
				_starpu_data_request_prio_list_deinit(&prefetch_requests[i][j][k]);
				_starpu_data_request_prio_list_deinit(&idle_requests[i][j][k]);
				_starpu_data_request_prio_list_deinit(&data_requests_pending[i][j][k]);
				STARPU_PTHREAD_MUTEX_DESTROY(&data_requests_pending_list_mutex[i][j][k]);
				STARPU_PTHREAD_MUTEX_DESTROY(&data_requests_list_mutex[i][j][k]);
			}
		}
	}
}

/* Unlink the request from the handle. New requests can then be made. */
/* this should be called with the lock r->handle->header_lock taken */
static void _starpu_data_request_unlink(struct _starpu_data_request *r)
{
	_starpu_spin_checklocked(&r->handle->header_lock);

	/* If this is a write invalidation request, we store it in the handle
	 */
	if (r->handle->write_invalidation_req == r)
	{
		STARPU_ASSERT(r->mode == STARPU_W);
		r->handle->write_invalidation_req = NULL;
	}
	else
	{
		unsigned node;
		struct _starpu_data_request **prevp, *prev;

		if (r->mode & STARPU_R)
			/* If this is a read request, we store the pending requests
			 * between src and dst. */
			node = r->src_replicate->memory_node;
		else
			/* If this is a write only request, then there is no source and
			 * we use the destination node to cache the request. */
			node = r->dst_replicate->memory_node;

		/* Look for ourself in the list, we should be not very far. */
		for (prevp = &r->dst_replicate->request[node], prev = NULL;
		     *prevp && *prevp != r;
		     prev = *prevp, prevp = &prev->next_same_req)
			;

		STARPU_ASSERT(*prevp == r);
		*prevp = r->next_same_req;

		if (!r->next_same_req)
		{
			/* I was last */
			STARPU_ASSERT(r->dst_replicate->last_request[node] == r);
			if (prev)
				r->dst_replicate->last_request[node] = prev;
			else
				r->dst_replicate->last_request[node] = NULL;
		}
	}
}

static void _starpu_data_request_destroy(struct _starpu_data_request *r)
{
	//fprintf(stderr, "DESTROY REQ %p (%d) refcnt %d\n", r, node, r->refcnt);
	_starpu_data_request_delete(r);
}

/* handle->lock should already be taken !  */
struct _starpu_data_request *_starpu_create_data_request(starpu_data_handle_t handle,
							 struct _starpu_data_replicate *src_replicate,
							 struct _starpu_data_replicate *dst_replicate,
							 int handling_node,
							 enum starpu_data_access_mode mode,
							 unsigned ndeps,
							 struct starpu_task *task,
							 enum starpu_is_prefetch is_prefetch,
							 int prio,
							 unsigned is_write_invalidation,
							 const char *origin)
{
	struct _starpu_data_request *r = _starpu_data_request_new();

	_starpu_spin_checklocked(&handle->header_lock);

	_starpu_spin_init(&r->lock);

	_STARPU_TRACE_DATA_REQUEST_CREATED(handle, src_replicate?src_replicate->memory_node:-1, dst_replicate?dst_replicate->memory_node:-1, prio, is_prefetch, r);

	r->origin = origin;
	r->handle = handle;
	r->src_replicate = src_replicate;
	r->dst_replicate = dst_replicate;
	r->mode = mode;
	r->async_channel.node_ops = NULL;
        r->async_channel.starpu_mp_common_finished_sender = 0;
        r->async_channel.starpu_mp_common_finished_receiver = 0;
        r->async_channel.polling_node_sender = NULL;
        r->async_channel.polling_node_receiver = NULL;
#ifdef STARPU_USE_MPI_MASTER_SLAVE
        r->async_channel.event.mpi_ms_event.requests = NULL;
#endif
	if (handling_node == -1)
		handling_node = STARPU_MAIN_RAM;
	r->handling_node = handling_node;
	if (is_write_invalidation)
	{
		r->peer_node = handling_node;
		r->inout = _STARPU_DATA_REQUEST_IN;
	}
	else if (dst_replicate->memory_node == handling_node)
	{
		if (src_replicate)
			r->peer_node = src_replicate->memory_node;
		else
			r->peer_node = handling_node;
		r->inout = _STARPU_DATA_REQUEST_IN;
	}
	else
	{
		r->peer_node = dst_replicate->memory_node;
		r->inout = _STARPU_DATA_REQUEST_OUT;
	}
	STARPU_ASSERT(starpu_node_get_kind(handling_node) == STARPU_CPU_RAM || _starpu_memory_node_get_nworkers(handling_node));
	r->completed = 0;
	r->added_ref = 0;
	r->canceled = 0;
	r->prefetch = is_prefetch;
	r->task = task;
	r->nb_tasks_prefetch = 0;
	r->prio = prio;
	r->retval = -1;
	r->ndeps = ndeps;
	r->next_same_req = NULL;
	r->next_req_count = 0;
	r->callbacks = NULL;
	r->com_id = 0;

	_starpu_spin_lock(&r->lock);

	/* For a fetch, take a reference as soon as now on the target, to avoid
	 * replicate eviction */
	if (is_prefetch == STARPU_FETCH && dst_replicate)
	{
		r->added_ref = 1;
		dst_replicate->refcnt++;
	}
	handle->busy_count++;

	if (is_write_invalidation)
	{
		STARPU_ASSERT(!handle->write_invalidation_req);
		handle->write_invalidation_req = r;
	}
	else
	{
		unsigned node;

		if (mode & STARPU_R)
			node = src_replicate->memory_node;
		else
			node = dst_replicate->memory_node;

		if (!dst_replicate->request[node])
			dst_replicate->request[node] = r;
		else
			dst_replicate->last_request[node]->next_same_req = r;
		dst_replicate->last_request[node] = r;

		if (mode & STARPU_R)
		{
			/* Take a reference on the source for the request to be
			 * able to read it */
			src_replicate->refcnt++;
			handle->busy_count++;
		}
	}

	r->refcnt = 1;

	_starpu_spin_unlock(&r->lock);

	return r;
}

int _starpu_wait_data_request_completion(struct _starpu_data_request *r, enum _starpu_may_alloc may_alloc)
{
	int retval;
	int do_delete = 0;
	int completed;

#ifdef STARPU_SIMGRID
	unsigned local_node = starpu_worker_get_local_memory_node();

	starpu_pthread_wait_t wait;

	starpu_pthread_wait_init(&wait);
	/* We need to get woken both when requests finish on our node, and on
	 * the target node of the request we are waiting for */
	starpu_pthread_queue_register(&wait, &_starpu_simgrid_transfer_queue[local_node]);
	starpu_pthread_queue_register(&wait, &_starpu_simgrid_transfer_queue[(unsigned) r->dst_replicate->memory_node]);
#endif

	struct _starpu_worker *worker = _starpu_get_local_worker_key();
	enum _starpu_worker_status old_status = STATUS_UNKNOWN;

	if (worker)
	{
		old_status = worker->status ;
		_starpu_set_worker_status(worker, STATUS_WAITING);
	}

	do
	{
#ifdef STARPU_SIMGRID
		starpu_pthread_wait_reset(&wait);
#endif

		STARPU_SYNCHRONIZE();
		if (STARPU_RUNNING_ON_VALGRIND)
			completed = 1;
		else
			completed = r->completed;
		if (completed)
		{
			_starpu_spin_lock(&r->lock);
			if (r->completed)
				break;
			_starpu_spin_unlock(&r->lock);
		}

#ifndef STARPU_SIMGRID
#ifndef STARPU_NON_BLOCKING_DRIVERS
		/* XXX: shouldn't be needed, and doesn't work with chained requests anyway */
		_starpu_wake_all_blocked_workers_on_node(r->handling_node);
#endif
#endif

		_starpu_datawizard_progress(may_alloc);

#ifdef STARPU_SIMGRID
		starpu_pthread_wait_wait(&wait);
#endif
	}
	while (1);

	if (worker)
	{
		_starpu_set_worker_status(worker, old_status);
	}

#ifdef STARPU_SIMGRID
	starpu_pthread_queue_unregister(&wait, &_starpu_simgrid_transfer_queue[local_node]);
	starpu_pthread_queue_unregister(&wait, &_starpu_simgrid_transfer_queue[(unsigned) r->dst_replicate->memory_node]);
	starpu_pthread_wait_destroy(&wait);
#endif


	retval = r->retval;
	if (retval)
		_STARPU_DISP("REQUEST %p completed with retval %d!\n", r, r->retval);


	r->refcnt--;

	/* if nobody is waiting on that request, we can get rid of it */
	if (r->refcnt == 0)
		do_delete = 1;

	_starpu_spin_unlock(&r->lock);

	if (do_delete)
		_starpu_data_request_destroy(r);

	return retval;
}

/* this is non blocking */
void _starpu_post_data_request(struct _starpu_data_request *r)
{
	unsigned handling_node = r->handling_node;
	STARPU_ASSERT(starpu_node_get_kind(handling_node) == STARPU_CPU_RAM || _starpu_memory_node_get_nworkers(handling_node));

//	_STARPU_DEBUG("POST REQUEST\n");

	/* If some dependencies are not fulfilled yet, we don't actually post the request */
	if (r->ndeps > 0)
		return;

	if (r->mode & STARPU_R)
	{
		STARPU_ASSERT(r->src_replicate->allocated || r->src_replicate->mapped);
		STARPU_ASSERT(r->src_replicate->refcnt);
	}

	/* insert the request in the proper list */
	STARPU_PTHREAD_MUTEX_LOCK(&data_requests_list_mutex[handling_node][r->peer_node][r->inout]);
	if (r->prefetch >= STARPU_IDLEFETCH)
		_starpu_data_request_prio_list_push_back(&idle_requests[handling_node][r->peer_node][r->inout], r);
	else if (r->prefetch > STARPU_FETCH)
		_starpu_data_request_prio_list_push_back(&prefetch_requests[handling_node][r->peer_node][r->inout], r);
	else
		_starpu_data_request_prio_list_push_back(&data_requests[handling_node][r->peer_node][r->inout], r);
	STARPU_PTHREAD_MUTEX_UNLOCK(&data_requests_list_mutex[handling_node][r->peer_node][r->inout]);

#ifndef STARPU_NON_BLOCKING_DRIVERS
	_starpu_wake_all_blocked_workers_on_node(handling_node);
#endif
}

/* We assume that r->lock is taken by the caller */
void _starpu_data_request_append_callback(struct _starpu_data_request *r, void (*callback_func)(void *), void *callback_arg)
{
	STARPU_ASSERT(r);

	if (callback_func)
	{
		struct _starpu_callback_list *link;
		_STARPU_MALLOC(link, sizeof(struct _starpu_callback_list));

		link->callback_func = callback_func;
		link->callback_arg = callback_arg;
		link->next = r->callbacks;
		r->callbacks = link;
	}
}

/* This method is called with handle's header_lock taken, and unlocks it */
static void starpu_handle_data_request_completion(struct _starpu_data_request *r)
{
	unsigned do_delete = 0;
	starpu_data_handle_t handle = r->handle;
	enum starpu_data_access_mode mode = r->mode;

	struct _starpu_data_replicate *src_replicate = r->src_replicate;
	struct _starpu_data_replicate *dst_replicate = r->dst_replicate;


	if (r->canceled < 2 && dst_replicate)
	{
#ifdef STARPU_MEMORY_STATS
		enum _starpu_cache_state old_src_replicate_state = src_replicate->state;
#endif

		_starpu_spin_checklocked(&handle->header_lock);
		_starpu_update_data_state(handle, r->dst_replicate, mode);
		dst_replicate->load_request = NULL;

#ifdef STARPU_MEMORY_STATS
		if (src_replicate->state == STARPU_INVALID)
		{
			if (old_src_replicate_state == STARPU_OWNER)
				_starpu_memory_handle_stats_invalidated(handle, src_replicate->memory_node);
			else
			{
				/* XXX Currently only ex-OWNER are tagged as invalidated */
				/* XXX Have to check all old state of every node in case a SHARED data become OWNED by the dst_replicate */
			}

		}
		if (dst_replicate->state == STARPU_SHARED)
			_starpu_memory_handle_stats_loaded_shared(handle, dst_replicate->memory_node);
		else if (dst_replicate->state == STARPU_OWNER)
		{
			_starpu_memory_handle_stats_loaded_owner(handle, dst_replicate->memory_node);
		}
#endif
	}

	if (r->canceled < 2 && r->com_id > 0)
	{
#ifdef STARPU_USE_FXT
		unsigned src_node = src_replicate->memory_node;
		unsigned dst_node = dst_replicate->memory_node;
		size_t size = _starpu_data_get_size(handle);
		_STARPU_TRACE_END_DRIVER_COPY(src_node, dst_node, size, r->com_id, r->prefetch);
#endif
	}

	/* Once the request has been fulfilled, we may submit the requests that
	 * were chained to that request. */
	unsigned chained_req;
	for (chained_req = 0; chained_req < r->next_req_count; chained_req++)
	{
		struct _starpu_data_request *next_req = r->next_req[chained_req];
		STARPU_ASSERT(next_req->ndeps > 0);
		next_req->ndeps--;
		_starpu_post_data_request(next_req);
	}

	r->completed = 1;

#ifdef STARPU_SIMGRID
	/* Wake potential worker which was waiting for it */
	if (dst_replicate)
		_starpu_wake_all_blocked_workers_on_node(dst_replicate->memory_node);
#endif

	/* Remove a reference on the destination replicate for the request */
	if (dst_replicate)
	{
		if (r->canceled < 2 && dst_replicate->mc)
			/* Make sure it stays there for the task.  */
			dst_replicate->nb_tasks_prefetch += r->nb_tasks_prefetch;

		if (r->added_ref)
		{
			STARPU_ASSERT(dst_replicate->refcnt > 0);
			dst_replicate->refcnt--;
		}
	}
	STARPU_ASSERT(handle->busy_count > 0);
	handle->busy_count--;

	/* In case the source was "locked" by the request too */
	if (mode & STARPU_R)
	{
		STARPU_ASSERT(src_replicate->refcnt > 0);
		src_replicate->refcnt--;
		STARPU_ASSERT(handle->busy_count > 0);
		handle->busy_count--;
	}
	_starpu_data_request_unlink(r);

	unsigned destroyed = _starpu_data_check_not_busy(handle);

	r->refcnt--;

	/* if nobody is waiting on that request, we can get rid of it */
	if (r->refcnt == 0)
		do_delete = 1;

	r->retval = 0;

	/* In case there are one or multiple callbacks, we execute them now. */
	struct _starpu_callback_list *callbacks = r->callbacks;

	_starpu_spin_unlock(&r->lock);

	if (do_delete)
		_starpu_data_request_destroy(r);

	if (!destroyed)
		_starpu_spin_unlock(&handle->header_lock);

	/* We do the callback once the lock is released so that they can do
	 * blocking operations with the handle (eg. release it) */
	while (callbacks)
	{
		callbacks->callback_func(callbacks->callback_arg);

		struct _starpu_callback_list *next = callbacks->next;
		free(callbacks);
		callbacks = next;
	}
}

void _starpu_data_request_complete_wait(void *arg)
{
	struct _starpu_data_request *r = arg;
	_starpu_spin_lock(&r->handle->header_lock);
	_starpu_spin_lock(&r->lock);
	starpu_handle_data_request_completion(r);
}

/* TODO : accounting to see how much time was spent working for other people ... */
static int starpu_handle_data_request(struct _starpu_data_request *r, enum _starpu_may_alloc may_alloc)
{
	starpu_data_handle_t handle = r->handle;

#ifndef STARPU_SIMGRID
	if (_starpu_spin_trylock(&handle->header_lock))
		return -EBUSY;
	if (_starpu_spin_trylock(&r->lock))
	{
		_starpu_spin_unlock(&handle->header_lock);
		return -EBUSY;
	}
#else
	/* Have to wait for the handle, whatever it takes, in simgrid,
	 * since we can not afford going to sleep, since nobody would wake us
	 * up. */
	_starpu_spin_lock(&handle->header_lock);
	_starpu_spin_lock(&r->lock);
#endif

	struct _starpu_data_replicate *src_replicate = r->src_replicate;
	struct _starpu_data_replicate *dst_replicate = r->dst_replicate;

	if (r->canceled)
	{
		/* Ok, canceled before starting copies etc. */
		r->canceled = 2;
		/* Nothing left to do */
		starpu_handle_data_request_completion(r);
		return 0;
	}

	if (dst_replicate)
	{
		struct _starpu_data_request *r2 = dst_replicate->load_request;
		if (r2 && r2 != r)
		{
			/* Oh, some other transfer is already loading the value. Just wait for it */
			r->canceled = 2;
			_starpu_spin_unlock(&r->lock);
			_starpu_spin_lock(&r2->lock);
			_starpu_data_request_append_callback(r2, _starpu_data_request_complete_wait, r);
			_starpu_spin_unlock(&r2->lock);
			_starpu_spin_unlock(&handle->header_lock);
			return 0;
		}

		/* We are loading this replicate.
		 * Note: we might fail to allocate memory, but we will keep on and others will wait for us. */
		dst_replicate->load_request = r;
	}

	enum starpu_data_access_mode r_mode = r->mode;

	STARPU_ASSERT(!(r_mode & STARPU_R) || src_replicate);
	STARPU_ASSERT(!(r_mode & STARPU_R) || src_replicate->allocated || src_replicate->mapped);
	STARPU_ASSERT(!(r_mode & STARPU_R) || src_replicate->refcnt);

	/* For prefetches, we take a reference on the destination only now that
	 * we will really try to fetch the data (instead of in
	 * _starpu_create_data_request) */
	if (dst_replicate && r->prefetch > STARPU_FETCH)
	{
		r->added_ref = 1;	/* Note: we might get upgraded while trying to allocate */
		dst_replicate->refcnt++;
	}

	_starpu_spin_unlock(&r->lock);

	if (r_mode == STARPU_UNMAP)
	{
		/* Unmap request, simply do it */
		STARPU_ASSERT(dst_replicate->mapped);
		STARPU_ASSERT(handle->ops->unmap_data);
		handle->ops->unmap_data(src_replicate->data_interface, src_replicate->memory_node,
					dst_replicate->data_interface, dst_replicate->memory_node);
		dst_replicate->mapped = 0;
		r->retval = 0;
	}
	else
	{
		/* FIXME: the request may get upgraded from here to freeing it... */

		/* perform the transfer */
		/* the header of the data must be locked by the worker that submitted the request */


<<<<<<< HEAD
		if (dst_replicate && dst_replicate->state == STARPU_INVALID)
			r->retval = _starpu_driver_copy_data_1_to_1(handle, src_replicate,
					dst_replicate, !(r_mode & STARPU_R), r, may_alloc, prefetch);
		else
			/* Already valid actually, no need to transfer anything */
			r->retval = 0;
	}
=======
	if (dst_replicate && dst_replicate->state == STARPU_INVALID)
		r->retval = _starpu_driver_copy_data_1_to_1(handle, src_replicate,
						    dst_replicate, !(r_mode & STARPU_R), r, may_alloc, r->prefetch);
	else
		/* Already valid actually, no need to transfer anything */
		r->retval = 0;
>>>>>>> 34f64d0b

	if (r->retval == -ENOMEM)
	{
		/* If there was not enough memory, we will try to redo the
		 * request later. */

		if (r->prefetch > STARPU_FETCH)
		{
			STARPU_ASSERT(r->added_ref);
			/* Drop ref until next try */
			r->added_ref = 0;
			dst_replicate->refcnt--;
		}

		_starpu_spin_unlock(&handle->header_lock);
		return -ENOMEM;
	}

	if (r->retval == -EAGAIN)
	{
		/* The request was successful, but could not be terminated
		 * immediately. We will handle the completion of the request
		 * asynchronously. The request is put in the list of "pending"
		 * requests in the meantime. */
		_starpu_spin_unlock(&handle->header_lock);

		STARPU_PTHREAD_MUTEX_LOCK(&data_requests_pending_list_mutex[r->handling_node][r->peer_node][r->inout]);
		_starpu_data_request_prio_list_push_back(&data_requests_pending[r->handling_node][r->peer_node][r->inout], r);
		data_requests_npending[r->handling_node][r->peer_node][r->inout]++;
		STARPU_PTHREAD_MUTEX_UNLOCK(&data_requests_pending_list_mutex[r->handling_node][r->peer_node][r->inout]);

		return -EAGAIN;
	}

	/* the request has been handled */
	_starpu_spin_lock(&r->lock);
	starpu_handle_data_request_completion(r);

	return 0;
}

static int __starpu_handle_node_data_requests(struct _starpu_data_request_prio_list reqlist[STARPU_MAXNODES][STARPU_MAXNODES][2], unsigned handling_node, unsigned peer_node, enum _starpu_data_request_inout inout, enum _starpu_may_alloc may_alloc, unsigned n, unsigned *pushed, enum starpu_is_prefetch prefetch)
{
	struct _starpu_data_request *r;
	unsigned i;
	int ret = 0;

	*pushed = 0;

#ifdef STARPU_NON_BLOCKING_DRIVERS
	/* This is racy, but not posing problems actually, since we know we
	 * will come back here to probe again regularly anyway.
	 * Thus, do not expose this optimization to helgrind */
	if (!STARPU_RUNNING_ON_VALGRIND && _starpu_data_request_prio_list_empty(&reqlist[handling_node][peer_node][inout]))
		return 0;
#endif

	/* We create a new list to pickup some requests from the main list, and
	 * we handle the request(s) one by one from it, without concurrency issues.
	 */
	struct _starpu_data_request_list local_list, remain_list;
	_starpu_data_request_list_init(&local_list);

#ifdef STARPU_NON_BLOCKING_DRIVERS
	/* take all the entries from the request list */
	if (STARPU_PTHREAD_MUTEX_TRYLOCK(&data_requests_list_mutex[handling_node][peer_node][inout]))
	{
		/* List is busy, do not bother with it */
		return -EBUSY;
	}
#else
	STARPU_PTHREAD_MUTEX_LOCK(&data_requests_list_mutex[handling_node][peer_node][inout]);
#endif

	for (i = data_requests_npending[handling_node][peer_node][inout];
		i < n && ! _starpu_data_request_prio_list_empty(&reqlist[handling_node][peer_node][inout]);
		i++)
	{
		r = _starpu_data_request_prio_list_pop_front_highest(&reqlist[handling_node][peer_node][inout]);
		_starpu_data_request_list_push_back(&local_list, r);
	}

	if (!_starpu_data_request_prio_list_empty(&reqlist[handling_node][peer_node][inout]))
		/* We have left some requests */
		ret = -EBUSY;

	STARPU_PTHREAD_MUTEX_UNLOCK(&data_requests_list_mutex[handling_node][peer_node][inout]);

	if (_starpu_data_request_list_empty(&local_list))
		/* there is no request */
		return 0;

	/* This will contain the remaining requests */
	_starpu_data_request_list_init(&remain_list);

	double start = starpu_timing_now();
	/* for all entries of the list */
	while (!_starpu_data_request_list_empty(&local_list))
	{
                int res;

		if (data_requests_npending[handling_node][peer_node][inout] >= n)
		{
			/* Too many requests at the same time, skip pushing
			 * more for now */
			ret = -EBUSY;
			break;
		}

		r = _starpu_data_request_list_pop_front(&local_list);

		res = starpu_handle_data_request(r, may_alloc);
		if (res != 0 && res != -EAGAIN)
		{
			/* handle is busy, or not enough memory, postpone for now */
			ret = res;
			/* Prefetch requests might have gotten promoted while in tmp list */
			_starpu_data_request_list_push_back(&remain_list, r);
			if (prefetch > STARPU_FETCH)
				/* Prefetching more there would make the situation even worse */
				break;
		}
		else
			(*pushed)++;

		if (starpu_timing_now() - start >= MAX_PUSH_TIME)
		{
			/* We have spent a lot of time doing requests, skip pushing more for now */
			ret = -EBUSY;
			break;
		}
	}

	/* Gather remainder */
	_starpu_data_request_list_push_list_back(&remain_list, &local_list);

	if (!_starpu_data_request_list_empty(&remain_list))
	{
		STARPU_PTHREAD_MUTEX_LOCK(&data_requests_list_mutex[handling_node][peer_node][inout]);
		while (!_starpu_data_request_list_empty(&remain_list))
		{
			r = _starpu_data_request_list_pop_back(&remain_list);
			if (r->prefetch >= STARPU_IDLEFETCH)
				_starpu_data_request_prio_list_push_front(&idle_requests[handling_node][r->peer_node][r->inout], r);
			else if (r->prefetch > STARPU_FETCH)
				_starpu_data_request_prio_list_push_front(&prefetch_requests[handling_node][r->peer_node][r->inout], r);
			else
				_starpu_data_request_prio_list_push_front(&data_requests[handling_node][r->peer_node][r->inout], r);
		}
		STARPU_PTHREAD_MUTEX_UNLOCK(&data_requests_list_mutex[handling_node][peer_node][inout]);

#ifdef STARPU_SIMGRID
		if (*pushed)
		{
			/* We couldn't process the request due to missing
			 * space. Advance the clock a bit to let eviction have
			 * the time to make some room for us. Ideally we should
			 * rather have the caller block, and explicitly wait
			 * for eviction to happen.
			 */
			starpu_sleep(0.000001);
			_starpu_wake_all_blocked_workers_on_node(handling_node);
		}
#elif !defined(STARPU_NON_BLOCKING_DRIVERS)
		_starpu_wake_all_blocked_workers_on_node(handling_node);
#endif
	}

	return ret;
}

int _starpu_handle_node_data_requests(unsigned handling_node, unsigned peer_node, enum _starpu_data_request_inout inout, enum _starpu_may_alloc may_alloc, unsigned *pushed)
{
	return __starpu_handle_node_data_requests(data_requests, handling_node, peer_node, inout, may_alloc, MAX_PENDING_REQUESTS_PER_NODE, pushed, STARPU_FETCH);
}

int _starpu_handle_node_prefetch_requests(unsigned handling_node, unsigned peer_node, enum _starpu_data_request_inout inout, enum _starpu_may_alloc may_alloc, unsigned *pushed)
{
	return __starpu_handle_node_data_requests(prefetch_requests, handling_node, peer_node, inout, may_alloc, MAX_PENDING_PREFETCH_REQUESTS_PER_NODE, pushed, STARPU_PREFETCH);
}

int _starpu_handle_node_idle_requests(unsigned handling_node, unsigned peer_node, enum _starpu_data_request_inout inout, enum _starpu_may_alloc may_alloc, unsigned *pushed)
{
	return __starpu_handle_node_data_requests(idle_requests, handling_node, peer_node, inout, may_alloc, MAX_PENDING_IDLE_REQUESTS_PER_NODE, pushed, STARPU_IDLEFETCH);
}

static int _handle_pending_node_data_requests(unsigned handling_node, unsigned peer_node, enum _starpu_data_request_inout inout, unsigned force)
{
//	_STARPU_DEBUG("_starpu_handle_pending_node_data_requests ...\n");
//
	struct _starpu_data_request_prio_list new_data_requests_pending;
	unsigned taken, kept;

#ifdef STARPU_NON_BLOCKING_DRIVERS
	/* Here helgrind would should that this is an un protected access.
	 * We however don't care about missing an entry, we will get called
	 * again sooner or later. */
	if (!STARPU_RUNNING_ON_VALGRIND && _starpu_data_request_prio_list_empty(&data_requests_pending[handling_node][peer_node][inout]))
		return 0;
#endif

#ifdef STARPU_NON_BLOCKING_DRIVERS
	if (!force)
	{
		if (STARPU_PTHREAD_MUTEX_TRYLOCK(&data_requests_pending_list_mutex[handling_node][peer_node][inout]))
		{
			/* List is busy, do not bother with it */
			return 0;
		}
	}
	else
#endif
		/* We really want to handle requests */
		STARPU_PTHREAD_MUTEX_LOCK(&data_requests_pending_list_mutex[handling_node][peer_node][inout]);

	if (_starpu_data_request_prio_list_empty(&data_requests_pending[handling_node][peer_node][inout]))
	{
		/* there is no request */
		STARPU_PTHREAD_MUTEX_UNLOCK(&data_requests_pending_list_mutex[handling_node][peer_node][inout]);
		return 0;
	}
	/* for all entries of the list */
	struct _starpu_data_request_prio_list local_list = data_requests_pending[handling_node][peer_node][inout];
	_starpu_data_request_prio_list_init(&data_requests_pending[handling_node][peer_node][inout]);

	STARPU_PTHREAD_MUTEX_UNLOCK(&data_requests_pending_list_mutex[handling_node][peer_node][inout]);

	_starpu_data_request_prio_list_init(&new_data_requests_pending);
	taken = 0;
	kept = 0;

	while (!_starpu_data_request_prio_list_empty(&local_list))
	{
		struct _starpu_data_request *r;
		r = _starpu_data_request_prio_list_pop_front_highest(&local_list);
		taken++;

		starpu_data_handle_t handle = r->handle;

#ifndef STARPU_SIMGRID
		if (force)
			/* Have to wait for the handle, whatever it takes */
#endif
			/* Or when running in simgrid, in which case we can not
			 * afford going to sleep, since nobody would wake us
			 * up. */
			_starpu_spin_lock(&handle->header_lock);
#ifndef STARPU_SIMGRID
		else
			if (_starpu_spin_trylock(&handle->header_lock))
			{
				/* Handle is busy, retry this later */
				_starpu_data_request_prio_list_push_back(&new_data_requests_pending, r);
				kept++;
				continue;
			}
#endif

		/* This shouldn't be too hard to acquire */
		_starpu_spin_lock(&r->lock);

		/* wait until the transfer is terminated */
		if (force)
		{
			_starpu_driver_wait_request_completion(&r->async_channel);
			starpu_handle_data_request_completion(r);
		}
		else
		{
			if (_starpu_driver_test_request_completion(&r->async_channel))
			{
				/* The request was completed */
				starpu_handle_data_request_completion(r);
			}
			else
			{
				/* The request was not completed, so we put it
				 * back again on the list of pending requests
				 * so that it can be handled later on. */
				_starpu_spin_unlock(&r->lock);
				_starpu_spin_unlock(&handle->header_lock);

				_starpu_data_request_prio_list_push_back(&new_data_requests_pending, r);
				kept++;
			}
		}
	}
	_starpu_data_request_prio_list_deinit(&local_list);
	STARPU_PTHREAD_MUTEX_LOCK(&data_requests_pending_list_mutex[handling_node][peer_node][inout]);
	data_requests_npending[handling_node][peer_node][inout] -= taken - kept;
	if (kept)
		_starpu_data_request_prio_list_push_prio_list_back(&data_requests_pending[handling_node][peer_node][inout], &new_data_requests_pending);
	STARPU_PTHREAD_MUTEX_UNLOCK(&data_requests_pending_list_mutex[handling_node][peer_node][inout]);

	return taken - kept;
}

int _starpu_handle_pending_node_data_requests(unsigned handling_node, unsigned peer_node, enum _starpu_data_request_inout inout)
{
	return _handle_pending_node_data_requests(handling_node, peer_node, inout, 0);
}

int _starpu_handle_all_pending_node_data_requests(unsigned handling_node, unsigned peer_node, enum _starpu_data_request_inout inout)
{
	return _handle_pending_node_data_requests(handling_node, peer_node, inout, 1);
}

/* Note: the returned value will be outdated since the locks are not taken at
 * entry/exit */
static int __starpu_check_that_no_data_request_exists(unsigned node, unsigned peer_node, enum _starpu_data_request_inout inout)
{
	int no_request;
	int no_pending;

	STARPU_PTHREAD_MUTEX_LOCK(&data_requests_list_mutex[node][peer_node][inout]);
	no_request = _starpu_data_request_prio_list_empty(&data_requests[node][peer_node][inout])
	          && _starpu_data_request_prio_list_empty(&prefetch_requests[node][peer_node][inout])
		  && _starpu_data_request_prio_list_empty(&idle_requests[node][peer_node][inout]);
	STARPU_PTHREAD_MUTEX_UNLOCK(&data_requests_list_mutex[node][peer_node][inout]);
	STARPU_PTHREAD_MUTEX_LOCK(&data_requests_pending_list_mutex[node][peer_node][inout]);
	no_pending = !data_requests_npending[node][peer_node][inout];
	STARPU_PTHREAD_MUTEX_UNLOCK(&data_requests_pending_list_mutex[node][peer_node][inout]);

	return no_request && no_pending;
}

int _starpu_check_that_no_data_request_exists(unsigned node)
{
	unsigned peer_node, nnodes = starpu_memory_nodes_get_count();

	for (peer_node = 0; peer_node < nnodes; peer_node++)
		if (!__starpu_check_that_no_data_request_exists(node, peer_node, _STARPU_DATA_REQUEST_IN)
		 || !__starpu_check_that_no_data_request_exists(node, peer_node, _STARPU_DATA_REQUEST_OUT))
		 return 0;
	 return 1;
}

/* Note: the returned value will be outdated since the locks are not taken at
 * entry/exit */
int _starpu_check_that_no_data_request_is_pending(unsigned node, unsigned peer_node, enum _starpu_data_request_inout inout)
{
	return !data_requests_npending[node][peer_node][inout];
}


void _starpu_update_prefetch_status(struct _starpu_data_request *r, enum starpu_is_prefetch prefetch)
{
	_starpu_spin_checklocked(&r->handle->header_lock);
	STARPU_ASSERT(r->prefetch > prefetch);

	if (prefetch == STARPU_FETCH && !r->added_ref)
	{
		/* That would have been done by _starpu_create_data_request */
		r->added_ref = 1;
		r->dst_replicate->refcnt++;
	}

	r->prefetch=prefetch;

	if (prefetch >= STARPU_IDLEFETCH)
		/* No possible actual change */
		return;

	/* We have to promote chained_request too! */
	unsigned chained_req;
	for (chained_req = 0; chained_req < r->next_req_count; chained_req++)
	{
		struct _starpu_data_request *next_req = r->next_req[chained_req];
		if (next_req->prefetch > prefetch)
			_starpu_update_prefetch_status(next_req, prefetch);
	}

	STARPU_PTHREAD_MUTEX_LOCK(&data_requests_list_mutex[r->handling_node][r->peer_node][r->inout]);

	int found = 1;

	/* The request can be in a different list (handling request or the temp list)
	 * we have to check that it is really in the prefetch or idle list. */
	if (_starpu_data_request_prio_list_ismember(&prefetch_requests[r->handling_node][r->peer_node][r->inout], r))
		_starpu_data_request_prio_list_erase(&prefetch_requests[r->handling_node][r->peer_node][r->inout], r);
	else if (_starpu_data_request_prio_list_ismember(&idle_requests[r->handling_node][r->peer_node][r->inout], r))
		_starpu_data_request_prio_list_erase(&idle_requests[r->handling_node][r->peer_node][r->inout], r);
	else
		found = 0;

	if (found)
	{
		if (prefetch > STARPU_FETCH)
			_starpu_data_request_prio_list_push_back(&prefetch_requests[r->handling_node][r->peer_node][r->inout],r);
		else
			_starpu_data_request_prio_list_push_back(&data_requests[r->handling_node][r->peer_node][r->inout],r);
	}
	STARPU_PTHREAD_MUTEX_UNLOCK(&data_requests_list_mutex[r->handling_node][r->peer_node][r->inout]);

#ifndef STARPU_NON_BLOCKING_DRIVERS
	_starpu_wake_all_blocked_workers_on_node(r->handling_node);
#endif
}<|MERGE_RESOLUTION|>--- conflicted
+++ resolved
@@ -620,30 +620,18 @@
 		dst_replicate->mapped = 0;
 		r->retval = 0;
 	}
-	else
-	{
-		/* FIXME: the request may get upgraded from here to freeing it... */
-
-		/* perform the transfer */
-		/* the header of the data must be locked by the worker that submitted the request */
-
-
-<<<<<<< HEAD
-		if (dst_replicate && dst_replicate->state == STARPU_INVALID)
-			r->retval = _starpu_driver_copy_data_1_to_1(handle, src_replicate,
-					dst_replicate, !(r_mode & STARPU_R), r, may_alloc, prefetch);
-		else
-			/* Already valid actually, no need to transfer anything */
-			r->retval = 0;
-	}
-=======
+	/* FIXME: the request may get upgraded from here to freeing it... */
+
+	/* perform the transfer */
+	/* the header of the data must be locked by the worker that submitted the request */
+
+
 	if (dst_replicate && dst_replicate->state == STARPU_INVALID)
 		r->retval = _starpu_driver_copy_data_1_to_1(handle, src_replicate,
 						    dst_replicate, !(r_mode & STARPU_R), r, may_alloc, r->prefetch);
 	else
 		/* Already valid actually, no need to transfer anything */
 		r->retval = 0;
->>>>>>> 34f64d0b
 
 	if (r->retval == -ENOMEM)
 	{
