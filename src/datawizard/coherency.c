--- conflicted
+++ resolved
@@ -927,7 +927,6 @@
 		if (mode & (STARPU_SCRATCH|STARPU_REDUX))
 			continue;
 
-<<<<<<< HEAD
 // XXX for maxime: we need to prefetch allocations otherwise we may not have
 // memory left for them after prefetching lots of stuff...
 #if 0
@@ -936,15 +935,11 @@
 			continue;
 #endif
 
-		//~ fprintf(stderr,"prefetch %p for %p\n", handle, task);
-		int node = _starpu_task_data_get_node_on_node(task, index, target_node);
-=======
 		int node;
 		if (target_node >= 0)
 			node = _starpu_task_data_get_node_on_node(task, index, target_node);
 		else
 			node = _starpu_task_data_get_node_on_worker(task, index, worker);
->>>>>>> 6b329268
 
 		struct _starpu_data_replicate *replicate = &handle->per_node[node];
 		if (prefetch == STARPU_PREFETCH)
@@ -961,6 +956,7 @@
 
 	return 0;
 }
+
 
 int starpu_prefetch_task_input_prio(struct starpu_task *task, int target_node, int worker, int prio)
 {
