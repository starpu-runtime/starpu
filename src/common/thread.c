/* StarPU --- Runtime system for heterogeneous multicore architectures.
 *
 * Copyright (C) 2010, 2012-2017  Université de Bordeaux
 * Copyright (C) 2010, 2011, 2012, 2013, 2014, 2015, 2016, 2017  CNRS
 * Copyright (C) 2017  Inria
 *
 * StarPU is free software; you can redistribute it and/or modify
 * it under the terms of the GNU Lesser General Public License as published by
 * the Free Software Foundation; either version 2.1 of the License, or (at
 * your option) any later version.
 *
 * StarPU is distributed in the hope that it will be useful, but
 * WITHOUT ANY WARRANTY; without even the implied warranty of
 * MERCHANTABILITY or FITNESS FOR A PARTICULAR PURPOSE.
 *
 * See the GNU Lesser General Public License in COPYING.LGPL for more details.
 */

#include <starpu.h>
#include <core/simgrid.h>
#ifdef STARPU_DEBUG
#include <core/workers.h>
#endif
#include <common/thread.h>
#include <common/fxt.h>

#include <errno.h>
#include <limits.h>

#include <errno.h>
#include <limits.h>

#ifdef STARPU_SIMGRID
#ifdef STARPU_HAVE_XBT_SYNCHRO_H
#include <xbt/synchro.h>
#else
#include <xbt/synchro_core.h>
#endif
#include <smpi/smpi.h>
#else

#if defined(STARPU_LINUX_SYS) && defined(STARPU_HAVE_XCHG)
#include <linux/futex.h>
#include <sys/syscall.h>

/* Private futexes are not so old, cope with old kernels.  */
#ifdef FUTEX_WAIT_PRIVATE
static int _starpu_futex_wait = FUTEX_WAIT_PRIVATE;
static int _starpu_futex_wake = FUTEX_WAKE_PRIVATE;
#else
static int _starpu_futex_wait = FUTEX_WAIT;
static int _starpu_futex_wake = FUTEX_WAKE;
#endif

#endif
#endif /* !STARPU_SIMGRID */

#ifdef STARPU_SIMGRID

extern int _starpu_simgrid_thread_start(int argc, char *argv[]);

int starpu_pthread_equal(starpu_pthread_t t1, starpu_pthread_t t2)
{
	return t1 == t2;
}

starpu_pthread_t starpu_pthread_self(void)
{
	return MSG_process_self();
}

int starpu_pthread_create_on(char *name, starpu_pthread_t *thread, const starpu_pthread_attr_t *attr STARPU_ATTRIBUTE_UNUSED, void *(*start_routine) (void *), void *arg, msg_host_t host)
{
	char **_args;
	_STARPU_MALLOC(_args, 3*sizeof(char*));
	asprintf(&_args[0], "%p", start_routine);
	asprintf(&_args[1], "%p", arg);
	_args[2] = NULL;
	if (!host)
		host = MSG_get_host_by_name("MAIN");
	void *tsd;
	_STARPU_CALLOC(tsd, MAX_TSD+1, sizeof(void*));
	*thread = MSG_process_create_with_arguments(name, _starpu_simgrid_thread_start, tsd, host, 2, _args);
#if SIMGRID_VERSION_MAJOR > 3 || (SIMGRID_VERSION_MAJOR == 3 && SIMGRID_VERSION_MINOR >= 15)
	MSG_process_ref(*thread);
#endif
	return 0;
}

int starpu_pthread_create(starpu_pthread_t *thread, const starpu_pthread_attr_t *attr, void *(*start_routine) (void *), void *arg)
{
	return starpu_pthread_create_on("", thread, attr, start_routine, arg, NULL);
}

int starpu_pthread_join(starpu_pthread_t thread STARPU_ATTRIBUTE_UNUSED, void **retval STARPU_ATTRIBUTE_UNUSED)
{
#if SIMGRID_VERSION_MAJOR > 3 || (SIMGRID_VERSION_MAJOR == 3 && SIMGRID_VERSION_MINOR >= 14)
	MSG_process_join(thread, 1000000);
#if SIMGRID_VERSION_MAJOR > 3 || (SIMGRID_VERSION_MAJOR == 3 && SIMGRID_VERSION_MINOR >= 15)
	MSG_process_unref(thread);
#endif
#else
	MSG_process_sleep(1);
#endif
	return 0;
}

int starpu_pthread_exit(void *retval STARPU_ATTRIBUTE_UNUSED)
{
	MSG_process_kill(MSG_process_self());
	STARPU_ABORT_MSG("MSG_process_kill(MSG_process_self()) returned?!");
}


int starpu_pthread_attr_init(starpu_pthread_attr_t *attr STARPU_ATTRIBUTE_UNUSED)
{
	return 0;
}

int starpu_pthread_attr_destroy(starpu_pthread_attr_t *attr STARPU_ATTRIBUTE_UNUSED)
{
	return 0;
}

int starpu_pthread_attr_setdetachstate(starpu_pthread_attr_t *attr STARPU_ATTRIBUTE_UNUSED, int detachstate STARPU_ATTRIBUTE_UNUSED)
{
	return 0;
}

int starpu_pthread_mutex_init(starpu_pthread_mutex_t *mutex, const starpu_pthread_mutexattr_t *mutexattr STARPU_ATTRIBUTE_UNUSED)
{
	*mutex = xbt_mutex_init();
	return 0;
}

int starpu_pthread_mutex_destroy(starpu_pthread_mutex_t *mutex)
{
	if (*mutex)
		xbt_mutex_destroy(*mutex);
	return 0;
}

int starpu_pthread_mutex_lock(starpu_pthread_mutex_t *mutex)
{
	_STARPU_TRACE_LOCKING_MUTEX();

	/* Note: this is actually safe, because simgrid only preempts within
	 * simgrid functions */
	if (!*mutex)
	{
		/* Here we may get preempted */
		xbt_mutex_t new_mutex = xbt_mutex_init();
		if (!*mutex)
			*mutex = new_mutex;
		else
			/* Somebody already initialized it while we were
			 * calling xbt_mutex_init, this one is now useless */
			xbt_mutex_destroy(new_mutex);
	}

	xbt_mutex_acquire(*mutex);

	_STARPU_TRACE_MUTEX_LOCKED();

	return 0;
}

int starpu_pthread_mutex_unlock(starpu_pthread_mutex_t *mutex)
{
	_STARPU_TRACE_UNLOCKING_MUTEX();

	xbt_mutex_release(*mutex);

	_STARPU_TRACE_MUTEX_UNLOCKED();

	return 0;
}

int starpu_pthread_mutex_trylock(starpu_pthread_mutex_t *mutex)
{
	int ret;
	_STARPU_TRACE_TRYLOCK_MUTEX();

#ifdef HAVE_XBT_MUTEX_TRY_ACQUIRE
	ret = xbt_mutex_try_acquire(*mutex);
#else
	ret = simcall_mutex_trylock((smx_mutex_t)*mutex);
#endif
	ret = ret ? 0 : EBUSY;

	_STARPU_TRACE_MUTEX_LOCKED();

	return ret;
}

int starpu_pthread_mutexattr_gettype(const starpu_pthread_mutexattr_t *attr STARPU_ATTRIBUTE_UNUSED, int *type STARPU_ATTRIBUTE_UNUSED)
{
	return 0;
}

int starpu_pthread_mutexattr_settype(starpu_pthread_mutexattr_t *attr STARPU_ATTRIBUTE_UNUSED, int type STARPU_ATTRIBUTE_UNUSED)
{
	return 0;
}

int starpu_pthread_mutexattr_destroy(starpu_pthread_mutexattr_t *attr STARPU_ATTRIBUTE_UNUSED)
{
	return 0;
}

int starpu_pthread_mutexattr_init(starpu_pthread_mutexattr_t *attr STARPU_ATTRIBUTE_UNUSED)
{
	return 0;
}


/* Indexed by key-1 */
static int used_key[MAX_TSD];

int starpu_pthread_key_create(starpu_pthread_key_t *key, void (*destr_function) (void *) STARPU_ATTRIBUTE_UNUSED)
{
	unsigned i;

	/* Note: no synchronization here, we are actually monothreaded anyway. */
	for (i = 0; i < MAX_TSD; i++)
	{
		if (!used_key[i])
		{
			used_key[i] = 1;
			break;
		}
	}
	STARPU_ASSERT(i < MAX_TSD);
	/* key 0 is for process pointer argument */
	*key = i+1;
	return 0;
}

int starpu_pthread_key_delete(starpu_pthread_key_t key)
{
	used_key[key-1] = 0;
	return 0;
}

/* We need it only when using smpi */
#pragma weak smpi_process_get_user_data
#if !HAVE_DECL_SMPI_PROCESS_SET_USER_DATA
extern void *smpi_process_get_user_data();
#endif

int starpu_pthread_setspecific(starpu_pthread_key_t key, const void *pointer)
{
	void **array;
#ifdef HAVE_SMPI_PROCESS_SET_USER_DATA
	const char *process_name = SIMIX_process_self_get_name();
	char *end;
	/* Test whether it is an MPI rank */
	strtol(process_name, &end, 10);
	if (!*end || !strcmp(process_name, "wait for mpi transfer"))
		/* Special-case the SMPI process */
		array = smpi_process_get_user_data();
	else
#endif
		array = MSG_process_get_data(MSG_process_self());
	array[key] = (void*) pointer;
	return 0;
}

void* starpu_pthread_getspecific(starpu_pthread_key_t key)
{
	void **array;
#ifdef HAVE_SMPI_PROCESS_SET_USER_DATA
	const char *process_name = SIMIX_process_self_get_name();
	char *end;
	/* Test whether it is an MPI rank */
	strtol(process_name, &end, 10);
	if (!*end || !strcmp(process_name, "wait for mpi transfer"))
		/* Special-case the SMPI processes */
		array = smpi_process_get_user_data();
	else
#endif
		array = MSG_process_get_data(MSG_process_self());
	if (!array)
		return NULL;
	return array[key];
}

int starpu_pthread_cond_init(starpu_pthread_cond_t *cond, starpu_pthread_condattr_t *cond_attr STARPU_ATTRIBUTE_UNUSED)
{
	*cond = xbt_cond_init();
	return 0;
}

static void _starpu_pthread_cond_auto_init(starpu_pthread_cond_t *cond)
{
	/* Note: this is actually safe, because simgrid only preempts within
	 * simgrid functions */
	if (!*cond)
	{
		/* Here we may get preempted */
		xbt_cond_t new_cond = xbt_cond_init();
		if (!*cond)
			*cond = new_cond;
		else
			/* Somebody already initialized it while we were
			 * calling xbt_cond_init, this one is now useless */
			xbt_cond_destroy(new_cond);
	}
}

int starpu_pthread_cond_signal(starpu_pthread_cond_t *cond)
{
	_starpu_pthread_cond_auto_init(cond);
	xbt_cond_signal(*cond);
	return 0;
}

int starpu_pthread_cond_broadcast(starpu_pthread_cond_t *cond)
{
	_starpu_pthread_cond_auto_init(cond);
	xbt_cond_broadcast(*cond);
	return 0;
}

int starpu_pthread_cond_wait(starpu_pthread_cond_t *cond, starpu_pthread_mutex_t *mutex)
{
	_STARPU_TRACE_COND_WAIT_BEGIN();

	_starpu_pthread_cond_auto_init(cond);
	xbt_cond_wait(*cond, *mutex);

	_STARPU_TRACE_COND_WAIT_END();

	return 0;
}

int starpu_pthread_cond_destroy(starpu_pthread_cond_t *cond)
{
	if (*cond)
		xbt_cond_destroy(*cond);
	return 0;
}

int starpu_pthread_rwlock_init(starpu_pthread_rwlock_t *restrict rwlock, const starpu_pthread_rwlockattr_t *restrict attr STARPU_ATTRIBUTE_UNUSED)
{
	return starpu_pthread_mutex_init(rwlock, NULL);
}

int starpu_pthread_rwlock_destroy(starpu_pthread_rwlock_t *rwlock)
{
	return starpu_pthread_mutex_destroy(rwlock);
}

int starpu_pthread_rwlock_rdlock(starpu_pthread_rwlock_t *rwlock)
{
	_STARPU_TRACE_RDLOCKING_RWLOCK();

 	int p_ret = starpu_pthread_mutex_lock(rwlock);

	_STARPU_TRACE_RWLOCK_RDLOCKED();

	return p_ret;
}

int starpu_pthread_rwlock_tryrdlock(starpu_pthread_rwlock_t *rwlock)
{
	int p_ret = starpu_pthread_mutex_trylock(rwlock);

	if (!p_ret)
		_STARPU_TRACE_RWLOCK_RDLOCKED();

	return p_ret;
}

int starpu_pthread_rwlock_wrlock(starpu_pthread_rwlock_t *rwlock)
{
	_STARPU_TRACE_WRLOCKING_RWLOCK();

 	int p_ret = starpu_pthread_mutex_lock(rwlock);

	_STARPU_TRACE_RWLOCK_WRLOCKED();

	return p_ret;
}

int starpu_pthread_rwlock_trywrlock(starpu_pthread_rwlock_t *rwlock)
{
	int p_ret =  starpu_pthread_mutex_trylock(rwlock);

	if (!p_ret)
		_STARPU_TRACE_RWLOCK_RDLOCKED();

	return p_ret;
}


int starpu_pthread_rwlock_unlock(starpu_pthread_rwlock_t *rwlock)
{
	_STARPU_TRACE_UNLOCKING_RWLOCK();

 	int p_ret = starpu_pthread_mutex_unlock(rwlock);

	_STARPU_TRACE_RWLOCK_UNLOCKED();

	return p_ret;
}

#if defined(STARPU_SIMGRID_HAVE_XBT_BARRIER_INIT)
int starpu_pthread_barrier_init(starpu_pthread_barrier_t *restrict barrier, const starpu_pthread_barrierattr_t *restrict attr STARPU_ATTRIBUTE_UNUSED, unsigned count)
{
	*barrier = xbt_barrier_init(count);
	return 0;
}

int starpu_pthread_barrier_destroy(starpu_pthread_barrier_t *barrier)
{
	if (*barrier)
		xbt_barrier_destroy(*barrier);
	return 0;
}

int starpu_pthread_barrier_wait(starpu_pthread_barrier_t *barrier)
{
	_STARPU_TRACE_BARRIER_WAIT_BEGIN();

	xbt_barrier_wait(*barrier);

	_STARPU_TRACE_BARRIER_WAIT_END();
	return 0;
}
#endif /* defined(STARPU_SIMGRID_HAVE_XBT_BARRIER_INIT) */

int starpu_pthread_queue_init(starpu_pthread_queue_t *q)
{
	STARPU_PTHREAD_MUTEX_INIT(&q->mutex, NULL);
	q->queue = NULL;
	q->allocqueue = 0;
	q->nqueue = 0;
	return 0;
}

int starpu_pthread_wait_init(starpu_pthread_wait_t *w)
{
	STARPU_PTHREAD_MUTEX_INIT(&w->mutex, NULL);
	STARPU_PTHREAD_COND_INIT(&w->cond, NULL);
	w->block = 1;
	return 0;
}

int starpu_pthread_queue_register(starpu_pthread_wait_t *w, starpu_pthread_queue_t *q)
{
	STARPU_PTHREAD_MUTEX_LOCK(&q->mutex);

	if (q->nqueue == q->allocqueue)
	{
		/* Make room for the new waiter */
		unsigned newalloc;
		newalloc = q->allocqueue * 2;
		if (!newalloc)
			newalloc = 1;
		_STARPU_REALLOC(q->queue, newalloc * sizeof(*(q->queue)));
		q->allocqueue = newalloc;
	}
	q->queue[q->nqueue++] = w;

	STARPU_PTHREAD_MUTEX_UNLOCK(&q->mutex);
	return 0;
}

int starpu_pthread_queue_unregister(starpu_pthread_wait_t *w, starpu_pthread_queue_t *q)
{
	unsigned i;
	STARPU_PTHREAD_MUTEX_LOCK(&q->mutex);
	for (i = 0; i < q->nqueue; i++)
	{
		if (q->queue[i] == w)
		{
			memmove(&q->queue[i], &q->queue[i+1], (q->nqueue - i - 1) * sizeof(*(q->queue)));
			break;
		}
	}
	STARPU_ASSERT(i < q->nqueue);
	q->nqueue--;
	STARPU_PTHREAD_MUTEX_UNLOCK(&q->mutex);
	return 0;
}

int starpu_pthread_wait_reset(starpu_pthread_wait_t *w)
{
	STARPU_PTHREAD_MUTEX_LOCK(&w->mutex);
	w->block = 1;
	STARPU_PTHREAD_MUTEX_UNLOCK(&w->mutex);
	return 0;
}

int starpu_pthread_wait_wait(starpu_pthread_wait_t *w)
{
	STARPU_PTHREAD_MUTEX_LOCK(&w->mutex);
	while (w->block == 1)
		STARPU_PTHREAD_COND_WAIT(&w->cond, &w->mutex);
	STARPU_PTHREAD_MUTEX_UNLOCK(&w->mutex);
	return 0;
}

int starpu_pthread_queue_signal(starpu_pthread_queue_t *q)
{
	starpu_pthread_wait_t *w;
	STARPU_PTHREAD_MUTEX_LOCK(&q->mutex);
	if (q->nqueue)
	{
		/* TODO: better try to wake a sleeping one if possible */
		w = q->queue[0];
		STARPU_PTHREAD_MUTEX_LOCK(&w->mutex);
		w->block = 0;
		STARPU_PTHREAD_COND_SIGNAL(&w->cond);
		STARPU_PTHREAD_MUTEX_UNLOCK(&w->mutex);
	}
	STARPU_PTHREAD_MUTEX_UNLOCK(&q->mutex);
	return 0;
}

int starpu_pthread_queue_broadcast(starpu_pthread_queue_t *q)
{
	unsigned i;
	starpu_pthread_wait_t *w;
	STARPU_PTHREAD_MUTEX_LOCK(&q->mutex);
	for (i = 0; i < q->nqueue; i++)
	{
		w = q->queue[i];
		STARPU_PTHREAD_MUTEX_LOCK(&w->mutex);
		w->block = 0;
		STARPU_PTHREAD_COND_SIGNAL(&w->cond);
		STARPU_PTHREAD_MUTEX_UNLOCK(&w->mutex);
	}
	STARPU_PTHREAD_MUTEX_UNLOCK(&q->mutex);
	return 0;
}

int starpu_pthread_wait_destroy(starpu_pthread_wait_t *w)
{
	STARPU_PTHREAD_MUTEX_LOCK(&w->mutex);
	STARPU_PTHREAD_MUTEX_UNLOCK(&w->mutex);
	STARPU_PTHREAD_MUTEX_DESTROY(&w->mutex);
	STARPU_PTHREAD_COND_DESTROY(&w->cond);
	return 0;
}

int starpu_pthread_queue_destroy(starpu_pthread_queue_t *q)
{
	STARPU_ASSERT(!q->nqueue);
	STARPU_PTHREAD_MUTEX_LOCK(&q->mutex);
	STARPU_PTHREAD_MUTEX_UNLOCK(&q->mutex);
	STARPU_PTHREAD_MUTEX_DESTROY(&q->mutex);
	free(q->queue);
	return 0;
}

#endif /* STARPU_SIMGRID */

#if (defined(STARPU_SIMGRID) && !defined(STARPU_SIMGRID_HAVE_XBT_BARRIER_INIT)) || (!defined(STARPU_SIMGRID) && !defined(STARPU_HAVE_PTHREAD_BARRIER))
int starpu_pthread_barrier_init(starpu_pthread_barrier_t *restrict barrier, const starpu_pthread_barrierattr_t *restrict attr STARPU_ATTRIBUTE_UNUSED, unsigned count)
{
	int ret = starpu_pthread_mutex_init(&barrier->mutex, NULL);
	if (!ret)
		ret = starpu_pthread_cond_init(&barrier->cond, NULL);
	if (!ret)
		ret = starpu_pthread_cond_init(&barrier->cond_destroy, NULL);
	barrier->count = count;
	barrier->done = 0;
	barrier->busy = 0;
	return ret;
}

int starpu_pthread_barrier_destroy(starpu_pthread_barrier_t *barrier)
{
	starpu_pthread_mutex_lock(&barrier->mutex);
	while (barrier->busy)
	{
		starpu_pthread_cond_wait(&barrier->cond_destroy, &barrier->mutex);
	}
	starpu_pthread_mutex_unlock(&barrier->mutex);
	int ret = starpu_pthread_mutex_destroy(&barrier->mutex);
	if (!ret)
		ret = starpu_pthread_cond_destroy(&barrier->cond);
	if (!ret)
		ret = starpu_pthread_cond_destroy(&barrier->cond_destroy);
	return ret;
}

int starpu_pthread_barrier_wait(starpu_pthread_barrier_t *barrier)
{
	int ret = 0;
	_STARPU_TRACE_BARRIER_WAIT_BEGIN();

	starpu_pthread_mutex_lock(&barrier->mutex);
	barrier->done++;
	if (barrier->done == barrier->count)
	{
		barrier->done = 0;
		starpu_pthread_cond_broadcast(&barrier->cond);
		ret = STARPU_PTHREAD_BARRIER_SERIAL_THREAD;
	}
	else
	{
		barrier->busy++;
		starpu_pthread_cond_wait(&barrier->cond, &barrier->mutex);
		barrier->busy--;
		starpu_pthread_cond_broadcast(&barrier->cond_destroy);
	}

	starpu_pthread_mutex_unlock(&barrier->mutex);

	_STARPU_TRACE_BARRIER_WAIT_END();

	return ret;
}
#endif /* defined(STARPU_SIMGRID) || !defined(STARPU_HAVE_PTHREAD_BARRIER) */

#ifdef STARPU_FXT_LOCK_TRACES
#if !defined(STARPU_SIMGRID) && !defined(_MSC_VER) /* !STARPU_SIMGRID */
int starpu_pthread_mutex_lock(starpu_pthread_mutex_t *mutex)
{
	_STARPU_TRACE_LOCKING_MUTEX();

	int p_ret = pthread_mutex_lock(mutex);

	_STARPU_TRACE_MUTEX_LOCKED();

	return p_ret;
}

int starpu_pthread_mutex_unlock(starpu_pthread_mutex_t *mutex)
{
	_STARPU_TRACE_UNLOCKING_MUTEX();

	int p_ret = pthread_mutex_unlock(mutex);

	_STARPU_TRACE_MUTEX_UNLOCKED();

	return p_ret;
}

int starpu_pthread_mutex_trylock(starpu_pthread_mutex_t *mutex)
{
	int ret;
	_STARPU_TRACE_TRYLOCK_MUTEX();

	ret = pthread_mutex_trylock(mutex);

	if (!ret)
		_STARPU_TRACE_MUTEX_LOCKED();

	return ret;
}

int starpu_pthread_cond_wait(starpu_pthread_cond_t *cond, starpu_pthread_mutex_t *mutex)
{
	_STARPU_TRACE_COND_WAIT_BEGIN();

 	int p_ret = pthread_cond_wait(cond, mutex);

	_STARPU_TRACE_COND_WAIT_END();

	return p_ret;
}

int starpu_pthread_rwlock_rdlock(starpu_pthread_rwlock_t *rwlock)
{
	_STARPU_TRACE_RDLOCKING_RWLOCK();

 	int p_ret = pthread_rwlock_rdlock(rwlock);

	_STARPU_TRACE_RWLOCK_RDLOCKED();

	return p_ret;
}

int starpu_pthread_rwlock_tryrdlock(starpu_pthread_rwlock_t *rwlock)
{
	_STARPU_TRACE_RDLOCKING_RWLOCK();

 	int p_ret = pthread_rwlock_tryrdlock(rwlock);

	if (!p_ret)
		_STARPU_TRACE_RWLOCK_RDLOCKED();

	return p_ret;
}

int starpu_pthread_rwlock_wrlock(starpu_pthread_rwlock_t *rwlock)
{
	_STARPU_TRACE_WRLOCKING_RWLOCK();

 	int p_ret = pthread_rwlock_wrlock(rwlock);

	_STARPU_TRACE_RWLOCK_WRLOCKED();

	return p_ret;
}

int starpu_pthread_rwlock_trywrlock(starpu_pthread_rwlock_t *rwlock)
{
	_STARPU_TRACE_WRLOCKING_RWLOCK();

 	int p_ret = pthread_rwlock_trywrlock(rwlock);

	if (!p_ret)
		_STARPU_TRACE_RWLOCK_WRLOCKED();

	return p_ret;
}

int starpu_pthread_rwlock_unlock(starpu_pthread_rwlock_t *rwlock)
{
	_STARPU_TRACE_UNLOCKING_RWLOCK();

 	int p_ret = pthread_rwlock_unlock(rwlock);

	_STARPU_TRACE_RWLOCK_UNLOCKED();

	return p_ret;
}
#endif /* !defined(STARPU_SIMGRID) && !defined(_MSC_VER) */

#if !defined(STARPU_SIMGRID) && !defined(_MSC_VER) && defined(STARPU_HAVE_PTHREAD_BARRIER)
int starpu_pthread_barrier_wait(starpu_pthread_barrier_t *barrier)
{
	int ret;
	_STARPU_TRACE_BARRIER_WAIT_BEGIN();

	ret = pthread_barrier_wait(barrier);

	_STARPU_TRACE_BARRIER_WAIT_END();

	return ret;
}
#endif /* STARPU_SIMGRID, _MSC_VER, STARPU_HAVE_PTHREAD_BARRIER */

#endif /* STARPU_FXT_LOCK_TRACES */

/* "sched" variants, to be used (through the STARPU_PTHREAD_MUTEX_*LOCK_SCHED
 * macros of course) which record when the mutex is held or not */
int starpu_pthread_mutex_lock_sched(starpu_pthread_mutex_t *mutex)
{
	return starpu_pthread_mutex_lock(mutex);
}

int starpu_pthread_mutex_unlock_sched(starpu_pthread_mutex_t *mutex)
{
	return starpu_pthread_mutex_unlock(mutex);
}

int starpu_pthread_mutex_trylock_sched(starpu_pthread_mutex_t *mutex)
{
	return starpu_pthread_mutex_trylock(mutex);
}

#ifdef STARPU_DEBUG
void starpu_pthread_mutex_check_sched(starpu_pthread_mutex_t *mutex, char *file, int line)
{
	int workerid = starpu_worker_get_id();
	STARPU_ASSERT_MSG(workerid == -1 || !_starpu_worker_mutex_is_sched_mutex(workerid, mutex), "%s:%d is locking/unlocking a sched mutex but not using STARPU_PTHREAD_MUTEX_LOCK_SCHED", file, line);
}
#endif

#if defined(STARPU_SIMGRID) || (defined(STARPU_LINUX_SYS) && defined(STARPU_HAVE_XCHG)) || !defined(HAVE_PTHREAD_SPIN_LOCK)

#undef starpu_pthread_spin_init
int starpu_pthread_spin_init(starpu_pthread_spinlock_t *lock, int pshared)
{
	return _starpu_pthread_spin_init(lock, pshared);
}

#undef starpu_pthread_spin_destroy
int starpu_pthread_spin_destroy(starpu_pthread_spinlock_t *lock STARPU_ATTRIBUTE_UNUSED)
{
	return _starpu_pthread_spin_destroy(lock);
}

#undef starpu_pthread_spin_lock
int starpu_pthread_spin_lock(starpu_pthread_spinlock_t *lock)
{
	return _starpu_pthread_spin_lock(lock);
}
#endif

#if defined(STARPU_SIMGRID) || (defined(STARPU_LINUX_SYS) && defined(STARPU_HAVE_XCHG)) || !defined(STARPU_HAVE_PTHREAD_SPIN_LOCK)

#if !defined(STARPU_SIMGRID) && defined(STARPU_LINUX_SYS) && defined(STARPU_HAVE_XCHG)
int _starpu_pthread_spin_do_lock(starpu_pthread_spinlock_t *lock)
{
	if (STARPU_VAL_COMPARE_AND_SWAP(&lock->taken, 0, 1) == 0)
		/* Got it on first try! */
		return 0;

	/* Busy, spin a bit.  */
	unsigned i;
	for (i = 0; i < 128; i++)
	{
		/* Pause a bit before retrying */
		STARPU_UYIELD();
		/* And synchronize with other threads */
		STARPU_SYNCHRONIZE();
		if (!lock->taken)
			/* Holder released it, try again */
			if (STARPU_VAL_COMPARE_AND_SWAP(&lock->taken, 0, 1) == 0)
				/* Got it! */
				return 0;
	}

	/* We have spent enough time with spinning, let's block */
	/* This avoids typical 10ms pauses when the application thread tries to submit tasks. */
	while (1)
	{
		/* Tell releaser to wake us */
		unsigned prev = starpu_xchg(&lock->taken, 2);
		if (prev == 0)
			/* Ah, it just got released and we actually acquired
			 * it!
			 * Note: the sad thing is that we have just written 2,
			 * so will spuriously try to wake a thread on unlock,
			 * but we can not avoid it since we do not know whether
			 * there are other threads sleeping or not.
			 */
			return 0;

		/* Now start sleeping (unless it was released in between)
		 * We are sure to get woken because either
		 * - some thread has not released the lock yet, and lock->taken
		 *   is 2, so it will wake us.
		 * - some other thread started blocking, and will set
		 *   lock->taken back to 2
		 */
		if (syscall(SYS_futex, &lock->taken, _starpu_futex_wait, 2, NULL, NULL, 0))
			if (errno == ENOSYS)
				_starpu_futex_wait = FUTEX_WAIT;
	}
}
#endif

#undef starpu_pthread_spin_trylock
int starpu_pthread_spin_trylock(starpu_pthread_spinlock_t *lock)
{
	return _starpu_pthread_spin_trylock(lock);
}

#undef starpu_pthread_spin_unlock
int starpu_pthread_spin_unlock(starpu_pthread_spinlock_t *lock)
{
	return _starpu_pthread_spin_unlock(lock);
}

#if !defined(STARPU_SIMGRID) && defined(STARPU_LINUX_SYS) && defined(STARPU_HAVE_XCHG)
void _starpu_pthread_spin_do_unlock(starpu_pthread_spinlock_t *lock)
{
	/*
	 * Somebody to wake. Clear 'taken' and wake him.
	 * Note that he may not be sleeping yet, but if he is not, we won't
	 * since the value of 'taken' will have changed.
	 */
	lock->taken = 0;
	STARPU_SYNCHRONIZE();
	if (syscall(SYS_futex, &lock->taken, _starpu_futex_wake, 1, NULL, NULL, 0) == -1)
		switch (errno)
		{
			case ENOSYS:
				_starpu_futex_wake = FUTEX_WAKE;
				if (syscall(SYS_futex, &lock->taken, _starpu_futex_wake, 1, NULL, NULL, 0) == -1)
					STARPU_ASSERT_MSG(0, "futex(wake) returned %d!", errno);
				break;
			case 0:
				break;
			default:
				STARPU_ASSERT_MSG(0, "futex returned %d!", errno);
				break;
		}
}

#endif

#endif /* defined(STARPU_SIMGRID) || (defined(STARPU_LINUX_SYS) && defined(STARPU_HAVE_XCHG)) || !defined(STARPU_HAVE_PTHREAD_SPIN_LOCK) */

#ifdef STARPU_SIMGRID

int starpu_sem_destroy(starpu_sem_t *sem)
{
	MSG_sem_destroy(*sem);
	return 0;
}

int starpu_sem_init(starpu_sem_t *sem, int pshared, unsigned value)
{
	STARPU_ASSERT_MSG(pshared == 0, "pshared semaphores not supported under simgrid");
	*sem = MSG_sem_init(value);
	return 0;
}

int starpu_sem_post(starpu_sem_t *sem)
{
	MSG_sem_release(*sem);
	return 0;
}

int starpu_sem_wait(starpu_sem_t *sem)
{
	MSG_sem_acquire(*sem);
	return 0;
}

int starpu_sem_trywait(starpu_sem_t *sem)
{
	if (MSG_sem_would_block(*sem))
		return EAGAIN;
	starpu_sem_wait(sem);
	return 0;
}

int starpu_sem_getvalue(starpu_sem_t *sem, int *sval)
{
#if SIMGRID_VERSION_MAJOR > 3 || (SIMGRID_VERSION_MAJOR == 3 && SIMGRID_VERSION_MINOR > 13)
	*sval = MSG_sem_get_capacity(*sem);
	return 0;
#else
	(void) sem;
	(void) sval;
	STARPU_ABORT_MSG("sigmrid up to 3.13 did not have working MSG_sem_get_capacity");
#endif
}

<<<<<<< HEAD
#elif defined(BUILDING_STARPU) /* !STARPU_SIMGRID */
=======
#elif !defined(_MSC_VER) || defined(BUILDING_STARPU) /* !STARPU_SIMGRID */
>>>>>>> 5ff6f3e7

int starpu_sem_wait(starpu_sem_t *sem)
{
	int ret;
	while((ret = sem_wait(sem)) == -1 && errno == EINTR)
		;

	return ret;
}

int starpu_sem_trywait(starpu_sem_t *sem)
{
	int ret;
	while((ret = sem_trywait(sem)) == -1 && errno == EINTR)
		;
	
	return ret;
}

#endif<|MERGE_RESOLUTION|>--- conflicted
+++ resolved
@@ -23,9 +23,6 @@
 #endif
 #include <common/thread.h>
 #include <common/fxt.h>
-
-#include <errno.h>
-#include <limits.h>
 
 #include <errno.h>
 #include <limits.h>
@@ -927,11 +924,7 @@
 #endif
 }
 
-<<<<<<< HEAD
-#elif defined(BUILDING_STARPU) /* !STARPU_SIMGRID */
-=======
 #elif !defined(_MSC_VER) || defined(BUILDING_STARPU) /* !STARPU_SIMGRID */
->>>>>>> 5ff6f3e7
 
 int starpu_sem_wait(starpu_sem_t *sem)
 {
