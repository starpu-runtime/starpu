/* StarPU --- Runtime system for heterogeneous multicore architectures.
 *
 * Copyright (C) 2009-2014  Université de Bordeaux 1
 * Copyright (C) 2010, 2011, 2012, 2013, 2014  Centre National de la Recherche Scientifique
 * Copyright (C) 2011  Télécom-SudParis
 * Copyright (C) 2011, 2014  INRIA
 *
 * StarPU is free software; you can redistribute it and/or modify
 * it under the terms of the GNU Lesser General Public License as published by
 * the Free Software Foundation; either version 2.1 of the License, or (at
 * your option) any later version.
 *
 * StarPU is distributed in the hope that it will be useful, but
 * WITHOUT ANY WARRANTY; without even the implied warranty of
 * MERCHANTABILITY or FITNESS FOR A PARTICULAR PURPOSE.
 *
 * See the GNU Lesser General Public License in COPYING.LGPL for more details.
 */

#include <starpu.h>
#include <starpu_profiling.h>
#include <core/workers.h>
#include <core/sched_ctx.h>
#include <core/jobs.h>
#include <core/task.h>
#include <core/task_bundle.h>
#include <common/config.h>
#include <common/utils.h>
#include <common/fxt.h>
#include <profiling/profiling.h>
#include <profiling/bound.h>
#include <math.h>
#include <string.h>
#include <core/debug.h>
#include <core/sched_ctx.h>
#include <time.h>
#include <signal.h>
#ifdef STARPU_HAVE_WINDOWS
#include <windows.h>
#endif

/* XXX this should be reinitialized when StarPU is shutdown (or we should make
 * sure that no task remains !) */
/* TODO we could make this hierarchical to avoid contention ? */
//static starpu_pthread_cond_t submitted_cond = STARPU_PTHREAD_COND_INITIALIZER;

/* This key stores the task currently handled by the thread, note that we
 * cannot use the worker structure to store that information because it is
 * possible that we have a task with a NULL codelet, which means its callback
 * could be executed by a user thread as well. */
static starpu_pthread_key_t current_task_key;

void starpu_task_init(struct starpu_task *task)
{
	/* TODO: memcpy from a template instead? benchmark it */

	STARPU_ASSERT(task);

	/* As most of the fields must be initialised at NULL, let's put 0
	 * everywhere */
	memset(task, 0, sizeof(struct starpu_task));

	task->sequential_consistency = 1;

	/* Now we can initialise fields which recquire custom value */
#if STARPU_DEFAULT_PRIO != 0
	task->priority = STARPU_DEFAULT_PRIO;
#endif

	task->detach = 1;

#if STARPU_TASK_INVALID != 0
	task->status = STARPU_TASK_INVALID;
#endif

	task->predicted = NAN;
	task->predicted_transfer = NAN;

	task->magic = 42;
	task->sched_ctx = STARPU_NMAX_SCHED_CTXS;

	task->flops = 0.0;

	task->scheduled = 0;

	task->dyn_handles = NULL;
	task->dyn_interfaces = NULL;
	task->name = NULL;
}

/* Free all the ressources allocated for a task, without deallocating the task
 * structure itself (this is required for statically allocated tasks).
 * All values previously set by the user, like codelet and handles, remain
 * unchanged */
void starpu_task_clean(struct starpu_task *task)
{
	STARPU_ASSERT(task);

	/* If a buffer was allocated to store the profiling info, we free it. */
	if (task->profiling_info)
	{
		free(task->profiling_info);
		task->profiling_info = NULL;
	}

	/* If case the task is (still) part of a bundle */
	starpu_task_bundle_t bundle = task->bundle;
	if (bundle)
		starpu_task_bundle_remove(bundle, task);

	if (task->dyn_handles)
	{
		free(task->dyn_handles);
		task->dyn_handles = NULL;
		free(task->dyn_interfaces);
		task->dyn_interfaces = NULL;
	}

	struct _starpu_job *j = (struct _starpu_job *)task->starpu_private;

	if (j)
	{
		_starpu_job_destroy(j);
		task->starpu_private = NULL;
	}
}

struct starpu_task * STARPU_ATTRIBUTE_MALLOC starpu_task_create(void)
{
	struct starpu_task *task;

	task = (struct starpu_task *) malloc(sizeof(struct starpu_task));
	STARPU_ASSERT(task);

	starpu_task_init(task);

	/* Dynamically allocated tasks are destroyed by default */
	task->destroy = 1;

	return task;
}

/* Free the ressource allocated during starpu_task_create. This function can be
 * called automatically after the execution of a task by setting the "destroy"
 * flag of the starpu_task structure (default behaviour). Calling this function
 * on a statically allocated task results in an undefined behaviour. */
void _starpu_task_destroy(struct starpu_task *task)
{

	/* If starpu_task_destroy is called in a callback, we just set the destroy
	   flag. The task will be destroyed after the callback returns */
	if (task == starpu_task_get_current()
	    && _starpu_get_local_worker_status() == STATUS_CALLBACK)
	{
		task->destroy = 1;
	}
	else
	{
		starpu_task_clean(task);
		/* TODO handle the case of task with detach = 1 and destroy = 1 */
		/* TODO handle the case of non terminated tasks -> return -EINVAL */

		/* Does user want StarPU release cl_arg ? */
		if (task->cl_arg_free)
			free(task->cl_arg);

		/* Does user want StarPU release callback_arg ? */
		if (task->callback_arg_free)
			free(task->callback_arg);

		/* Does user want StarPU release prologue_callback_arg ? */
		if (task->prologue_callback_arg_free)
			free(task->prologue_callback_arg);

		/* Does user want StarPU release prologue_pop_arg ? */
		if (task->prologue_callback_pop_arg_free)
			free(task->prologue_callback_pop_arg);

		free(task);
	}
}

void starpu_task_destroy(struct starpu_task *task)
{
	STARPU_ASSERT(task);
	STARPU_ASSERT_MSG(!task->destroy || !task->detach, "starpu_task_destroy must not be called for task with destroy = 1 and detach = 1");
	_starpu_task_destroy(task);
}

int starpu_task_finished(struct starpu_task *task)
{
	STARPU_ASSERT(task);
	STARPU_ASSERT_MSG(!task->detach, "starpu_task_finished can only be called on tasks with detach = 0");
	return _starpu_job_finished(_starpu_get_job_associated_to_task(task));
}

int starpu_task_wait(struct starpu_task *task)
{
        _STARPU_LOG_IN();
	STARPU_ASSERT(task);

	STARPU_ASSERT_MSG(!task->detach, "starpu_task_wait can only be called on tasks with detach = 0");

	if (task->detach || task->synchronous)
	{
		_STARPU_DEBUG("Task is detached or synchronous. Waiting returns immediately\n");
		_STARPU_LOG_OUT_TAG("einval");
		return -EINVAL;
	}

	STARPU_ASSERT_MSG(_starpu_worker_may_perform_blocking_calls(), "starpu_task_wait must not be called from a task or callback");

	struct _starpu_job *j = (struct _starpu_job *)task->starpu_private;

	_starpu_wait_job(j);

	/* as this is a synchronous task, the liberation of the job
	   structure was deferred */
	if (task->destroy)
		_starpu_task_destroy(task);

        _STARPU_LOG_OUT();
	return 0;
}

#ifdef STARPU_OPENMP
int _starpu_task_test_termination(struct starpu_task *task)
{
	STARPU_ASSERT(task);
	STARPU_ASSERT_MSG(!task->detach, "starpu_task_wait can only be called on tasks with detach = 0");

	if (task->detach || task->synchronous)
	{
		_STARPU_DEBUG("Task is detached or synchronous\n");
		_STARPU_LOG_OUT_TAG("einval");
		return -EINVAL;
	}

	struct _starpu_job *j = (struct _starpu_job *)task->starpu_private;

	int ret = _starpu_test_job_termination(j);

	if (ret)
	{
		if (task->destroy)
			_starpu_task_destroy(task);
	}

	return ret;
}
#endif

struct _starpu_job *_starpu_get_job_associated_to_task(struct starpu_task *task)
{
	STARPU_ASSERT(task);

	if (!task->starpu_private)
	{
		struct _starpu_job *j = _starpu_job_create(task);
		task->starpu_private = j;
	}

	return (struct _starpu_job *)task->starpu_private;
}

/* NB in case we have a regenerable task, it is possible that the job was
 * already counted. */
int _starpu_submit_job(struct _starpu_job *j)
{
	struct starpu_task *task = j->task;
	int ret;
#ifdef STARPU_OPENMP
	const unsigned continuation = j->continuation;
#else
	const unsigned continuation = 0;
#endif

	_STARPU_LOG_IN();
	/* notify bound computation of a new task */
	_starpu_bound_record(j);

	_starpu_increment_nsubmitted_tasks_of_sched_ctx(j->task->sched_ctx);

#ifdef STARPU_USE_SC_HYPERVISOR
	struct _starpu_sched_ctx *sched_ctx = _starpu_get_sched_ctx_struct(j->task->sched_ctx);
	if(sched_ctx != NULL && j->task->sched_ctx != _starpu_get_initial_sched_ctx()->id && j->task->sched_ctx != STARPU_NMAX_SCHED_CTXS
	   && sched_ctx->perf_counters != NULL)
	{
		struct starpu_perfmodel_arch arch;
		arch.devices = (struct starpu_perfmodel_device*)malloc(sizeof(struct starpu_perfmodel_device));
		arch.ndevices = 1;
		arch.devices[0].type = STARPU_CPU_WORKER;
		arch.devices[0].devid = 0;
		arch.devices[0].ncores = 1;
		_starpu_compute_buffers_footprint(j->task->cl->model, &arch, 0, j);
		free(arch.devices);
		int i;
		size_t data_size = 0;
		if (j->task->cl)
		{
			unsigned nbuffers = STARPU_TASK_GET_NBUFFERS(j->task);
			for(i = 0; i < nbuffers; i++)
			{
				starpu_data_handle_t handle = STARPU_TASK_GET_HANDLE(task, i);
				if (handle != NULL)
					data_size += _starpu_data_get_size(handle);
			}
		}

		_STARPU_TRACE_HYPERVISOR_BEGIN();
		sched_ctx->perf_counters->notify_submitted_job(j->task, j->footprint, data_size);
		_STARPU_TRACE_HYPERVISOR_END();
	}
#endif//STARPU_USE_SC_HYPERVISOR

	/* We retain handle reference count */
	if (task->cl && !continuation)
	{
		unsigned i;
		unsigned nbuffers = STARPU_TASK_GET_NBUFFERS(task);
		for (i=0; i<nbuffers; i++)
		{
			starpu_data_handle_t handle = STARPU_TASK_GET_HANDLE(task, i);
			_starpu_spin_lock(&handle->header_lock);
			handle->busy_count++;
			_starpu_spin_unlock(&handle->header_lock);
		}
	}

	STARPU_PTHREAD_MUTEX_LOCK(&j->sync_mutex);

	/* Need to atomically set submitted to 1 and check dependencies, since
	 * this is concucrent with _starpu_notify_cg */
	j->terminated = 0;
#ifdef STARPU_OPENMP
	if (continuation)
	{
		j->discontinuous = 1;
		j->continuation  = 0;
	}
#endif

	if (!j->submitted)
		j->submitted = 1;
	else
		j->submitted = 2;

#ifdef STARPU_OPENMP
	if (continuation)
	{
		ret = _starpu_reenforce_task_deps_and_schedule(j);
	}
	else
#endif
	{
		ret = _starpu_enforce_deps_and_schedule(j);
	}

	_STARPU_LOG_OUT();
	return ret;
}

/* Note: this is racy, so valgrind would complain. But since we'll always put
 * the same values, this is not a problem. */
void _starpu_codelet_check_deprecated_fields(struct starpu_codelet *cl)
{
	if (!cl)
		return;

	int is_where_unset = cl->where == 0;

	/* Check deprecated and unset fields (where, <device>_func,
 	 * <device>_funcs) */

	/* CPU */
	if (cl->cpu_func && cl->cpu_func != STARPU_MULTIPLE_CPU_IMPLEMENTATIONS && cl->cpu_funcs[0])
	{
		_STARPU_DISP("[warning] [struct starpu_codelet] both cpu_func and cpu_funcs are set. Ignoring cpu_func.\n");
		cl->cpu_func = STARPU_MULTIPLE_CPU_IMPLEMENTATIONS;
	}
	if (cl->cpu_func && cl->cpu_func != STARPU_MULTIPLE_CPU_IMPLEMENTATIONS)
	{
		cl->cpu_funcs[0] = cl->cpu_func;
		cl->cpu_func = STARPU_MULTIPLE_CPU_IMPLEMENTATIONS;
	}
	if (cl->cpu_funcs[0] && cl->cpu_func == 0)
	{
		cl->cpu_func = STARPU_MULTIPLE_CPU_IMPLEMENTATIONS;
	}
	if (cl->cpu_funcs[0] && is_where_unset)
	{
		cl->where |= STARPU_CPU;
	}

	/* CUDA */
	if (cl->cuda_func && cl->cuda_func != STARPU_MULTIPLE_CUDA_IMPLEMENTATIONS && cl->cuda_funcs[0])
	{
		_STARPU_DISP("[warning] [struct starpu_codelet] both cuda_func and cuda_funcs are set. Ignoring cuda_func.\n");
		cl->cuda_func = STARPU_MULTIPLE_CUDA_IMPLEMENTATIONS;
	}
	if (cl->cuda_func && cl->cuda_func != STARPU_MULTIPLE_CUDA_IMPLEMENTATIONS)
	{
		cl->cuda_funcs[0] = cl->cuda_func;
		cl->cuda_func = STARPU_MULTIPLE_CUDA_IMPLEMENTATIONS;
	}
	if (cl->cuda_funcs[0] && cl->cuda_func == 0)
	{
		cl->cuda_func = STARPU_MULTIPLE_CUDA_IMPLEMENTATIONS;
	}
	if (cl->cuda_funcs[0] && is_where_unset)
	{
		cl->where |= STARPU_CUDA;
	}

	/* OpenCL */
	if (cl->opencl_func && cl->opencl_func != STARPU_MULTIPLE_OPENCL_IMPLEMENTATIONS && cl->opencl_funcs[0])
	{
		_STARPU_DISP("[warning] [struct starpu_codelet] both opencl_func and opencl_funcs are set. Ignoring opencl_func.\n");
		cl->opencl_func = STARPU_MULTIPLE_OPENCL_IMPLEMENTATIONS;
	}
	if (cl->opencl_func && cl->opencl_func != STARPU_MULTIPLE_OPENCL_IMPLEMENTATIONS)
	{
		cl->opencl_funcs[0] = cl->opencl_func;
		cl->opencl_func = STARPU_MULTIPLE_OPENCL_IMPLEMENTATIONS;
	}
	if (cl->opencl_funcs[0] && cl->opencl_func == 0)
	{
		cl->opencl_func = STARPU_MULTIPLE_OPENCL_IMPLEMENTATIONS;
	}
	if (cl->opencl_funcs[0] && is_where_unset)
	{
		cl->where |= STARPU_OPENCL;
	}

	if (cl->mic_funcs[0] && is_where_unset)
	{
		cl->where |= STARPU_MIC;
	}

	if (cl->scc_funcs[0] && is_where_unset)
	{
		cl->where |= STARPU_SCC;
	}

	if (cl->cpu_funcs_name[0] && is_where_unset)
	{
		cl->where |= STARPU_MIC|STARPU_SCC;
	}
}

void _starpu_task_check_deprecated_fields(struct starpu_task *task STARPU_ATTRIBUTE_UNUSED)
{
	/* None any more */
}

/* application should submit new tasks to StarPU through this function */
int starpu_task_submit(struct starpu_task *task)
{
	_STARPU_LOG_IN();
	STARPU_ASSERT(task);
	STARPU_ASSERT_MSG(task->magic == 42, "Tasks must be created with starpu_task_create, or initialized with starpu_task_init.");

	int ret;
	unsigned is_sync = task->synchronous;
	starpu_task_bundle_t bundle = task->bundle;
	/* internally, StarPU manipulates a struct _starpu_job * which is a wrapper around a
	* task structure, it is possible that this job structure was already
	* allocated. */
	struct _starpu_job *j = _starpu_get_job_associated_to_task(task);
	const unsigned continuation =
#ifdef STARPU_OPENMP
		j->continuation
#else
		0
#endif
		;


	if (j->internal)
	{
		// Internal tasks are submitted to initial context
		task->sched_ctx = _starpu_get_initial_sched_ctx()->id;
	}
	else if (task->sched_ctx == STARPU_NMAX_SCHED_CTXS)
	{
		// If the task has not specified a context, we set the current context
		task->sched_ctx = _starpu_sched_ctx_get_current_context();
	}

	if (is_sync)
	{
		/* Perhaps it is not possible to submit a synchronous
		 * (blocking) task */
		STARPU_ASSERT_MSG(_starpu_worker_may_perform_blocking_calls(), "submitting a synchronous task must not be done from a task or a callback");
		task->detach = 0;
	}

	_starpu_task_check_deprecated_fields(task);
	_starpu_codelet_check_deprecated_fields(task->cl);

	if (task->cl)
	{
		unsigned i;
		unsigned nbuffers = STARPU_TASK_GET_NBUFFERS(task);

		/* Check buffers */
		if (task->dyn_handles == NULL)
			STARPU_ASSERT_MSG(STARPU_TASK_GET_NBUFFERS(task) <= STARPU_NMAXBUFS, "Codelet %p has too many buffers (%d vs max %d). Either use --enable-maxbuffers configure option to increase the max, or use dyn_handles instead of handles.", task->cl, STARPU_TASK_GET_NBUFFERS(task), STARPU_NMAXBUFS);

		if (task->dyn_handles)
		{
			task->dyn_interfaces = malloc(nbuffers * sizeof(void *));
		}

		for (i = 0; i < nbuffers; i++)
		{
			starpu_data_handle_t handle = STARPU_TASK_GET_HANDLE(task, i);
			/* Make sure handles are not partitioned */
			STARPU_ASSERT_MSG(handle->nchildren == 0, "only unpartitioned data (or the pieces of a partitioned data) can be used in a task");
			/* Provide the home interface for now if any,
			 * for can_execute hooks */
			if (handle->home_node != -1)
				_STARPU_TASK_SET_INTERFACE(task, starpu_data_get_interface_on_node(handle, handle->home_node), i);
		}

		/* Check the type of worker(s) required by the task exist */
		if (!_starpu_worker_exists(task))
		{
			_STARPU_LOG_OUT_TAG("ENODEV");
			return -ENODEV;
		}

		/* In case we require that a task should be explicitely
		 * executed on a specific worker, we make sure that the worker
		 * is able to execute this task.  */
		if (task->execute_on_a_specific_worker && !starpu_combined_worker_can_execute_task(task->workerid, task, 0))
		{
			_STARPU_LOG_OUT_TAG("ENODEV");
			return -ENODEV;
		}

<<<<<<< HEAD
		_starpu_detect_implicit_data_deps(task);

		if (task->cl->model)
			_starpu_init_and_load_perfmodel(task->cl->model);
=======
		/* If this is a continuation, we don't modify the implicit data dependencies detected earlier. */
		if (!continuation)
		{
			_starpu_detect_implicit_data_deps(task);
		}
>>>>>>> d1bce07e

		if (task->cl->power_model)
			_starpu_init_and_load_perfmodel(task->cl->power_model);
	}

	if (bundle)
	{
		/* We need to make sure that models for other tasks of the
		 * bundle are also loaded, so the scheduler can estimate the
		 * duration of the whole bundle */
		STARPU_PTHREAD_MUTEX_LOCK(&bundle->mutex);

		struct _starpu_task_bundle_entry *entry;
		entry = bundle->list;

		while (entry)
		{
			if (entry->task->cl->model)
				_starpu_init_and_load_perfmodel(entry->task->cl->model);

			if (entry->task->cl->power_model)
				_starpu_init_and_load_perfmodel(entry->task->cl->power_model);

			entry = entry->next;
		}

		STARPU_PTHREAD_MUTEX_UNLOCK(&bundle->mutex);
	}

	/* If profiling is activated, we allocate a structure to store the
	 * appropriate info. */
	struct starpu_profiling_task_info *info;
	int profiling = starpu_profiling_status_get();
	info = _starpu_allocate_profiling_info_if_needed(task);
	task->profiling_info = info;

	/* The task is considered as block until we are sure there remains not
	 * dependency. */
	task->status = STARPU_TASK_BLOCKED;


	if (profiling)
		_starpu_clock_gettime(&info->submit_time);

	ret = _starpu_submit_job(j);

	if (is_sync)
	{
		_starpu_wait_job(j);
		if (task->destroy)
		     _starpu_task_destroy(task);
	}

        _STARPU_LOG_OUT();
	return ret;
}

int _starpu_task_submit_internally(struct starpu_task *task)
{
	struct _starpu_job *j = _starpu_get_job_associated_to_task(task);
	j->internal = 1;
	return starpu_task_submit(task);
}

/* application should submit new tasks to StarPU through this function */
int starpu_task_submit_to_ctx(struct starpu_task *task, unsigned sched_ctx_id)
{
	task->sched_ctx = sched_ctx_id;
	return starpu_task_submit(task);
}

/* The StarPU core can submit tasks directly to the scheduler or a worker,
 * skipping dependencies completely (when it knows what it is doing).  */
int _starpu_task_submit_nodeps(struct starpu_task *task)
{
	_starpu_task_check_deprecated_fields(task);
	_starpu_codelet_check_deprecated_fields(task->cl);

	if (task->cl)
	{
		if (task->cl->model)
			_starpu_init_and_load_perfmodel(task->cl->model);

		if (task->cl->power_model)
			_starpu_init_and_load_perfmodel(task->cl->power_model);
	}

	struct _starpu_job *j = _starpu_get_job_associated_to_task(task);

	if (j->internal)
	{
		// Internal tasks are submitted to initial context
		j->task->sched_ctx = _starpu_get_initial_sched_ctx()->id;
	}
	else if (task->sched_ctx == STARPU_NMAX_SCHED_CTXS)
	{
		// If the task has not specified a context, we set the current context
		j->task->sched_ctx = _starpu_sched_ctx_get_current_context();
	}

	_starpu_increment_nsubmitted_tasks_of_sched_ctx(j->task->sched_ctx);
	STARPU_PTHREAD_MUTEX_LOCK(&j->sync_mutex);

	j->submitted = 1;

	if (task->cl)
	{
		/* This would be done by data dependencies checking */
		unsigned i;
		unsigned nbuffers = STARPU_TASK_GET_NBUFFERS(task);
		for (i=0 ; i<nbuffers ; i++)
		{
			starpu_data_handle_t handle = STARPU_TASK_GET_HANDLE(j->task, i);
			_STARPU_JOB_SET_ORDERED_BUFFER_HANDLE(j, handle, i);
			enum starpu_data_access_mode mode = STARPU_TASK_GET_MODE(j->task, i);
			_STARPU_JOB_SET_ORDERED_BUFFER_MODE(j, mode, i);
			int node = -1;
			if (j->task->cl->specific_nodes)
				node = STARPU_CODELET_GET_NODE(j->task->cl, i);
			_STARPU_JOB_SET_ORDERED_BUFFER_NODE(j, node, i);
		}
	}

	STARPU_PTHREAD_MUTEX_UNLOCK(&j->sync_mutex);

	return _starpu_push_task(j);
}

/*
 * worker->sched_mutex must be locked when calling this function.
 */
int _starpu_task_submit_conversion_task(struct starpu_task *task,
					unsigned int workerid)
{
	STARPU_ASSERT(task->cl);
	STARPU_ASSERT(task->execute_on_a_specific_worker);

	_starpu_task_check_deprecated_fields(task);
	_starpu_codelet_check_deprecated_fields(task->cl);

	/* We should factorize that */
	if (task->cl->model)
		_starpu_init_and_load_perfmodel(task->cl->model);

	if (task->cl->power_model)
		_starpu_init_and_load_perfmodel(task->cl->power_model);

	/* We retain handle reference count */
	unsigned i;
	unsigned nbuffers = STARPU_TASK_GET_NBUFFERS(task);
	for (i=0; i<nbuffers; i++)
	{
		starpu_data_handle_t handle = STARPU_TASK_GET_HANDLE(task, i);
		_starpu_spin_lock(&handle->header_lock);
		handle->busy_count++;
		_starpu_spin_unlock(&handle->header_lock);
	}

	struct _starpu_job *j = _starpu_get_job_associated_to_task(task);

	if (j->internal)
	{
		// Internal tasks are submitted to initial context
		j->task->sched_ctx = _starpu_get_initial_sched_ctx()->id;
	}
	else if (task->sched_ctx == STARPU_NMAX_SCHED_CTXS)
	{
		// If the task has not specified a context, we set the current context
		j->task->sched_ctx = _starpu_sched_ctx_get_current_context();
	}

	_starpu_increment_nsubmitted_tasks_of_sched_ctx(j->task->sched_ctx);
	STARPU_PTHREAD_MUTEX_LOCK(&j->sync_mutex);
	j->submitted = 1;
	_starpu_increment_nready_tasks_of_sched_ctx(j->task->sched_ctx, j->task->flops);
	for (i=0 ; i<nbuffers ; i++)
	{
		starpu_data_handle_t handle = STARPU_TASK_GET_HANDLE(j->task, i);
		_STARPU_JOB_SET_ORDERED_BUFFER_HANDLE(j, handle, i);
		enum starpu_data_access_mode mode = STARPU_TASK_GET_MODE(j->task, i);
		_STARPU_JOB_SET_ORDERED_BUFFER_MODE(j, mode, i);
		int node = -1;
		if (j->task->cl->specific_nodes)
			node = STARPU_CODELET_GET_NODE(j->task->cl, i);
		_STARPU_JOB_SET_ORDERED_BUFFER_NODE(j, node, i);
	}

        _STARPU_LOG_IN();

	task->status = STARPU_TASK_READY;
	_starpu_profiling_set_task_push_start_time(task);

	unsigned node = starpu_worker_get_memory_node(workerid);
	if (starpu_get_prefetch_flag())
		starpu_prefetch_task_input_on_node(task, node);

	struct _starpu_worker *worker;
	worker = _starpu_get_worker_struct(workerid);
	starpu_task_list_push_back(&worker->local_tasks, task);

	_starpu_profiling_set_task_push_end_time(task);

        _STARPU_LOG_OUT();
	STARPU_PTHREAD_MUTEX_UNLOCK(&j->sync_mutex);

	return 0;
}

void starpu_codelet_init(struct starpu_codelet *cl)
{
	memset(cl, 0, sizeof(struct starpu_codelet));
}

void starpu_codelet_display_stats(struct starpu_codelet *cl)
{
	unsigned worker;
	unsigned nworkers = starpu_worker_get_count();

	if (cl->name)
		fprintf(stderr, "Statistics for codelet %s\n", cl->name);
	else if (cl->model && cl->model->symbol)
		fprintf(stderr, "Statistics for codelet %s\n", cl->model->symbol);

	unsigned long total = 0;

	for (worker = 0; worker < nworkers; worker++)
		total += cl->per_worker_stats[worker];

	for (worker = 0; worker < nworkers; worker++)
	{
		char name[32];
		starpu_worker_get_name(worker, name, 32);

		fprintf(stderr, "\t%s -> %lu / %lu (%2.2f %%)\n", name, cl->per_worker_stats[worker], total, (100.0f*cl->per_worker_stats[worker])/total);
	}
}

/*
 * We wait for all the tasks that have already been submitted. Note that a
 * regenerable is not considered finished until it was explicitely set as
 * non-regenerale anymore (eg. from a callback).
 */
int starpu_task_wait_for_all(void)
{
	unsigned nsched_ctxs = _starpu_get_nsched_ctxs();
	unsigned sched_ctx_id = nsched_ctxs == 1 ? 0 : starpu_sched_ctx_get_context();

	/* if there is no indication about which context to wait,
	   we wait for all tasks submitted to starpu */
	if (sched_ctx_id == STARPU_NMAX_SCHED_CTXS)
	{
		_STARPU_DEBUG("Waiting for all tasks\n");
		STARPU_ASSERT_MSG(_starpu_worker_may_perform_blocking_calls(), "starpu_task_wait_for_all must not be called from a task or callback");

#ifdef HAVE_AYUDAME_H
		if (AYU_event) AYU_event(AYU_BARRIER, 0, NULL);
#endif
		struct _starpu_machine_config *config = (struct _starpu_machine_config *)_starpu_get_machine_config();
		if(config->topology.nsched_ctxs == 1)
			starpu_task_wait_for_all_in_ctx(0);
		else
		{
			int s;
			for(s = 0; s < STARPU_NMAX_SCHED_CTXS; s++)
			{
				if(config->sched_ctxs[s].id != STARPU_NMAX_SCHED_CTXS)
				{
					starpu_task_wait_for_all_in_ctx(config->sched_ctxs[s].id);
				}
			}
		}

		return 0;
	}
	else
	{
		_STARPU_DEBUG("Waiting for tasks submitted to context %u\n", sched_ctx_id);
		return starpu_task_wait_for_all_in_ctx(sched_ctx_id);
	}
}

int starpu_task_wait_for_all_in_ctx(unsigned sched_ctx)
{
	_starpu_wait_for_all_tasks_of_sched_ctx(sched_ctx);
#ifdef HAVE_AYUDAME_H
	/* TODO: improve Temanejo into knowing about contexts ... */
	if (AYU_event) AYU_event(AYU_BARRIER, 0, NULL);
#endif
	return 0;
}
/*
 * We wait until there is no ready task any more (i.e. StarPU will not be able
 * to progress any more).
 */
int starpu_task_wait_for_no_ready(void)
{
	STARPU_ASSERT_MSG(_starpu_worker_may_perform_blocking_calls(), "starpu_task_wait_for_no_ready must not be called from a task or callback");

	struct _starpu_machine_config *config = (struct _starpu_machine_config *)_starpu_get_machine_config();
	if(config->topology.nsched_ctxs == 1)
		_starpu_wait_for_no_ready_of_sched_ctx(0);
	else
	{
		int s;
		for(s = 0; s < STARPU_NMAX_SCHED_CTXS; s++)
		{
			if(config->sched_ctxs[s].id != STARPU_NMAX_SCHED_CTXS)
			{
				_starpu_wait_for_no_ready_of_sched_ctx(config->sched_ctxs[s].id);
			}
		}
	}

	return 0;
}

void
starpu_drivers_request_termination(void)
{
	struct _starpu_machine_config *config = _starpu_get_machine_config();

	STARPU_PTHREAD_MUTEX_LOCK(&config->submitted_mutex);
	int nsubmitted = starpu_task_nsubmitted();
	config->submitting = 0;
	if (nsubmitted == 0)
	{
		ANNOTATE_HAPPENS_AFTER(&config->running);
		config->running = 0;
		ANNOTATE_HAPPENS_BEFORE(&config->running);
		STARPU_WMB();
		int s;
		for(s = 0; s < STARPU_NMAX_SCHED_CTXS; s++)
		{
			if(config->sched_ctxs[s].id != STARPU_NMAX_SCHED_CTXS)
			{
				_starpu_check_nsubmitted_tasks_of_sched_ctx(config->sched_ctxs[s].id);
			}
		}
	}

	STARPU_PTHREAD_MUTEX_UNLOCK(&config->submitted_mutex);
}

int starpu_task_nsubmitted(void)
{
	int nsubmitted = 0;
	struct _starpu_machine_config *config = (struct _starpu_machine_config *)_starpu_get_machine_config();
	if(config->topology.nsched_ctxs == 1)
		nsubmitted = _starpu_get_nsubmitted_tasks_of_sched_ctx(0);
	else
	{
		int s;
		for(s = 0; s < STARPU_NMAX_SCHED_CTXS; s++)
		{
			if(config->sched_ctxs[s].id != STARPU_NMAX_SCHED_CTXS)
			{
				nsubmitted += _starpu_get_nsubmitted_tasks_of_sched_ctx(config->sched_ctxs[s].id);
			}
		}
	}
	return nsubmitted;
}


int starpu_task_nready(void)
{
	int nready = 0;
	struct _starpu_machine_config *config = (struct _starpu_machine_config *)_starpu_get_machine_config();
	if(config->topology.nsched_ctxs == 1)
		nready = starpu_sched_ctx_get_nready_tasks(0);
	else
	{
		int s;
		for(s = 0; s < STARPU_NMAX_SCHED_CTXS; s++)
		{
			if(config->sched_ctxs[s].id != STARPU_NMAX_SCHED_CTXS)
			{
				nready += starpu_sched_ctx_get_nready_tasks(config->sched_ctxs[s].id);
			}
		}
	}

	return nready;
}

void _starpu_initialize_current_task_key(void)
{
	STARPU_PTHREAD_KEY_CREATE(&current_task_key, NULL);
}

/* Return the task currently executed by the worker, or NULL if this is called
 * either from a thread that is not a task or simply because there is no task
 * being executed at the moment. */
struct starpu_task *starpu_task_get_current(void)
{
	return (struct starpu_task *) STARPU_PTHREAD_GETSPECIFIC(current_task_key);
}

void _starpu_set_current_task(struct starpu_task *task)
{
	STARPU_PTHREAD_SETSPECIFIC(current_task_key, task);
}

#ifdef STARPU_OPENMP
/* Prepare the fields of the currentl task for accepting a new set of
 * dependencies in anticipation of becoming a continuation.
 *
 * When the task becomes 'continued', it will only be queued again when the new
 * set of dependencies is fulfilled. */
void _starpu_task_prepare_for_continuation(void)
{
	_starpu_job_prepare_for_continuation(_starpu_get_job_associated_to_task(starpu_task_get_current()));
}

void _starpu_task_prepare_for_continuation_ext(unsigned continuation_resubmit,
		void (*continuation_callback_on_sleep)(void *arg), void *continuation_callback_on_sleep_arg)
{
	_starpu_job_prepare_for_continuation_ext(_starpu_get_job_associated_to_task(starpu_task_get_current()),
		continuation_resubmit, continuation_callback_on_sleep, continuation_callback_on_sleep_arg);
}

void _starpu_task_set_omp_cleanup_callback(struct starpu_task *task, void (*omp_cleanup_callback)(void *arg), void *omp_cleanup_callback_arg)
{
	_starpu_job_set_omp_cleanup_callback(_starpu_get_job_associated_to_task(task),
		omp_cleanup_callback, omp_cleanup_callback_arg);
}
#endif

/*
 * Returns 0 if tasks does not use any multiformat handle, 1 otherwise.
 */
int
_starpu_task_uses_multiformat_handles(struct starpu_task *task)
{
	unsigned i;
	unsigned nbuffers = STARPU_TASK_GET_NBUFFERS(task);
	for (i = 0; i < nbuffers; i++)
	{
		if (_starpu_data_is_multiformat_handle(STARPU_TASK_GET_HANDLE(task, i)))
			return 1;
	}

	return 0;
}

/*
 * Checks whether the given handle needs to be converted in order to be used on
 * the node given as the second argument.
 */
int
_starpu_handle_needs_conversion_task(starpu_data_handle_t handle,
				     unsigned int node)
{
	return _starpu_handle_needs_conversion_task_for_arch(handle, starpu_node_get_kind(node));
}

int
_starpu_handle_needs_conversion_task_for_arch(starpu_data_handle_t handle,
				     enum starpu_node_kind node_kind)
{
	/*
	 * Here, we assume that CUDA devices and OpenCL devices use the
	 * same data structure. A conversion is only needed when moving
	 * data from a CPU to a GPU, or the other way around.
	 */
	switch (node_kind)
	{
		case STARPU_CPU_RAM:
			switch(starpu_node_get_kind(handle->mf_node))
			{
				case STARPU_CPU_RAM:
					return 0;
				case STARPU_CUDA_RAM:      /* Fall through */
				case STARPU_OPENCL_RAM:
				case STARPU_MIC_RAM:
				case STARPU_SCC_RAM:
					return 1;
				default:
					STARPU_ABORT();
			}
			break;
		case STARPU_CUDA_RAM:    /* Fall through */
		case STARPU_OPENCL_RAM:
		case STARPU_MIC_RAM:
		case STARPU_SCC_RAM:
			switch(starpu_node_get_kind(handle->mf_node))
			{
				case STARPU_CPU_RAM:
					return 1;
				case STARPU_CUDA_RAM:
				case STARPU_OPENCL_RAM:
				case STARPU_MIC_RAM:
				case STARPU_SCC_RAM:
					return 0;
				default:
					STARPU_ABORT();
			}
			break;
		default:
			STARPU_ABORT();
	}
	/* that instruction should never be reached */
	return -EINVAL;
}

starpu_cpu_func_t _starpu_task_get_cpu_nth_implementation(struct starpu_codelet *cl, unsigned nimpl)
{
	return cl->cpu_funcs[nimpl];
}

starpu_cuda_func_t _starpu_task_get_cuda_nth_implementation(struct starpu_codelet *cl, unsigned nimpl)
{
	return cl->cuda_funcs[nimpl];
}

starpu_opencl_func_t _starpu_task_get_opencl_nth_implementation(struct starpu_codelet *cl, unsigned nimpl)
{
	return cl->opencl_funcs[nimpl];
}

void starpu_task_set_implementation(struct starpu_task *task, unsigned impl)
{
	_starpu_get_job_associated_to_task(task)->nimpl = impl;
}

unsigned starpu_task_get_implementation(struct starpu_task *task)
{
	return _starpu_get_job_associated_to_task(task)->nimpl;
}

starpu_mic_func_t _starpu_task_get_mic_nth_implementation(struct starpu_codelet *cl, unsigned nimpl)
{
	return cl->mic_funcs[nimpl];
}

starpu_scc_func_t _starpu_task_get_scc_nth_implementation(struct starpu_codelet *cl, unsigned nimpl)
{
	return cl->scc_funcs[nimpl];
}

char *_starpu_task_get_cpu_name_nth_implementation(struct starpu_codelet *cl, unsigned nimpl)
{
	return cl->cpu_funcs_name[nimpl];
}

static starpu_pthread_t watchdog_thread;

/* Check from times to times that StarPU does finish some tasks */
static void *watchdog_func(void *foo STARPU_ATTRIBUTE_UNUSED)
{
	struct timespec ts;
	char *timeout_env;
	unsigned long long timeout;

	if (! (timeout_env = getenv("STARPU_WATCHDOG_TIMEOUT")))
		return NULL;

#ifdef _MSC_VER
	timeout = (unsigned long long) _atoi64(timeout_env);
#else
	timeout = atoll(timeout_env);
#endif
	ts.tv_sec = timeout / 1000000;
	ts.tv_nsec = (timeout % 1000000) * 1000;
	struct _starpu_machine_config *config = (struct _starpu_machine_config *)_starpu_get_machine_config();
	
	STARPU_PTHREAD_MUTEX_LOCK(&config->submitted_mutex);
	while (_starpu_machine_is_running())
	{
		int last_nsubmitted = starpu_task_nsubmitted();
		config->watchdog_ok = 0;
		STARPU_PTHREAD_MUTEX_UNLOCK(&config->submitted_mutex);

		_starpu_sleep(ts);

		STARPU_PTHREAD_MUTEX_LOCK(&config->submitted_mutex);
		if (!config->watchdog_ok && last_nsubmitted
				&& last_nsubmitted == starpu_task_nsubmitted())
		{
			fprintf(stderr,"The StarPU watchdog detected that no task finished for %u.%06us (can be configure through STARPU_WATCHDOG_TIMEOUT)\n", (unsigned)ts.tv_sec, (unsigned)ts.tv_nsec/1000);
			if (getenv("STARPU_WATCHDOG_CRASH"))
			{
				fprintf(stderr,"Crashing the process\n");
				raise(SIGABRT);
			}
			else
				fprintf(stderr,"Set the STARPU_WATCHDOG_CRASH environment variable if you want to abort the process in such a case\n");
		}
		/* Only shout again after another period */
		config->watchdog_ok = 1;
	}
	STARPU_PTHREAD_MUTEX_UNLOCK(&config->submitted_mutex);
	return NULL;
}

void _starpu_watchdog_init(void)
{
	struct _starpu_machine_config *config = (struct _starpu_machine_config *)_starpu_get_machine_config();
	STARPU_PTHREAD_MUTEX_INIT(&config->submitted_mutex, NULL);
	STARPU_PTHREAD_CREATE(&watchdog_thread, NULL, watchdog_func, NULL);
}

void _starpu_watchdog_shutdown(void)
{
	starpu_pthread_join(watchdog_thread, NULL);
}<|MERGE_RESOLUTION|>--- conflicted
+++ resolved
@@ -539,18 +539,14 @@
 			return -ENODEV;
 		}
 
-<<<<<<< HEAD
-		_starpu_detect_implicit_data_deps(task);
+		/* If this is a continuation, we don't modify the implicit data dependencies detected earlier. */
+		if (!continuation)
+		{
+			_starpu_detect_implicit_data_deps(task);
+		}
 
 		if (task->cl->model)
 			_starpu_init_and_load_perfmodel(task->cl->model);
-=======
-		/* If this is a continuation, we don't modify the implicit data dependencies detected earlier. */
-		if (!continuation)
-		{
-			_starpu_detect_implicit_data_deps(task);
-		}
->>>>>>> d1bce07e
 
 		if (task->cl->power_model)
 			_starpu_init_and_load_perfmodel(task->cl->power_model);
