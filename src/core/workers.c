/* StarPU --- Runtime system for heterogeneous multicore architectures.
 *
 * Copyright (C) 2009-2012  Université de Bordeaux 1
 * Copyright (C) 2010, 2011, 2012  Centre National de la Recherche Scientifique
 * Copyright (C) 2010, 2011  Institut National de Recherche en Informatique et Automatique
 * Copyright (C) 2011  Télécom-SudParis
 * Copyright (C) 2011-2012  INRIA
 *
 * StarPU is free software; you can redistribute it and/or modify
 * it under the terms of the GNU Lesser General Public License as published by
 * the Free Software Foundation; either version 2.1 of the License, or (at
 * your option) any later version.
 *
 * StarPU is distributed in the hope that it will be useful, but
 * WITHOUT ANY WARRANTY; without even the implied warranty of
 * MERCHANTABILITY or FITNESS FOR A PARTICULAR PURPOSE.
 *
 * See the GNU Lesser General Public License in COPYING.LGPL for more details.
 */

#include <stdlib.h>
#include <stdio.h>
#include <common/config.h>
#include <common/utils.h>
#include <core/progress_hook.h>
#include <core/workers.h>
#include <core/debug.h>
#include <core/task.h>
#include <profiling/profiling.h>
#include <starpu_task_list.h>

#include <drivers/cpu/driver_cpu.h>
#include <drivers/cuda/driver_cuda.h>
#include <drivers/opencl/driver_opencl.h>

#ifdef STARPU_SIMGRID
#include <msg/msg.h>
#endif

#ifdef __MINGW32__
#include <windows.h>
#endif

/* acquire/release semantic for concurrent initialization/de-initialization */
static _starpu_pthread_mutex_t init_mutex = _STARPU_PTHREAD_MUTEX_INITIALIZER;
static _starpu_pthread_cond_t init_cond = _STARPU_PTHREAD_COND_INITIALIZER;
static int init_count = 0;
static enum { UNINITIALIZED, CHANGING, INITIALIZED } initialized = UNINITIALIZED;

static _starpu_pthread_key_t worker_key;

static struct _starpu_machine_config config;

int _starpu_is_initialized(void)
{
	return initialized == INITIALIZED;
}

struct _starpu_machine_config *_starpu_get_machine_config(void)
{
	return &config;
}

/* Makes sure that at least one of the workers of type <arch> can execute
 * <task>, for at least one of its implementations. */
static uint32_t _starpu_worker_exists_and_can_execute(struct starpu_task *task,
						      enum starpu_archtype arch)
{
	int i;
	int nworkers = starpu_worker_get_count();
	for (i = 0; i < nworkers; i++)
	{
		if (starpu_worker_get_type(i) != arch)
			continue;

		unsigned impl;
		for (impl = 0; impl < STARPU_MAXIMPLEMENTATIONS; impl++)
		{
			/* We could call task->cl->can_execute(i, task, impl) 
			   here, it would definitely work. It is probably
			   cheaper to check whether it is necessary in order to
			   avoid a useless function call, though. */
			unsigned test_implementation = 0;
			switch (arch)
			{
			case STARPU_CPU_WORKER:
				if (task->cl->cpu_funcs[i] != NULL)
					test_implementation = 1;
				break;
			case STARPU_CUDA_WORKER:
				if (task->cl->cuda_funcs[i] != NULL)
					test_implementation = 1;
				break;
			case STARPU_OPENCL_WORKER:
				if (task->cl->opencl_funcs[i] != NULL)
					test_implementation = 1;
				break;
			case STARPU_GORDON_WORKER:
				if (task->cl->gordon_funcs[i] != 0)
					test_implementation = 1;
				break;
			default:
				STARPU_ABORT();
			}

			if (!test_implementation)
				break;

			if (task->cl->can_execute(i, task, impl))
				return 1;
		}
	}

	return 0;
}

/* in case a task is submitted, we may check whether there exists a worker
   that may execute the task or not */
uint32_t _starpu_worker_exists(struct starpu_task *task)
{
	if (!(task->cl->where & config.worker_mask))
		return 0;

	if (!task->cl->can_execute)
		return 1;

#ifdef STARPU_USE_CPU
	if ((task->cl->where & STARPU_CPU) &&
	    _starpu_worker_exists_and_can_execute(task, STARPU_CPU_WORKER))
		return 1;
#endif
#ifdef STARPU_USE_CUDA
	if ((task->cl->where & STARPU_CUDA) &&
	    _starpu_worker_exists_and_can_execute(task, STARPU_CUDA_WORKER))
		return 1;
#endif
#ifdef STARPU_USE_OPENCL
	if ((task->cl->where & STARPU_OPENCL) &&
	    _starpu_worker_exists_and_can_execute(task, STARPU_OPENCL_WORKER))
		return 1;
#endif
	return 0;
}

uint32_t _starpu_can_submit_cuda_task(void)
{
	return (STARPU_CUDA & config.worker_mask);
}

uint32_t _starpu_can_submit_cpu_task(void)
{
	return (STARPU_CPU & config.worker_mask);
}

uint32_t _starpu_can_submit_opencl_task(void)
{
	return (STARPU_OPENCL & config.worker_mask);
}

static int _starpu_can_use_nth_implementation(enum starpu_archtype arch, struct starpu_codelet *cl, unsigned nimpl)
{
	switch(arch)
	{
	case STARPU_CPU_WORKER:
	{
		starpu_cpu_func_t func = _starpu_task_get_cpu_nth_implementation(cl, nimpl);
		return func != NULL;
	}
	case STARPU_CUDA_WORKER:
	{
		starpu_cuda_func_t func = _starpu_task_get_cuda_nth_implementation(cl, nimpl);
		return func != NULL;
	}
	case STARPU_OPENCL_WORKER:
	{
		starpu_opencl_func_t func = _starpu_task_get_opencl_nth_implementation(cl, nimpl);
		return func != NULL;
	}
	case STARPU_GORDON_WORKER:
	{
		starpu_gordon_func_t func = _starpu_task_get_gordon_nth_implementation(cl, nimpl);
		return func != 0;
	}
	default:
		STARPU_ASSERT_MSG(0, "Unknown arch type %d", arch);
	}
	return 0;
}


int starpu_worker_can_execute_task(unsigned workerid, struct starpu_task *task, unsigned nimpl)
{
	/* TODO: check that the task operand sizes will fit on that device */
	return (task->cl->where & config.workers[workerid].worker_mask) &&
		_starpu_can_use_nth_implementation(config.workers[workerid].arch, task->cl, nimpl) &&
		(!task->cl->can_execute || task->cl->can_execute(workerid, task, nimpl));
}



int starpu_combined_worker_can_execute_task(unsigned workerid, struct starpu_task *task, unsigned nimpl)
{
	/* TODO: check that the task operand sizes will fit on that device */
	/* TODO: call application-provided function for various cases like
	 * double support, shared memory size limit, etc. */

	struct starpu_codelet *cl = task->cl;
	unsigned nworkers = config.topology.nworkers;

	/* Is this a parallel worker ? */
	if (workerid < nworkers)
	{
		return !!((task->cl->where & config.workers[workerid].worker_mask) &&
				_starpu_can_use_nth_implementation(config.workers[workerid].arch, task->cl, nimpl));
	}
	else
	{
		if ((cl->type == STARPU_SPMD)
#ifdef STARPU_HAVE_HWLOC
				|| (cl->type == STARPU_FORKJOIN)
#endif
				)
		{
			/* TODO we should add other types of constraints */

			/* Is the worker larger than requested ? */
			int worker_size = (int)config.combined_workers[workerid - nworkers].worker_size;
			return !!((worker_size <= task->cl->max_parallelism) &&
				_starpu_can_use_nth_implementation(config.workers[workerid].arch, task->cl, nimpl));
		}
		else
		{
			/* We have a sequential task but a parallel worker */
			return 0;
		}
	}
}

/*
 * Runtime initialization methods
 */

#ifdef STARPU_USE_GORDON
static unsigned gordon_inited = 0;
static struct _starpu_worker_set gordon_worker_set;
#endif

static void _starpu_init_worker_queue(struct _starpu_worker *workerarg)
{
<<<<<<< HEAD
	pthread_cond_t *cond = &workerarg->sched_cond;
	pthread_mutex_t *mutex = &workerarg->sched_mutex;
=======
	_starpu_pthread_cond_t *cond = workerarg->sched_cond;
	_starpu_pthread_mutex_t *mutex = workerarg->sched_mutex;
>>>>>>> b138ab85

	unsigned memory_node = workerarg->memory_node;

	_starpu_memory_node_register_condition(cond, mutex, memory_node);
}

/*
 * Returns 0 if the given driver is one of the drivers that must be launched by
 * the application itself, and not by StarPU, 1 otherwise.
 */
static unsigned _starpu_may_launch_driver(struct starpu_conf *conf,
					  struct starpu_driver *d)
{
	if (conf->n_not_launched_drivers == 0 ||
	    conf->not_launched_drivers == NULL)
		return 1;

	/* Is <d> in conf->not_launched_drivers ? */
	unsigned i;
	for (i = 0; i < conf->n_not_launched_drivers; i++)
	{
		if (d->type != conf->not_launched_drivers[i].type)
			continue;

		switch (d->type)
		{
		case STARPU_CPU_WORKER:
			if (d->id.cpu_id == conf->not_launched_drivers[i].id.cpu_id)
				return 0;
		case STARPU_CUDA_WORKER:
			if (d->id.cuda_id == conf->not_launched_drivers[i].id.cuda_id)
				return 0;
			break;
#ifdef STARPU_USE_OPENCL
		case STARPU_OPENCL_WORKER:
			if (d->id.opencl_id == conf->not_launched_drivers[i].id.opencl_id)
				return 0;
			break;
#endif
		default:
			STARPU_ABORT();
		}
	}

	return 1;
}

#ifdef STARPU_PERF_DEBUG
struct itimerval prof_itimer;
#endif

void _starpu_worker_init(struct _starpu_worker *worker, unsigned fut_key)
{
	(void) fut_key;
	int devid = worker->devid;
	(void) devid;

#if defined(STARPU_PERF_DEBUG) && !defined(STARPU_SIMGRID)
	setitimer(ITIMER_PROF, &prof_itimer, NULL);
#endif

#ifdef STARPU_USE_FXT
	_starpu_fxt_register_thread(worker->bindid);

	unsigned memnode = worker->memory_node;
	_STARPU_TRACE_WORKER_INIT_START(fut_key, devid, memnode);
#endif

	_starpu_bind_thread_on_cpu(worker->config, worker->bindid);

        _STARPU_DEBUG("worker %d is ready on logical cpu %d\n", devid, worker->bindid);
#ifdef STARPU_HAVE_HWLOC
	_STARPU_DEBUG("worker %d cpuset start at %d\n", devid, hwloc_bitmap_first(worker->initial_hwloc_cpu_set));
#endif

	_starpu_set_local_memory_node_key(&worker->memory_node);

	_starpu_set_local_worker_key(worker);

}

static void _starpu_launch_drivers(struct _starpu_machine_config *config)
{
	config->running = 1;
	config->submitting = 1;

	_STARPU_PTHREAD_KEY_CREATE(&worker_key, NULL);

	unsigned nworkers = config->topology.nworkers;

	/* Launch workers asynchronously (except for SPUs) */
	unsigned cpu = 0, cuda = 0;
	unsigned worker;

#if defined(STARPU_PERF_DEBUG) && !defined(STARPU_SIMGRID)
	/* Get itimer of the main thread, to set it for the worker threads */
	getitimer(ITIMER_PROF, &prof_itimer);
#endif

#ifdef HAVE_AYUDAME_H
	if (AYU_event) {
		unsigned long n = nworkers;
		AYU_event(AYU_INIT, 0, (void*) &n);
	}
#endif

	for (worker = 0; worker < nworkers; worker++)
	{
		struct _starpu_worker *workerarg = &config->workers[worker];

		workerarg->config = config;

		_starpu_barrier_counter_init(&workerarg->tasks_barrier, 0);

		_STARPU_PTHREAD_MUTEX_INIT(&workerarg->mutex, NULL);
		_STARPU_PTHREAD_COND_INIT(&workerarg->ready_cond, NULL);

		workerarg->worker_size = 1;
		workerarg->combined_workerid = workerarg->workerid;
		workerarg->current_rank = 0;
		workerarg->has_prev_init = 0;
		/* mutex + cond only for the local list */
		/* we have a single local list */
		/* afterwards there would be a mutex + cond for the list of each strategy */
		workerarg->run_by_starpu = 1;

		_STARPU_PTHREAD_MUTEX_INIT(&workerarg->sched_mutex, NULL);
		_STARPU_PTHREAD_COND_INIT(&workerarg->sched_cond, NULL);

		/* if some codelet's termination cannot be handled directly :
		 * for instance in the Gordon driver, Gordon tasks' callbacks
		 * may be executed by another thread than that of the Gordon
		 * driver so that we cannot call the push_codelet_output method
		 * directly */
		workerarg->terminated_jobs = _starpu_job_list_new();

		starpu_task_list_init(&workerarg->local_tasks);

		workerarg->status = STATUS_INITIALIZING;

		_STARPU_DEBUG("initialising worker %u\n", worker);

		_starpu_init_worker_queue(workerarg);

		struct starpu_driver driver;
		driver.type = workerarg->arch;
		switch (workerarg->arch)
		{
#ifdef STARPU_USE_CPU
			case STARPU_CPU_WORKER:
				workerarg->set = NULL;
				workerarg->worker_is_initialized = 0;
				driver.id.cpu_id = cpu;
				if (_starpu_may_launch_driver(config->conf, &driver))
				{
					_STARPU_PTHREAD_CREATE_ON(
						workerarg->name,
						&workerarg->worker_thread,
						NULL,
						_starpu_cpu_worker,
						workerarg,
						worker+1);
				}
				else
				{
					workerarg->run_by_starpu = 0;
				}
				cpu++;
				break;
#endif
#ifdef STARPU_USE_CUDA
			case STARPU_CUDA_WORKER:
				workerarg->set = NULL;
				workerarg->worker_is_initialized = 0;
				driver.id.cuda_id = cuda;
				if (_starpu_may_launch_driver(config->conf, &driver))
				{
					_STARPU_PTHREAD_CREATE_ON(
						workerarg->name,
						&workerarg->worker_thread,
						NULL,
						_starpu_cuda_worker,
						workerarg,
						worker+1);
				}
				else
				{
					workerarg->run_by_starpu = 0;
				}
				cuda++;
				break;
#endif
#ifdef STARPU_USE_OPENCL
			case STARPU_OPENCL_WORKER:
				starpu_opencl_get_device(workerarg->devid, &driver.id.opencl_id);
				if (!_starpu_may_launch_driver(config->conf, &driver))
				{
					workerarg->run_by_starpu = 0;
					break;
				}
				workerarg->set = NULL;
				workerarg->worker_is_initialized = 0;
				_STARPU_PTHREAD_CREATE_ON(
					workerarg->name,
					&workerarg->worker_thread,
					NULL,
					_starpu_opencl_worker,
					workerarg,
					worker+1);
				break;
#endif
#ifdef STARPU_USE_GORDON
			case STARPU_GORDON_WORKER:
				/* we will only launch gordon once, but it will handle
				 * the different SPU workers */
				if (!gordon_inited)
				{
					gordon_worker_set.nworkers = config->ngordon_spus;
					gordon_worker_set.workers = &config->workers[worker];

					gordon_worker_set.set_is_initialized = 0;

					_STARPU_PTHREAD_CREATE_ON(
						workerarg->name
						&gordon_worker_set.worker_thread,
						NULL,
						_starpu_gordon_worker,
						&gordon_worker_set,
						worker+1);

					_STARPU_PTHREAD_MUTEX_LOCK(&gordon_worker_set.mutex);
					while (!gordon_worker_set.set_is_initialized)
						_STARPU_PTHREAD_COND_WAIT(&gordon_worker_set.ready_cond,
									&gordon_worker_set.mutex);
					_STARPU_PTHREAD_MUTEX_UNLOCK(&gordon_worker_set.mutex);

					gordon_inited = 1;
				}

				workerarg->set = &gordon_worker_set;
				gordon_worker_set.joined = 0;
				workerarg->worker_is_running = 1;

				break;
#endif
			default:
				STARPU_ABORT();
		}
	}

	cpu  = 0;
	cuda = 0;
	for (worker = 0; worker < nworkers; worker++)
	{
		struct _starpu_worker *workerarg = &config->workers[worker];
		struct starpu_driver driver;
		driver.type = workerarg->arch;

		switch (workerarg->arch)
		{
			case STARPU_CPU_WORKER:
				driver.id.cpu_id = cpu;
				if (!_starpu_may_launch_driver(config->conf, &driver))
				{
					cpu++;
					break;
				}
				_STARPU_PTHREAD_MUTEX_LOCK(&workerarg->mutex);
				while (!workerarg->worker_is_initialized)
					_STARPU_PTHREAD_COND_WAIT(&workerarg->ready_cond, &workerarg->mutex);
				_STARPU_PTHREAD_MUTEX_UNLOCK(&workerarg->mutex);
				cpu++;
				break;
			case STARPU_CUDA_WORKER:
				driver.id.cuda_id = cuda;
				if (!_starpu_may_launch_driver(config->conf, &driver))
				{
					cuda++;
					break;
				}
				_STARPU_PTHREAD_MUTEX_LOCK(&workerarg->mutex);
				while (!workerarg->worker_is_initialized)
					_STARPU_PTHREAD_COND_WAIT(&workerarg->ready_cond, &workerarg->mutex);
				_STARPU_PTHREAD_MUTEX_UNLOCK(&workerarg->mutex);
				cuda++;
				break;
#ifdef STARPU_USE_OPENCL
			case STARPU_OPENCL_WORKER:
				starpu_opencl_get_device(workerarg->devid, &driver.id.opencl_id);
				if (!_starpu_may_launch_driver(config->conf, &driver))
					break;
				_STARPU_PTHREAD_MUTEX_LOCK(&workerarg->mutex);
				while (!workerarg->worker_is_initialized)
					_STARPU_PTHREAD_COND_WAIT(&workerarg->ready_cond, &workerarg->mutex);
				_STARPU_PTHREAD_MUTEX_UNLOCK(&workerarg->mutex);
				break;
#endif
#ifdef STARPU_USE_GORDON
			case STARPU_GORDON_WORKER:
				/* the initialization of Gordon worker is
				 * synchronous for now */
				break;
#endif
			default:
				STARPU_ABORT();
		}
	}

}

void _starpu_set_local_worker_key(struct _starpu_worker *worker)
{
	_STARPU_PTHREAD_SETSPECIFIC(worker_key, worker);
}

struct _starpu_worker *_starpu_get_local_worker_key(void)
{
	return (struct _starpu_worker *) _STARPU_PTHREAD_GETSPECIFIC(worker_key);
}

/* Initialize the starpu_conf with default values */
int starpu_conf_init(struct starpu_conf *conf)
{
	if (!conf)
		return -EINVAL;

	memset(conf, 0, sizeof(*conf));
	conf->magic = 42;
	conf->sched_policy_name = getenv("STARPU_SCHED");
	conf->sched_policy = NULL;

	/* Note that starpu_get_env_number returns -1 in case the variable is
	 * not defined */
	/* Backward compatibility: check the value of STARPU_NCPUS if
	 * STARPU_NCPU is not set. */
	conf->ncpus = starpu_get_env_number("STARPU_NCPU");
	if (conf->ncpus == -1)
		conf->ncpus = starpu_get_env_number("STARPU_NCPUS");
	conf->ncuda = starpu_get_env_number("STARPU_NCUDA");
	conf->nopencl = starpu_get_env_number("STARPU_NOPENCL");
	conf->nspus = starpu_get_env_number("STARPU_NGORDON");
	conf->calibrate = starpu_get_env_number("STARPU_CALIBRATE");
	conf->bus_calibrate = starpu_get_env_number("STARPU_BUS_CALIBRATE");

	if (conf->calibrate == -1)
	     conf->calibrate = 0;

	if (conf->bus_calibrate == -1)
	     conf->bus_calibrate = 0;

	conf->use_explicit_workers_bindid = 0; /* TODO */
	conf->use_explicit_workers_cuda_gpuid = 0; /* TODO */
	conf->use_explicit_workers_opencl_gpuid = 0; /* TODO */

	conf->single_combined_worker = starpu_get_env_number("STARPU_SINGLE_COMBINED_WORKER");
	if (conf->single_combined_worker == -1)
	     conf->single_combined_worker = 0;

#if defined(STARPU_DISABLE_ASYNCHRONOUS_COPY)
	conf->disable_asynchronous_copy = 1;
#else
	conf->disable_asynchronous_copy = starpu_get_env_number("STARPU_DISABLE_ASYNCHRONOUS_COPY");
	if (conf->disable_asynchronous_copy == -1)
		conf->disable_asynchronous_copy = 0;
#endif

#if defined(STARPU_DISABLE_ASYNCHRONOUS_CUDA_COPY)
	conf->disable_asynchronous_cuda_copy = 1;
#else
	conf->disable_asynchronous_cuda_copy = starpu_get_env_number("STARPU_DISABLE_ASYNCHRONOUS_CUDA_COPY");
	if (conf->disable_asynchronous_cuda_copy == -1)
		conf->disable_asynchronous_cuda_copy = 0;
#endif

#if defined(STARPU_DISABLE_ASYNCHRONOUS_OPENCL_COPY)
	conf->disable_asynchronous_opencl_copy = 1;
#else
	conf->disable_asynchronous_opencl_copy = starpu_get_env_number("STARPU_DISABLE_ASYNCHRONOUS_OPENCL_COPY");
	if (conf->disable_asynchronous_opencl_copy == -1)
		conf->disable_asynchronous_opencl_copy = 0;
#endif

	return 0;
}

static void _starpu_conf_set_value_against_environment(char *name, int *value)
{
	int number;
	number = starpu_get_env_number(name);
	if (number != -1)
	{
		*value = number;
	}
}

void _starpu_conf_check_environment(struct starpu_conf *conf)
{
	char *sched = getenv("STARPU_SCHED");
	if (sched)
	{
		conf->sched_policy_name = sched;
	}

	_starpu_conf_set_value_against_environment("STARPU_NCPUS", &conf->ncpus);
	_starpu_conf_set_value_against_environment("STARPU_NCPU", &conf->ncpus);
	_starpu_conf_set_value_against_environment("STARPU_NCUDA", &conf->ncuda);
	_starpu_conf_set_value_against_environment("STARPU_NOPENCL", &conf->nopencl);
	_starpu_conf_set_value_against_environment("STARPU_NGORDON", &conf->nspus);
	_starpu_conf_set_value_against_environment("STARPU_CALIBRATE", &conf->calibrate);
	_starpu_conf_set_value_against_environment("STARPU_BUS_CALIBRATE", &conf->bus_calibrate);
	_starpu_conf_set_value_against_environment("STARPU_SINGLE_COMBINED_WORKER", &conf->single_combined_worker);
	_starpu_conf_set_value_against_environment("STARPU_DISABLE_ASYNCHRONOUS_COPY", &conf->disable_asynchronous_copy);
	_starpu_conf_set_value_against_environment("STARPU_DISABLE_ASYNCHRONOUS_CUDA_COPY", &conf->disable_asynchronous_cuda_copy);
	_starpu_conf_set_value_against_environment("STARPU_DISABLE_ASYNCHRONOUS_OPENCL_COPY", &conf->disable_asynchronous_opencl_copy);
}

int starpu_init(struct starpu_conf *user_conf)
{
	int ret;

#ifdef __GNUC__
#ifndef __OPTIMIZE__
	_STARPU_DISP("Warning: StarPU was configured with --enable-debug (-O0), and is thus not optimized\n");
#endif
#endif
#if 0
#ifndef STARPU_NO_ASSERT
	_STARPU_DISP("Warning: StarPU was configured without --enable-fast\n");
#endif
#endif
#ifdef STARPU_MEMORY_STATS
	_STARPU_DISP("Warning: StarPU was configured with --enable-memory-stats, which slows down a bit\n");
#endif
#ifdef STARPU_VERBOSE
	_STARPU_DISP("Warning: StarPU was configured with --enable-verbose, which slows down a bit\n");
#endif
#ifdef STARPU_USE_FXT
	_STARPU_DISP("Warning: StarPU was configured with --with-fxt, which slows down a bit\n");
#endif
#ifdef STARPU_PERF_DEBUG
	_STARPU_DISP("Warning: StarPU was configured with --enable-perf-debug, which slows down a bit\n");
#endif
#ifdef STARPU_MODEL_DEBUG
	_STARPU_DISP("Warning: StarPU was configured with --enable-model-debug, which slows down a bit\n");
#endif
#ifdef STARPU_ENABLE_STATS
	_STARPU_DISP("Warning: StarPU was configured with --enable-stats, which slows down a bit\n");
#endif

	_STARPU_PTHREAD_MUTEX_LOCK(&init_mutex);
	while (initialized == CHANGING)
		/* Wait for the other one changing it */
		_STARPU_PTHREAD_COND_WAIT(&init_cond, &init_mutex);
	init_count++;
	if (initialized == INITIALIZED)
	{
		/* He initialized it, don't do it again, and let the others get the mutex */
		_STARPU_PTHREAD_MUTEX_UNLOCK(&init_mutex);
		return 0;
	}
	/* initialized == UNINITIALIZED */
	initialized = CHANGING;
	_STARPU_PTHREAD_MUTEX_UNLOCK(&init_mutex);

#ifdef __MINGW32__
	WSADATA wsadata;
	WSAStartup(MAKEWORD(1,0), &wsadata);
#endif

	srand(2008);

<<<<<<< HEAD
#ifdef STARPU_USE_FXT
	_starpu_start_fxt_profiling();
#endif

	_starpu_open_debug_logfile();

	_starpu_data_interface_init();

	_starpu_timing_init();

	_starpu_profiling_init();
=======
#ifdef HAVE_AYUDAME_H
#ifndef AYU_RT_STARPU
/* Dumb value for now */
#define AYU_RT_STARPU 32
#endif
	if (AYU_event) {
		enum ayu_runtime_t ayu_rt = AYU_RT_STARPU;
		AYU_event(AYU_PREINIT, 0, (void*) &ayu_rt);
	}
#endif
>>>>>>> b138ab85

	/* store the pointer to the user explicit configuration during the
	 * initialization */
	if (user_conf == NULL)
	{
	     struct starpu_conf *conf = malloc(sizeof(struct starpu_conf));
	     starpu_conf_init(conf);
	     config.conf = conf;
	     config.default_conf = 1;
	}
	else
	{
	     if (user_conf->magic != 42) {
		_STARPU_DISP("starpu_conf structure needs to be initialized with starpu_conf_init\n");
		return -EINVAL;
	     }
	     config.conf = user_conf;
	     config.default_conf = 0;
	}

	_starpu_load_bus_performance_files();

	_starpu_conf_check_environment(config.conf);

	_starpu_init_all_sched_ctxs(&config);
	_starpu_init_progression_hooks();

	_starpu_init_tags();

	ret = _starpu_build_topology(&config);
	if (ret)
	{
		_STARPU_PTHREAD_MUTEX_LOCK(&init_mutex);
		init_count--;
		initialized = UNINITIALIZED;
		/* Let somebody else try to do it */
		_STARPU_PTHREAD_COND_SIGNAL(&init_cond);
		_STARPU_PTHREAD_MUTEX_UNLOCK(&init_mutex);
		return ret;
	}

	/* We need to store the current task handled by the different
	 * threads */
	_starpu_initialize_current_task_key();


	struct _starpu_sched_ctx *sched_ctx;
	if(user_conf == NULL)
		sched_ctx = _starpu_create_sched_ctx(NULL, NULL, -1, 1, "init");
	else
		sched_ctx = _starpu_create_sched_ctx(user_conf->sched_policy_name, NULL, -1, 1, "init");

	starpu_set_sched_ctx(&sched_ctx->id);
	_starpu_initialize_registered_performance_models();

	/* Launch "basic" workers (ie. non-combined workers) */
	_starpu_launch_drivers(&config);

	_STARPU_PTHREAD_MUTEX_LOCK(&init_mutex);
	initialized = INITIALIZED;
	/* Tell everybody that we initialized */
	_STARPU_PTHREAD_COND_BROADCAST(&init_cond);
	_STARPU_PTHREAD_MUTEX_UNLOCK(&init_mutex);

	_STARPU_DEBUG("Initialisation finished\n");
	return 0;
}

void starpu_profiling_init()
{
	_starpu_profiling_init();
}
/*
 * Handle runtime termination
 */

static void _starpu_terminate_workers(struct _starpu_machine_config *config)
{
	int status STARPU_ATTRIBUTE_UNUSED;
	unsigned workerid;

	for (workerid = 0; workerid < config->topology.nworkers; workerid++)
	{
		starpu_wake_all_blocked_workers();

		_STARPU_DEBUG("wait for worker %u\n", workerid);

		struct _starpu_worker_set *set = config->workers[workerid].set;
		struct _starpu_worker *worker = &config->workers[workerid];

		/* in case StarPU termination code is called from a callback,
 		 * we have to check if pthread_self() is the worker itself */
		if (set)
		{
			if (!set->joined)
			{
#ifdef STARPU_SIMGRID
#ifdef STARPU_DEVEL
#warning TODO: use a simgrid_join when it becomes available
#endif
				MSG_process_sleep(1);
#else
				if (!pthread_equal(pthread_self(), set->worker_thread))
				{
					status = pthread_join(set->worker_thread, NULL);
#ifdef STARPU_VERBOSE
					if (status)
					{
						_STARPU_DEBUG("pthread_join -> %d\n", status);
                                        }
#endif
				}
#endif

				set->joined = 1;
			}
		}
		else
		{
			if (!worker->run_by_starpu)
				goto out;

#ifdef STARPU_SIMGRID
			MSG_process_sleep(1);
#else
			if (!pthread_equal(pthread_self(), worker->worker_thread))
			{
				status = pthread_join(worker->worker_thread, NULL);
#ifdef STARPU_VERBOSE
				if (status)
				{
					_STARPU_DEBUG("pthread_join -> %d\n", status);
                                }
#endif
			}
#endif
		}

out:
		STARPU_ASSERT(starpu_task_list_empty(&worker->local_tasks));
		_starpu_job_list_delete(worker->terminated_jobs);
	}
}

unsigned _starpu_machine_is_running(void)
{
	/* running is just protected by a memory barrier */
	STARPU_RMB();
	return config.running;
}

unsigned _starpu_worker_can_block(unsigned memnode STARPU_ATTRIBUTE_UNUSED)
{
#ifdef STARPU_NON_BLOCKING_DRIVERS
	return 0;
#else
	unsigned can_block = 1;

	if (!_starpu_check_that_no_data_request_exists(memnode))
		can_block = 0;

	if (!_starpu_machine_is_running())
		can_block = 0;

	if (!_starpu_execute_registered_progression_hooks())
		can_block = 0;

	return can_block;
#endif
}

static void _starpu_kill_all_workers(struct _starpu_machine_config *config)
{
	/* set the flag which will tell workers to stop */
	config->running = 0;
	/* running is just protected by a memory barrier */
	STARPU_WMB();
	starpu_wake_all_blocked_workers();
}

void starpu_display_stats()
{
	const char *stats;
	if ((stats = getenv("STARPU_BUS_STATS")) && atoi(stats))
		starpu_bus_profiling_helper_display_summary();

	if ((stats = getenv("STARPU_WORKER_STATS")) && atoi(stats))
		starpu_worker_profiling_helper_display_summary();
}
void starpu_shutdown(void)
{
	_STARPU_PTHREAD_MUTEX_LOCK(&init_mutex);
	init_count--;
	if (init_count)
	{
		_STARPU_DEBUG("Still somebody needing StarPU, don't deinitialize\n");
		_STARPU_PTHREAD_MUTEX_UNLOCK(&init_mutex);
		return;
	}

	/* We're last */
	initialized = CHANGING;
	_STARPU_PTHREAD_MUTEX_UNLOCK(&init_mutex);

	starpu_task_wait_for_no_ready();

	/* tell all workers to shutdown */
	_starpu_kill_all_workers(&config);

	{
	     int stats = starpu_get_env_number("STARPU_STATS");
	     if (stats != 0)
	     {
		  _starpu_display_msi_stats();
		  _starpu_display_alloc_cache_stats();
		  _starpu_display_comm_amounts();
	     }
	}

	{
	     int stats = starpu_get_env_number("STARPU_MEMORY_STATS");
	     if (stats != 0)
	     {
		  // Display statistics on data which have not been unregistered
		  starpu_memory_display_stats();
	     }
	}

	starpu_bus_profiling_helper_display_summary();
	starpu_worker_profiling_helper_display_summary();

	_starpu_deinitialize_registered_performance_models();

	/* wait for their termination */
	_starpu_terminate_workers(&config);

	_starpu_delete_all_sched_ctxs();

	_starpu_destroy_topology(&config);

#ifdef STARPU_USE_FXT
	_starpu_stop_fxt_profiling();
#endif

	_starpu_data_interface_shutdown();

	/* Drop all remaining tags */
	_starpu_tag_clear();

	_starpu_close_debug_logfile();

	_STARPU_PTHREAD_MUTEX_LOCK(&init_mutex);
	initialized = UNINITIALIZED;
	/* Let someone else that wants to initialize it again do it */
	_STARPU_PTHREAD_COND_SIGNAL(&init_cond);
	_STARPU_PTHREAD_MUTEX_UNLOCK(&init_mutex);

	/* Clear memory if it was allocated by StarPU */
	if (config.default_conf)
	     free(config.conf);

#ifdef HAVE_AYUDAME_H
	if (AYU_event) AYU_event(AYU_FINISH, 0, NULL);
#endif

	_STARPU_DEBUG("Shutdown finished\n");
}

unsigned starpu_worker_get_count(void)
{
	return config.topology.nworkers;
}

int starpu_worker_get_count_by_type(enum starpu_archtype type)
{
	switch (type)
	{
		case STARPU_CPU_WORKER:
			return config.topology.ncpus;

		case STARPU_CUDA_WORKER:
			return config.topology.ncudagpus;

		case STARPU_OPENCL_WORKER:
			return config.topology.nopenclgpus;

		case STARPU_GORDON_WORKER:
			return config.topology.ngordon_spus;

		default:
			return -EINVAL;
	}
}

unsigned starpu_combined_worker_get_count(void)
{
	return config.topology.ncombinedworkers;
}

unsigned starpu_cpu_worker_get_count(void)
{
	return config.topology.ncpus;
}

unsigned starpu_cuda_worker_get_count(void)
{
	return config.topology.ncudagpus;
}

unsigned starpu_opencl_worker_get_count(void)
{
	return config.topology.nopenclgpus;
}

unsigned starpu_spu_worker_get_count(void)
{
	return config.topology.ngordon_spus;
}

int starpu_asynchronous_copy_disabled(void)
{
	return config.conf->disable_asynchronous_copy;
}

int starpu_asynchronous_cuda_copy_disabled(void)
{
	return config.conf->disable_asynchronous_cuda_copy;
}

int starpu_asynchronous_opencl_copy_disabled(void)
{
	return config.conf->disable_asynchronous_opencl_copy;
}

/* When analyzing performance, it is useful to see what is the processing unit
 * that actually performed the task. This function returns the id of the
 * processing unit actually executing it, therefore it makes no sense to use it
 * within the callbacks of SPU functions for instance. If called by some thread
 * that is not controlled by StarPU, starpu_worker_get_id returns -1. */
int starpu_worker_get_id(void)
{
	struct _starpu_worker * worker;

	worker = _starpu_get_local_worker_key();
	if (worker)
	{
		return worker->workerid;
	}
	else
	{
		/* there is no worker associated to that thread, perhaps it is
		 * a thread from the application or this is some SPU worker */
		return -1;
	}
}

int starpu_combined_worker_get_id(void)
{
	struct _starpu_worker *worker;

	worker = _starpu_get_local_worker_key();
	if (worker)
	{
		return worker->combined_workerid;
	}
	else
	{
		/* there is no worker associated to that thread, perhaps it is
		 * a thread from the application or this is some SPU worker */
		return -1;
	}
}

int starpu_combined_worker_get_size(void)
{
	struct _starpu_worker *worker;

	worker = _starpu_get_local_worker_key();
	if (worker)
	{
		return worker->worker_size;
	}
	else
	{
		/* there is no worker associated to that thread, perhaps it is
		 * a thread from the application or this is some SPU worker */
		return -1;
	}
}

int starpu_combined_worker_get_rank(void)
{
	struct _starpu_worker *worker;

	worker = _starpu_get_local_worker_key();
	if (worker)
	{
		return worker->current_rank;
	}
	else
	{
		/* there is no worker associated to that thread, perhaps it is
		 * a thread from the application or this is some SPU worker */
		return -1;
	}
}

int starpu_worker_get_devid(int id)
{
	return config.workers[id].devid;
}

struct _starpu_worker *_starpu_get_worker_struct(unsigned id)
{
	return &config.workers[id];
}

unsigned starpu_worker_is_combined_worker(int id)
{
	return id >= (int)config.topology.nworkers;
}

struct _starpu_sched_ctx *_starpu_get_sched_ctx_struct(unsigned id)
{
        STARPU_ASSERT(id <= STARPU_NMAX_SCHED_CTXS);
	return &config.sched_ctxs[id];
}

struct _starpu_combined_worker *_starpu_get_combined_worker_struct(unsigned id)
{
	unsigned basic_worker_count = starpu_worker_get_count();

	STARPU_ASSERT(id >= basic_worker_count);
	return &config.combined_workers[id - basic_worker_count];
}

enum starpu_archtype starpu_worker_get_type(int id)
{
	return config.workers[id].arch;
}

int starpu_worker_get_ids_by_type(enum starpu_archtype type, int *workerids, int maxsize)
{
	unsigned nworkers = starpu_worker_get_count();
	int cnt = 0;

	unsigned id;
	for (id = 0; id < nworkers; id++)
	{
		if (starpu_worker_get_type(id) == type)
		{
			/* Perhaps the array is too small ? */
			if (cnt >= maxsize)
				return -ERANGE;

			workerids[cnt++] = id;
		}
	}

	return cnt;
}

void starpu_worker_get_name(int id, char *dst, size_t maxlen)
{
	char *name = config.workers[id].name;

	snprintf(dst, maxlen, "%s", name);
}

/* Retrieve the status which indicates what the worker is currently doing. */
enum _starpu_worker_status _starpu_worker_get_status(int workerid)
{
	return config.workers[workerid].status;
}

/* Change the status of the worker which indicates what the worker is currently
 * doing (eg. executing a callback). */
void _starpu_worker_set_status(int workerid, enum _starpu_worker_status status)
{
	config.workers[workerid].status = status;
}

<<<<<<< HEAD
int starpu_worker_get_nids_by_type(enum starpu_archtype type, int *workerids, int maxsize)
{
	unsigned nworkers = starpu_worker_get_count();

	int cnt = 0;

	unsigned id;
	for (id = 0; id < nworkers; id++)
	{
		if (starpu_worker_get_type(id) == type)
		{
			/* Perhaps the array is too small ? */
			if (cnt >= maxsize)
				return cnt;

			workerids[cnt++] = id;
		}
	}

	return cnt;
}

int starpu_worker_get_nids_ctx_free_by_type(enum starpu_archtype type, int *workerids, int maxsize)
{
	unsigned nworkers = starpu_worker_get_count();

	int cnt = 0;

	unsigned id, worker;
	unsigned found = 0;
	for (id = 0; id < nworkers; id++)
	{
		found = 0;
		if (starpu_worker_get_type(id) == type)
		{
			/* Perhaps the array is too small ? */
			if (cnt >= maxsize)
				return cnt;
			int s;
			for(s = 1; s < STARPU_NMAX_SCHED_CTXS; s++)
			{
				if(config.sched_ctxs[s].id != STARPU_NMAX_SCHED_CTXS)
				{
					struct worker_collection *workers = config.sched_ctxs[s].workers;
					if(workers->init_cursor)
						workers->init_cursor(workers);
					
					while(workers->has_next(workers))
					{
						worker = workers->get_next(workers);
						if(worker == id)
						{
							found = 1;
							break;
						}
					}
					
					if(workers->init_cursor)
						workers->deinit_cursor(workers);
					if(found) break;
				}
			}
			if(!found)
				workerids[cnt++] = id;
		}
	}

	return cnt;
}


struct _starpu_sched_ctx* _starpu_get_initial_sched_ctx(void)
=======
void starpu_worker_set_sched_condition(int workerid, _starpu_pthread_cond_t *sched_cond, _starpu_pthread_mutex_t *sched_mutex)
>>>>>>> b138ab85
{
	return &config.sched_ctxs[0];
}

int
starpu_driver_run(struct starpu_driver *d)
{
	if (!d)
		return -EINVAL;

	switch (d->type)
	{
#ifdef STARPU_USE_CPU
	case STARPU_CPU_WORKER:
		return _starpu_run_cpu(d);
#endif
#ifdef STARPU_USE_CUDA
	case STARPU_CUDA_WORKER:
		return _starpu_run_cuda(d);
#endif
#ifdef STARPU_USE_OPENCL
	case STARPU_OPENCL_WORKER:
		return _starpu_run_opencl(d);
#endif
	case STARPU_GORDON_WORKER: /* Not supported yet */
	default:
		return -EINVAL;
	}
}

int
starpu_driver_init(struct starpu_driver *d)
{
	STARPU_ASSERT(d);

	switch (d->type)
	{
#ifdef STARPU_USE_CPU
	case STARPU_CPU_WORKER:
		return _starpu_cpu_driver_init(d);
#endif
#ifdef STARPU_USE_CUDA
	case STARPU_CUDA_WORKER:
		return _starpu_cuda_driver_init(d);
#endif
#ifdef STARPU_USE_OPENCL
	case STARPU_OPENCL_WORKER:
		return _starpu_opencl_driver_init(d);
#endif
	case STARPU_GORDON_WORKER: /* Not supported yet */
	default:
		return -EINVAL;
	}
}

int
starpu_driver_run_once(struct starpu_driver *d)
{
	STARPU_ASSERT(d);

	switch (d->type)
	{
#ifdef STARPU_USE_CPU
	case STARPU_CPU_WORKER:
		return _starpu_cpu_driver_run_once(d);
#endif
#ifdef STARPU_USE_CUDA
	case STARPU_CUDA_WORKER:
		return _starpu_cuda_driver_run_once(d);
#endif
#ifdef STARPU_USE_OPENCL
	case STARPU_OPENCL_WORKER:
		return _starpu_opencl_driver_run_once(d);
#endif
	case STARPU_GORDON_WORKER: /* Not supported yet */
	default:
		return -EINVAL;
	}
}

int
starpu_driver_deinit(struct starpu_driver *d)
{
	STARPU_ASSERT(d);

	switch (d->type)
	{
#ifdef STARPU_USE_CPU
	case STARPU_CPU_WORKER:
		return _starpu_cpu_driver_deinit(d);
#endif
#ifdef STARPU_USE_CUDA
	case STARPU_CUDA_WORKER:
		return _starpu_cuda_driver_deinit(d);
#endif
#ifdef STARPU_USE_OPENCL
	case STARPU_OPENCL_WORKER:
		return _starpu_opencl_driver_deinit(d);
#endif
	case STARPU_GORDON_WORKER: /* Not supported yet */
	default:
		return -EINVAL;
	}
}<|MERGE_RESOLUTION|>--- conflicted
+++ resolved
@@ -247,13 +247,8 @@
 
 static void _starpu_init_worker_queue(struct _starpu_worker *workerarg)
 {
-<<<<<<< HEAD
-	pthread_cond_t *cond = &workerarg->sched_cond;
-	pthread_mutex_t *mutex = &workerarg->sched_mutex;
-=======
-	_starpu_pthread_cond_t *cond = workerarg->sched_cond;
-	_starpu_pthread_mutex_t *mutex = workerarg->sched_mutex;
->>>>>>> b138ab85
+	_starpu_pthread_cond_t *cond = &workerarg->sched_cond;
+	_starpu_pthread_mutex_t *mutex = &workerarg->sched_mutex;
 
 	unsigned memory_node = workerarg->memory_node;
 
@@ -725,19 +720,6 @@
 
 	srand(2008);
 
-<<<<<<< HEAD
-#ifdef STARPU_USE_FXT
-	_starpu_start_fxt_profiling();
-#endif
-
-	_starpu_open_debug_logfile();
-
-	_starpu_data_interface_init();
-
-	_starpu_timing_init();
-
-	_starpu_profiling_init();
-=======
 #ifdef HAVE_AYUDAME_H
 #ifndef AYU_RT_STARPU
 /* Dumb value for now */
@@ -748,7 +730,13 @@
 		AYU_event(AYU_PREINIT, 0, (void*) &ayu_rt);
 	}
 #endif
->>>>>>> b138ab85
+	_starpu_open_debug_logfile();
+
+	_starpu_data_interface_init();
+
+	_starpu_timing_init();
+
+	_starpu_profiling_init();
 
 	/* store the pointer to the user explicit configuration during the
 	 * initialization */
@@ -940,6 +928,7 @@
 }
 void starpu_shutdown(void)
 {
+	const char *stats;
 	_STARPU_PTHREAD_MUTEX_LOCK(&init_mutex);
 	init_count--;
 	if (init_count)
@@ -1193,6 +1182,7 @@
 int starpu_worker_get_ids_by_type(enum starpu_archtype type, int *workerids, int maxsize)
 {
 	unsigned nworkers = starpu_worker_get_count();
+
 	int cnt = 0;
 
 	unsigned id;
@@ -1231,7 +1221,6 @@
 	config.workers[workerid].status = status;
 }
 
-<<<<<<< HEAD
 int starpu_worker_get_nids_by_type(enum starpu_archtype type, int *workerids, int maxsize)
 {
 	unsigned nworkers = starpu_worker_get_count();
@@ -1304,9 +1293,6 @@
 
 
 struct _starpu_sched_ctx* _starpu_get_initial_sched_ctx(void)
-=======
-void starpu_worker_set_sched_condition(int workerid, _starpu_pthread_cond_t *sched_cond, _starpu_pthread_mutex_t *sched_mutex)
->>>>>>> b138ab85
 {
 	return &config.sched_ctxs[0];
 }
