--- conflicted
+++ resolved
@@ -549,10 +549,6 @@
 		struct _starpu_sched_ctx *sched_ctx, *good_sched_ctx = NULL;
 		unsigned smallest_counter =  worker->nsched_ctxs;
 		unsigned i;
-<<<<<<< HEAD
-
-=======
->>>>>>> eae6d2b5
 		for(i = 0; i < STARPU_NMAX_SCHED_CTXS; i++)
 		{
 			sched_ctx = worker->sched_ctx[i];
@@ -576,10 +572,7 @@
 				if(sched_ctx != NULL && sched_ctx->id != STARPU_NMAX_SCHED_CTXS)
 					sched_ctx->pop_counter[worker->workerid] = 0;
 			}
-<<<<<<< HEAD
-=======
 			
->>>>>>> eae6d2b5
 			continue;
 		}
 		return good_sched_ctx;
