--- conflicted
+++ resolved
@@ -77,14 +77,9 @@
 
 static double per_arch_task_expected_perf(struct starpu_perfmodel *model, struct starpu_perfmodel_arch * arch, struct starpu_task *task, unsigned nimpl)
 {
-<<<<<<< HEAD
 	int comb;
-	double exp = NAN;
-=======
->>>>>>> e45508f7
 	double (*per_arch_cost_function)(struct starpu_task *task, struct starpu_perfmodel_arch* arch, unsigned nimpl);
 
-<<<<<<< HEAD
 	comb = starpu_perfmodel_arch_comb_get(arch->ndevices, arch->devices);
 	if (comb == -1)
 		return NAN;
@@ -93,11 +88,6 @@
 		return NAN;
 
 	per_arch_cost_function = model->per_arch[comb][nimpl].cost_function;
-	per_arch_cost_model = model->per_arch[comb][nimpl].cost_model;
-=======
-	per_arch_cost_function = model->per_arch[arch->type][arch->devid][arch->ncore][nimpl].cost_function;
->>>>>>> e45508f7
-
 	STARPU_ASSERT_MSG(per_arch_cost_function, "STARPU_PER_ARCH needs per-arch cost_function to be defined");
 
 	return per_arch_cost_function(task, arch, nimpl);
