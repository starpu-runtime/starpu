--- conflicted
+++ resolved
@@ -288,12 +288,8 @@
 	{
 		unsigned long jobs = STARPU_ATOMIC_ADDL(&njobs_finished, 1);
 
-<<<<<<< HEAD
-		printf("\r%lu tasks finished...", jobs);
 		fflush(stdout);
-=======
 		fprintf(stderr,"\r%lu tasks finished (last %lu %p)...", jobs, j->job_id, j->task);
->>>>>>> 124ac4f1
 	}
 
 	struct starpu_task *task = j->task;
