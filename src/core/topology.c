--- conflicted
+++ resolved
@@ -2091,12 +2091,7 @@
 
 				_starpu_memory_node_add_nworkers(memory_node);
 
-<<<<<<< HEAD
 				_starpu_worker_drives_memory_node(workerarg, numa_starpu_id);
-=======
-                                _starpu_worker_drives_memory_node(workerarg, STARPU_MAIN_RAM);
-				_starpu_worker_drives_memory_node(workerarg, memory_node);
->>>>>>> e2b2663d
 				break;
 			}
 #if defined(STARPU_USE_CUDA) || defined(STARPU_SIMGRID)
