--- conflicted
+++ resolved
@@ -2309,21 +2309,16 @@
 						workerarg->bindid = cuda_bindid[devid] = _starpu_get_next_bindid(config, preferred_binding, npreferred);
 					memory_node = cuda_memory_nodes[devid] = _starpu_memory_node_register(STARPU_CUDA_RAM, devid);
 
-<<<<<<< HEAD
 #ifdef STARPU_USE_CUDA_MAP
 					/* TODO: check node capabilities */
 					_starpu_memory_node_set_mapped(memory_node);
 #endif
 
-					_starpu_cuda_bus_ids[0][devid+1] = _starpu_register_bus(STARPU_MAIN_RAM, memory_node);
-					_starpu_cuda_bus_ids[devid+1][0] = _starpu_register_bus(memory_node, STARPU_MAIN_RAM);
-=======
 					for (numa = 0; numa < nb_numa_nodes; numa++)
 					{
 						_starpu_cuda_bus_ids[numa][devid+STARPU_MAXNUMANODES] = _starpu_register_bus(numa, memory_node);
 						_starpu_cuda_bus_ids[devid+STARPU_MAXNUMANODES][numa] = _starpu_register_bus(memory_node, numa);
 					}
->>>>>>> 1b16326d
 #ifdef STARPU_SIMGRID
 					const char* cuda_memcpy_peer;
 					char name[16];
