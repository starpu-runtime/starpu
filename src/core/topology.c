--- conflicted
+++ resolved
@@ -990,17 +990,15 @@
              * detected mic devices. ! */
             reqmicdevices = nhwmicdevices;
 
-        if (reqmicdevices != -1)
-        {
-            if ((unsigned) reqmicdevices > nhwmicdevices)
-            {
-                /* The user requires more MIC devices than there is available */
-                fprintf(stderr,
-                    "# Warning: %d MIC devices requested. Only %d available.\n",
-                    reqmicdevices, nhwmicdevices);
-                reqmicdevices = nhwmicdevices;
-            }
-        }
+	if (reqmicdevices != -1)
+	{
+		if ((unsigned) reqmicdevices > nhwmicdevices)
+		{
+			/* The user requires more MIC devices than there is available */
+			_STARPU_MSG("# Warning: %d MIC devices requested. Only %d available.\n", reqmicdevices, nhwmicdevices);
+			reqmicdevices = nhwmicdevices;
+		}
+	}
 
         topology->nmicdevices = 0;
         unsigned i;
@@ -1009,7 +1007,6 @@
                 topology->nmicdevices++;
 
 
-<<<<<<< HEAD
         for (i = 0; i < topology->nmicdevices; i++)
             _starpu_init_mic_config (config, user_conf, i);
     }
@@ -1039,17 +1036,6 @@
                 reqmpidevices = nhwmpidevices;
             }
         }
-=======
-	if (reqmicdevices != -1)
-	{
-		if ((unsigned) reqmicdevices > nhwmicdevices)
-		{
-			/* The user requires more MIC devices than there is available */
-			_STARPU_MSG("# Warning: %d MIC devices requested. Only %d available.\n", reqmicdevices, nhwmicdevices);
-			reqmicdevices = nhwmicdevices;
-		}
-	}
->>>>>>> 251192e2
 
         topology->nmpidevices = reqmpidevices;
 
