
/* StarPU --- Runtime system for heterogeneous multicore architectures.
 *
 * Copyright (C) 2013 Corentin Salingue
 *
 * StarPU is free software; you can redistribute it and/or modify
 * it under the terms of the GNU Lesser General Public License as published by
 * the Free Software Foundation; either version 2.1 of the License, or (at
 * your option) any later version.
 *
 * StarPU is distributed in the hope that it will be useful, but
 * WITHOUT ANY WARRANTY; without even the implied warranty of
 * MERCHANTABILITY or FITNESS FOR A PARTICULAR PURPOSE.
 *
 * See the GNU Lesser General Public License in COPYING.LGPL for more details.
 */

#ifndef __DISK_H__
#define __DISK_H__

#define SIZE_DISK_MIN (1024*1024)

#define STARPU_DISK_ALL 1
#define STARPU_DISK_NO_RECLAIM 2

<<<<<<< HEAD
#ifdef __cplusplus
extern "C"
{
#endif
=======
#include <datawizard/copy_driver.h>
>>>>>>> f6988dec

/* interface to manipulate memory disk */
void * _starpu_disk_alloc (unsigned node, size_t size);

void _starpu_disk_free (unsigned node, void *obj, size_t size);
/* src_node is a disk node, dst_node is for the moment the STARPU_MAIN_RAM */
int _starpu_disk_read(unsigned src_node, unsigned dst_node, void *obj, void *buf, off_t offset, size_t size, void * async_channel);
/* src_node is for the moment the STARU_MAIN_RAM, dst_node is a disk node */ 
int _starpu_disk_write(unsigned src_node, unsigned dst_node, void *obj, void *buf, off_t offset, size_t size, void * async_channel);

int _starpu_disk_full_read(unsigned src_node, unsigned dst_node, void * obj, void ** ptr, size_t * size);
int _starpu_disk_full_write(unsigned src_node, unsigned dst_node, void * obj, void * ptr, size_t size);

int _starpu_disk_copy(unsigned node_src, void* obj_src, off_t offset_src, unsigned node_dst, void* obj_dst, off_t offset_dst, size_t size, void * async_channel);

/* force the request to compute */
void starpu_disk_wait_request(struct _starpu_async_channel *async_channel);
/* return 1 if the request is finished, 0 if not finished */
int starpu_disk_test_request(struct _starpu_async_channel *async_channel);
/* interface to compare memory disk */

int _starpu_is_same_kind_disk(unsigned node1, unsigned node2);

/* change disk flag */

void _starpu_set_disk_flag(unsigned node, int flag);
int _starpu_get_disk_flag(unsigned node);

/* unregister disk */

void _starpu_disk_unregister(void);

#ifdef __cplusplus
}
#endif

#endif /* __DISK_H__ */<|MERGE_RESOLUTION|>--- conflicted
+++ resolved
@@ -23,14 +23,12 @@
 #define STARPU_DISK_ALL 1
 #define STARPU_DISK_NO_RECLAIM 2
 
-<<<<<<< HEAD
 #ifdef __cplusplus
 extern "C"
 {
 #endif
-=======
+
 #include <datawizard/copy_driver.h>
->>>>>>> f6988dec
 
 /* interface to manipulate memory disk */
 void * _starpu_disk_alloc (unsigned node, size_t size);
