/* StarPU --- Runtime system for heterogeneous multicore architectures.
 *
 * Copyright (C) 2009-2016  Université de Bordeaux
<<<<<<< HEAD
 * Copyright (C) 2010, 2011, 2012, 2013, 2014, 2016  CNRS
 * Copyright (C) 2011, 2016  INRIA
=======
 * Copyright (C) 2010, 2011, 2012, 2013, 2014, 2016, 2017  CNRS
 * Copyright (C) 2011  INRIA
>>>>>>> 251192e2
 * Copyright (C) 2016  Uppsala University
 *
 * StarPU is free software; you can redistribute it and/or modify
 * it under the terms of the GNU Lesser General Public License as published by
 * the Free Software Foundation; either version 2.1 of the License, or (at
 * your option) any later version.
 *
 * StarPU is distributed in the hope that it will be useful, but
 * WITHOUT ANY WARRANTY; without even the implied warranty of
 * MERCHANTABILITY or FITNESS FOR A PARTICULAR PURPOSE.
 *
 * See the GNU Lesser General Public License in COPYING.LGPL for more details.
 */

#ifndef __WORKERS_H__
#define __WORKERS_H__

#include <starpu.h>
#include <common/config.h>
#include <common/timing.h>
#include <common/fxt.h>
#include <common/thread.h>
#include <core/jobs.h>
#include <core/perfmodel/perfmodel.h>
#include <core/sched_policy.h>
#include <core/topology.h>
#include <core/errorcheck.h>
#include <core/sched_ctx.h>
#include <core/sched_ctx_list.h>
#ifdef STARPU_HAVE_HWLOC
#include <hwloc.h>
#endif

#include <drivers/cuda/driver_cuda.h>
#include <drivers/opencl/driver_opencl.h>

#ifdef STARPU_USE_MIC
#include <drivers/mic/driver_mic_source.h>
#endif /* STARPU_USE_MIC */

#ifdef STARPU_USE_SCC
#include <drivers/scc/driver_scc_source.h>
#endif

#ifdef STARPU_USE_MPI_MASTER_SLAVE
#include <drivers/mpi/driver_mpi_source.h>
#endif

#include <drivers/cpu/driver_cpu.h>

#include <datawizard/datawizard.h>

#include <starpu_parameters.h>

#define STARPU_MAX_PIPELINE 4

enum initialization { UNINITIALIZED = 0, CHANGING, INITIALIZED };

/* This is initialized from in _starpu_worker_init */
LIST_TYPE(_starpu_worker,
	struct _starpu_machine_config *config;
        starpu_pthread_mutex_t mutex;
	enum starpu_worker_archtype arch; /* what is the type of worker ? */
	uint32_t worker_mask; /* what is the type of worker ? */
	struct starpu_perfmodel_arch perf_arch; /* in case there are different models of the same arch */
	starpu_pthread_t worker_thread; /* the thread which runs the worker */
	unsigned devid; /* which cpu/gpu/etc is controlled by the worker ? */
	unsigned subworkerid; /* which sub-worker this one is for the cpu/gpu */
	int bindid; /* which cpu is the driver bound to ? (logical index) */
	int workerid; /* uniquely identify the worker among all processing units types */
	int combined_workerid; /* combined worker currently using this worker */
	int current_rank; /* current rank in case the worker is used in a parallel fashion */
	int worker_size; /* size of the worker in case we use a combined worker */
	starpu_pthread_cond_t started_cond; /* indicate when the worker is ready */
	starpu_pthread_cond_t ready_cond; /* indicate when the worker is ready */
	unsigned memory_node; /* which memory node is the worker associated with ? */
	starpu_pthread_cond_t sched_cond; /* condition variable used when the worker waits for tasks. */
        starpu_pthread_mutex_t sched_mutex; /* mutex protecting sched_cond */
	struct starpu_task_list local_tasks; /* this queue contains tasks that have been explicitely submitted to that queue */
	struct starpu_task **local_ordered_tasks; /* this queue contains tasks that have been explicitely submitted to that queue with an explicit order */
	unsigned local_ordered_tasks_size; /* this records the size of local_ordered_tasks */
	unsigned current_ordered_task; /* this records the index (within local_ordered_tasks) of the next ordered task to be executed */
	unsigned current_ordered_task_order; /* this records the order of the next ordered task to be executed */
	struct starpu_task *current_task; /* task currently executed by this worker (non-pipelined version) */
	struct starpu_task *current_tasks[STARPU_MAX_PIPELINE]; /* tasks currently executed by this worker (pipelined version) */
#ifdef STARPU_SIMGRID
	starpu_pthread_wait_t wait;
#endif

	unsigned char first_task; /* Index of first task in the pipeline */
	unsigned char ntasks; /* number of tasks in the pipeline */
	unsigned char pipeline_length; /* number of tasks to be put in the pipeline */
	unsigned char pipeline_stuck; /* whether a task prevents us from pipelining */
	struct _starpu_worker_set *set; /* in case this worker belongs to a set */
	unsigned worker_is_running;
	unsigned worker_is_initialized;
	enum _starpu_worker_status status; /* what is the worker doing now ? (eg. CALLBACK) */
	char name[64];
	char short_name[10];
	unsigned run_by_starpu; /* Is this run by StarPU or directly by the application ? */

	struct _starpu_sched_ctx_list *sched_ctx_list;
	int tmp_sched_ctx;
	unsigned nsched_ctxs; /* the no of contexts a worker belongs to*/
	struct _starpu_barrier_counter tasks_barrier; /* wait for the tasks submitted */

	unsigned has_prev_init; /* had already been inited in another ctx */

	unsigned removed_from_ctx[STARPU_NMAX_SCHED_CTXS+1];

	unsigned spinning_backoff ; /* number of cycles to pause when spinning  */

    unsigned nb_buffers_sent; /* number of piece of data already send to remote side */
    struct starpu_task *task_sending; /* The buffers of this task are being sent */

	/* indicate whether the workers shares tasks lists with other workers*/
	/* in this case when removing him from a context it disapears instantly */
	unsigned shares_tasks_lists[STARPU_NMAX_SCHED_CTXS+1];

        /* boolean to chose the next ctx a worker will pop into */
	unsigned poped_in_ctx[STARPU_NMAX_SCHED_CTXS+1];

       /* boolean indicating at which moment we checked all ctxs and change phase for the booleab poped_in_ctx*/
       /* one for each of the 2 priorities*/
	unsigned reverse_phase[2];

	/* indicate which priority of ctx is currently active: the values are 0 or 1*/
	unsigned pop_ctx_priority;

	/* flag to know if sched_mutex is locked or not */
	unsigned sched_mutex_locked;

	/* bool to indicate if the worker is blocked in a ctx */
	unsigned blocked;

	/* bool to indicate if the worker is slave in a ctx */
	unsigned is_slave_somewhere;

	struct _starpu_sched_ctx *stream_ctx;

#ifdef __GLIBC__
	cpu_set_t cpu_set;
#endif /* __GLIBC__ */
#ifdef STARPU_HAVE_HWLOC
	hwloc_bitmap_t hwloc_cpu_set;
#endif
);

struct _starpu_combined_worker
{
	struct starpu_perfmodel_arch perf_arch; /* in case there are different models of the same arch */
	uint32_t worker_mask; /* what is the type of workers ? */
	int worker_size;
	unsigned memory_node; /* which memory node is associated that worker to ? */
	int combined_workerid[STARPU_NMAXWORKERS];
#ifdef STARPU_USE_MP
	int count;
	starpu_pthread_mutex_t count_mutex;
#endif

#ifdef __GLIBC__
	cpu_set_t cpu_set;
#endif /* __GLIBC__ */
#ifdef STARPU_HAVE_HWLOC
	hwloc_bitmap_t hwloc_cpu_set;
#endif
};

/* in case a single CPU worker may control multiple
 * accelerators (eg. Gordon for n SPUs) */
struct _starpu_worker_set
{
        starpu_pthread_mutex_t mutex;
	starpu_pthread_t worker_thread; /* the thread which runs the worker */
	unsigned nworkers;
	unsigned started; /* Only one thread for the whole set */
	void *retval;
	struct _starpu_worker *workers;
        starpu_pthread_cond_t ready_cond; /* indicate when the set is ready */
	unsigned set_is_initialized;
};

#ifdef STARPU_USE_MPI_MASTER_SLAVE
extern struct _starpu_worker_set mpi_worker_set[STARPU_MAXMPIDEVS];
#endif

struct _starpu_machine_topology
{
	/* Total number of workers. */
	unsigned nworkers;

	/* Total number of combined workers. */
	unsigned ncombinedworkers;

	unsigned nsched_ctxs;

#ifdef STARPU_HAVE_HWLOC
	/* Topology as detected by hwloc. */
	hwloc_topology_t hwtopology;
#endif
	/* custom hwloc tree*/
	struct starpu_tree *tree;

	/* Total number of CPUs, as detected by the topology code. May
	 * be different from the actual number of CPU workers.
	 */
	unsigned nhwcpus;

	/* Total number of PUs, as detected by the topology code. May
	 * be different from the actual number of PU workers.
	 */
	unsigned nhwpus;

	/* Total number of CUDA devices, as detected. May be different
	 * from the actual number of CUDA workers.
	 */
	unsigned nhwcudagpus;

	/* Total number of OpenCL devices, as detected. May be
	 * different from the actual number of OpenCL workers.
	 */
	unsigned nhwopenclgpus;

	/* Total number of SCC cores, as detected. May be different
	 * from the actual number of core workers.
	 */
	unsigned nhwscc;

	/* Total number of MPI nodes, as detected. May be different
	 * from the actual number of node workers.
	 */
	unsigned nhwmpi;

	/* Actual number of CPU workers used by StarPU. */
	unsigned ncpus;

	/* Actual number of CUDA workers used by StarPU. */
	unsigned ncudagpus;

	/* Actual number of OpenCL workers used by StarPU. */
	unsigned nopenclgpus;

	/* Actual number of SCC workers used by StarPU. */
	unsigned nsccdevices;

	/* Actual number of MPI workers used by StarPU. */
	unsigned nmpidevices;
    unsigned nhwmpidevices;

	unsigned nhwmpicores[STARPU_MAXMPIDEVS]; // Each MPI node has its set of cores.
	unsigned nmpicores[STARPU_MAXMPIDEVS];

	/* Topology of MP nodes (mainly MIC and SCC) as well as necessary
	 * objects to communicate with them. */
	unsigned nhwmicdevices;
	unsigned nmicdevices;

	unsigned nhwmiccores[STARPU_MAXMICDEVS]; // Each MIC node has its set of cores.
	unsigned nmiccores[STARPU_MAXMICDEVS];

	/* Indicates the successive logical PU identifier that should be used
	 * to bind the workers. It is either filled according to the
	 * user's explicit parameters (from starpu_conf) or according
	 * to the STARPU_WORKERS_CPUID env. variable. Otherwise, a
	 * round-robin policy is used to distributed the workers over
	 * the cores.
	 */
	unsigned workers_bindid[STARPU_NMAXWORKERS];

	/* Indicates the successive CUDA identifier that should be
	 * used by the CUDA driver.  It is either filled according to
	 * the user's explicit parameters (from starpu_conf) or
	 * according to the STARPU_WORKERS_CUDAID env. variable.
	 * Otherwise, they are taken in ID order.
	 */
	unsigned workers_cuda_gpuid[STARPU_NMAXWORKERS];

	/* Indicates the successive OpenCL identifier that should be
	 * used by the OpenCL driver.  It is either filled according
	 * to the user's explicit parameters (from starpu_conf) or
	 * according to the STARPU_WORKERS_OPENCLID env. variable.
	 * Otherwise, they are taken in ID order.
	 */
	unsigned workers_opencl_gpuid[STARPU_NMAXWORKERS];

	/** Indicates the successive MIC devices that should be used
	 * by the MIC driver.  It is either filled according to the
	 * user's explicit parameters (from starpu_conf) or according
	 * to the STARPU_WORKERS_MICID env. variable. Otherwise, they
	 * are taken in ID order. */
	/* TODO */
	/* unsigned workers_mic_deviceid[STARPU_NMAXWORKERS]; */

	/* Which SCC(s) do we use ? */
	/* Indicates the successive SCC devices that should be used by
	 * the SCC driver.  It is either filled according to the
	 * user's explicit parameters (from starpu_conf) or according
	 * to the STARPU_WORKERS_SCCID env. variable. Otherwise, they
	 * are taken in ID order.
	 */
	unsigned workers_scc_deviceid[STARPU_NMAXWORKERS];

	unsigned workers_mpi_deviceid[STARPU_NMAXWORKERS];
};

struct _starpu_machine_config
{
	struct _starpu_machine_topology topology;

#ifdef STARPU_HAVE_HWLOC
	int cpu_depth;
	int pu_depth;
#endif

	/* Where to bind workers ? */
	int current_bindid;

	/* Which GPU(s) do we use for CUDA ? */
	int current_cuda_gpuid;

	/* Which GPU(s) do we use for OpenCL ? */
	int current_opencl_gpuid;

	/* Which MIC do we use? */
	int current_mic_deviceid;

	/* Which SCC do we use? */
	int current_scc_deviceid;

	/* Which MPI do we use? */
	int current_mpi_deviceid;

	/* Memory node for cpus, if only one */
	int cpus_nodeid;
	/* Memory node for CUDA, if only one */
	int cuda_nodeid;
	/* Memory node for OpenCL, if only one */
	int opencl_nodeid;
	/* Memory node for MIC, if only one */
	int mic_nodeid;
	/* Memory node for SCC, if only one */
	int scc_nodeid;
	/* Memory node for MPI, if only one */
	int mpi_nodeid;

	/* Basic workers : each of this worker is running its own driver and
	 * can be combined with other basic workers. */
	struct _starpu_worker workers[STARPU_NMAXWORKERS];

	/* Combined workers: these worker are a combination of basic workers
	 * that can run parallel tasks together. */
	struct _starpu_combined_worker combined_workers[STARPU_NMAX_COMBINEDWORKERS];

	/* Translation table from bindid to worker IDs */
	struct {
		int *workerids;
		unsigned nworkers; /* size of workerids */
	} *bindid_workers;
	unsigned nbindid; /* size of bindid_workers */

	/* This bitmask indicates which kinds of worker are available. For
	 * instance it is possible to test if there is a CUDA worker with
	 * the result of (worker_mask & STARPU_CUDA). */
	uint32_t worker_mask;

        /* either the user given configuration passed to starpu_init or a default configuration */
	struct starpu_conf conf;

	/* this flag is set until the runtime is stopped */
	unsigned running;

	int disable_kernels;

	/* Number of calls to starpu_pause() - calls to starpu_resume(). When >0,
	 * StarPU should pause. */
	int pause_depth;

	/* all the sched ctx of the current instance of starpu */
	struct _starpu_sched_ctx sched_ctxs[STARPU_NMAX_SCHED_CTXS+1];

	/* this flag is set until the application is finished submitting tasks */
	unsigned submitting;

	int watchdog_ok;

	starpu_pthread_mutex_t submitted_mutex;
};

extern struct _starpu_machine_config _starpu_config STARPU_ATTRIBUTE_INTERNAL;
extern int _starpu_keys_initialized STARPU_ATTRIBUTE_INTERNAL;
extern starpu_pthread_key_t _starpu_worker_key STARPU_ATTRIBUTE_INTERNAL;
extern starpu_pthread_key_t _starpu_worker_set_key STARPU_ATTRIBUTE_INTERNAL;

/* Three functions to manage argv, argc */
void _starpu_set_argc_argv(int *argc, char ***argv);
int *_starpu_get_argc();
char ***_starpu_get_argv();

/* Fill conf with environment variables */
void _starpu_conf_check_environment(struct starpu_conf *conf);

/* Called by the driver when it is ready to pause  */
void _starpu_may_pause(void);

/* Has starpu_shutdown already been called ? */
static inline unsigned _starpu_machine_is_running(void)
{
	unsigned ret;
	/* running is just protected by a memory barrier */
	STARPU_RMB();

	ANNOTATE_HAPPENS_AFTER(&_starpu_config.running);
	ret = _starpu_config.running;
	ANNOTATE_HAPPENS_BEFORE(&_starpu_config.running);
	return ret;
}


/* Check if there is a worker that may execute the task. */
uint32_t _starpu_worker_exists(struct starpu_task *);

/* Is there a worker that can execute CUDA code ? */
uint32_t _starpu_can_submit_cuda_task(void);

/* Is there a worker that can execute CPU code ? */
uint32_t _starpu_can_submit_cpu_task(void);

/* Is there a worker that can execute OpenCL code ? */
uint32_t _starpu_can_submit_opencl_task(void);

/* Is there a worker that can execute OpenCL code ? */
uint32_t _starpu_can_submit_scc_task(void);

/* Check whether there is anything that the worker should do instead of
 * sleeping (waiting on something to happen). */
unsigned _starpu_worker_can_block(unsigned memnode, struct _starpu_worker *worker);

/* This function must be called to block a worker. It puts the worker in a
 * sleeping state until there is some event that forces the worker to wake up.
 * */
void _starpu_block_worker(int workerid, starpu_pthread_cond_t *cond, starpu_pthread_mutex_t *mutex);

/* This function initializes the current driver for the given worker */
void _starpu_driver_start(struct _starpu_worker *worker, unsigned fut_key, unsigned sync);
/* This function initializes the current thread for the given worker */
void _starpu_worker_start(struct _starpu_worker *worker, unsigned fut_key, unsigned sync);

static inline unsigned _starpu_worker_get_count(void)
{
	return _starpu_config.topology.nworkers;
}
#define starpu_worker_get_count _starpu_worker_get_count

/* The _starpu_worker structure describes all the state of a StarPU worker.
 * This function sets the pthread key which stores a pointer to this structure.
 * */
static inline void _starpu_set_local_worker_key(struct _starpu_worker *worker)
{
	STARPU_ASSERT(_starpu_keys_initialized);
	STARPU_PTHREAD_SETSPECIFIC(_starpu_worker_key, worker);
}

/* Returns the _starpu_worker structure that describes the state of the
 * current worker. */
static inline struct _starpu_worker *_starpu_get_local_worker_key(void)
{
	if (!_starpu_keys_initialized)
		return NULL;
	return (struct _starpu_worker *) STARPU_PTHREAD_GETSPECIFIC(_starpu_worker_key);
}

/* The _starpu_worker_set structure describes all the state of a StarPU worker_set.
 * This function sets the pthread key which stores a pointer to this structure.
 * */
static inline void _starpu_set_local_worker_set_key(struct _starpu_worker_set *worker)
{
	STARPU_ASSERT(_starpu_keys_initialized);
	STARPU_PTHREAD_SETSPECIFIC(_starpu_worker_set_key, worker);
}

/* Returns the _starpu_worker_set structure that describes the state of the
 * current worker_set. */
static inline struct _starpu_worker_set *_starpu_get_local_worker_set_key(void)
{
	if (!_starpu_keys_initialized)
		return NULL;
	return (struct _starpu_worker_set *) STARPU_PTHREAD_GETSPECIFIC(_starpu_worker_set_key);
}

/* Returns the _starpu_worker structure that describes the state of the
 * specified worker. */
static inline struct _starpu_worker *_starpu_get_worker_struct(unsigned id)
{
	STARPU_ASSERT(id < starpu_worker_get_count());
	return &_starpu_config.workers[id];
}

/* Returns the starpu_sched_ctx structure that descriebes the state of the 
 * specified ctx */
static inline struct _starpu_sched_ctx *_starpu_get_sched_ctx_struct(unsigned id)
{
	if(id == STARPU_NMAX_SCHED_CTXS) return NULL;
	return &_starpu_config.sched_ctxs[id];
}

struct _starpu_combined_worker *_starpu_get_combined_worker_struct(unsigned id);

int _starpu_is_initialized(void);

/* Returns the structure that describes the overall machine configuration (eg.
 * all workers and topology). */
static inline struct _starpu_machine_config *_starpu_get_machine_config(void)
{
	return &_starpu_config;
}

/* Return whether kernels should be run (<=0) or not (>0) */
static inline int _starpu_get_disable_kernels(void)
{
	return _starpu_config.disable_kernels;
}

/* Retrieve the status which indicates what the worker is currently doing. */
static inline enum _starpu_worker_status _starpu_worker_get_status(int workerid)
{
	return _starpu_config.workers[workerid].status;
}

/* Change the status of the worker which indicates what the worker is currently
 * doing (eg. executing a callback). */
static inline void _starpu_worker_set_status(int workerid, enum _starpu_worker_status status)
{
	_starpu_config.workers[workerid].status = status;
}

/* We keep an initial sched ctx which might be used in case no other ctx is available */
static inline struct _starpu_sched_ctx* _starpu_get_initial_sched_ctx(void)
{
	return &_starpu_config.sched_ctxs[STARPU_GLOBAL_SCHED_CTX];
}

int starpu_worker_get_nids_by_type(enum starpu_worker_archtype type, int *workerids, int maxsize);

/* returns workers not belonging to any context, be careful no mutex is used, 
   the list might not be updated */
int starpu_worker_get_nids_ctx_free_by_type(enum starpu_worker_archtype type, int *workerids, int maxsize);

/* if the current worker has the lock release it */
void _starpu_unlock_mutex_if_prev_locked();

/* if we prev released the lock relock it */
void _starpu_relock_mutex_if_prev_locked();

static inline void _starpu_worker_set_flag_sched_mutex_locked(int workerid, unsigned flag)
{
	struct _starpu_worker *w = _starpu_get_worker_struct(workerid);
	w->sched_mutex_locked = flag;
}

static inline unsigned _starpu_worker_mutex_is_sched_mutex(int workerid, starpu_pthread_mutex_t *mutex)
{
	struct _starpu_worker *w = _starpu_get_worker_struct(workerid);
	return &w->sched_mutex == mutex;
}

static inline int _starpu_worker_get_nsched_ctxs(int workerid)
{
	return _starpu_config.workers[workerid].nsched_ctxs;
}

/* Get the total number of sched_ctxs created till now */
static inline unsigned _starpu_get_nsched_ctxs(void)
{
	return _starpu_config.topology.nsched_ctxs;
}

/* Inlined version when building the core.  */
static inline int _starpu_worker_get_id(void)
{
	struct _starpu_worker * worker;

	worker = _starpu_get_local_worker_key();
	if (worker)
	{
		return worker->workerid;
	}
	else
	{
		/* there is no worker associated to that thread, perhaps it is
		 * a thread from the application or this is some SPU worker */
		return -1;
	}
}
#define starpu_worker_get_id _starpu_worker_get_id

/* Similar behaviour to starpu_worker_get_id() but fails when called from outside a worker */
/* This returns an unsigned object on purpose, so that the caller is sure to get a positive value */
static inline unsigned __starpu_worker_get_id_check(const char *f, int l)
{
	(void) l;
	(void) f;
	int id = starpu_worker_get_id();
	STARPU_ASSERT_MSG(id>=0, "%s:%d Cannot be called from outside a worker\n", f, l);
	return id;
}
#define _starpu_worker_get_id_check(f,l) __starpu_worker_get_id_check(f,l)

void _starpu_worker_set_stream_ctx(unsigned workerid, struct _starpu_sched_ctx *sched_ctx);

struct _starpu_sched_ctx* _starpu_worker_get_ctx_stream(unsigned stream_workerid);

#endif // __WORKERS_H__<|MERGE_RESOLUTION|>--- conflicted
+++ resolved
@@ -1,13 +1,8 @@
 /* StarPU --- Runtime system for heterogeneous multicore architectures.
  *
  * Copyright (C) 2009-2016  Université de Bordeaux
-<<<<<<< HEAD
- * Copyright (C) 2010, 2011, 2012, 2013, 2014, 2016  CNRS
+ * Copyright (C) 2010, 2011, 2012, 2013, 2014, 2016, 2017  CNRS
  * Copyright (C) 2011, 2016  INRIA
-=======
- * Copyright (C) 2010, 2011, 2012, 2013, 2014, 2016, 2017  CNRS
- * Copyright (C) 2011  INRIA
->>>>>>> 251192e2
  * Copyright (C) 2016  Uppsala University
  *
  * StarPU is free software; you can redistribute it and/or modify
