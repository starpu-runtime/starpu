# StarPU --- Runtime system for heterogeneous multicore architectures.
#
# Copyright (C) 2009-2013  Université de Bordeaux 1
# Copyright (C) 2010, 2011, 2012, 2013  Centre National de la Recherche Scientifique
# Copyright (C) 2011  INRIA
#
# StarPU is free software; you can redistribute it and/or modify
# it under the terms of the GNU Lesser General Public License as published by
# the Free Software Foundation; either version 2.1 of the License, or (at
# your option) any later version.
#
# StarPU is distributed in the hope that it will be useful, but
# WITHOUT ANY WARRANTY; without even the implied warranty of
# MERCHANTABILITY or FITNESS FOR A PARTICULAR PURPOSE.
#
# See the GNU Lesser General Public License in COPYING.LGPL for more details.

SUBDIRS =

CLEANFILES = *.gcno *.gcda *.linkinfo

EXTRA_DIST = dolib.c

ldflags =

libstarpu_so_version = $(LIBSTARPU_INTERFACE_CURRENT):$(LIBSTARPU_INTERFACE_REVISION):$(LIBSTARPU_INTERFACE_AGE)

if STARPU_HAVE_WINDOWS

LC_MESSAGES=C
export LC_MESSAGES

ldflags += -Xlinker --output-def -Xlinker .libs/libstarpu-@STARPU_EFFECTIVE_VERSION@.def

if STARPU_HAVE_MS_LIB
.libs/libstarpu-@STARPU_EFFECTIVE_VERSION@.lib: libstarpu-@STARPU_EFFECTIVE_VERSION@.la dolib
	./dolib "$(STARPU_MS_LIB)" $(STARPU_MS_LIB_ARCH) .libs/libstarpu-@STARPU_EFFECTIVE_VERSION@.def @STARPU_EFFECTIVE_VERSION@ $(libstarpu_so_version) .libs/libstarpu-@STARPU_EFFECTIVE_VERSION@.lib
all-local: .libs/libstarpu-@STARPU_EFFECTIVE_VERSION@.lib
endif STARPU_HAVE_MS_LIB

install-exec-hook:
	$(INSTALL) .libs/libstarpu-@STARPU_EFFECTIVE_VERSION@.def $(DESTDIR)$(libdir)
if STARPU_HAVE_MS_LIB
	$(INSTALL) .libs/libstarpu-@STARPU_EFFECTIVE_VERSION@.lib $(DESTDIR)$(libdir)
	$(INSTALL) .libs/libstarpu-@STARPU_EFFECTIVE_VERSION@.exp $(DESTDIR)$(libdir)
endif STARPU_HAVE_MS_LIB

endif STARPU_HAVE_WINDOWS

lib_LTLIBRARIES = libstarpu-@STARPU_EFFECTIVE_VERSION@.la

libstarpu_@STARPU_EFFECTIVE_VERSION@_la_CPPFLAGS = -I$(top_srcdir)/include/ $(STARPU_RCCE_CPPFLAGS) -DBUILDING_STARPU

libstarpu_@STARPU_EFFECTIVE_VERSION@_la_CFLAGS = $(GLOBAL_AM_CFLAGS) $(HWLOC_CFLAGS) $(STARPU_CUDA_CPPFLAGS) $(STARPU_OPENCL_CPPFLAGS) $(STARPU_COI_CPPFLAGS) $(STARPU_SCIF_CPPFLAGS) $(STARPU_RCCE_CFLAGS) $(FXT_CFLAGS)
libstarpu_@STARPU_EFFECTIVE_VERSION@_la_LIBADD = -lm $(HWLOC_LIBS) $(STARPU_OPENCL_LDFLAGS) $(STARPU_CUDA_LDFLAGS) $(STARPU_COI_LDFLAGS) $(STARPU_SCIF_LDFLAGS) $(STARPU_RCCE_LDFLAGS) $(FXT_LIBS) $(STARPU_GLPK_LDFLAGS) $(STARPU_LEVELDB_LDFLAGS)
libstarpu_@STARPU_EFFECTIVE_VERSION@_la_LDFLAGS = $(ldflags) $(FXT_LDFLAGS) -no-undefined									\
  -version-info $(libstarpu_so_version)

noinst_HEADERS = 						\
	core/dependencies/data_concurrency.h			\
	core/dependencies/cg.h					\
	core/dependencies/tags.h				\
	core/dependencies/implicit_data_deps.h			\
	core/disk.h						\
	core/disk_ops/unistd/disk_unistd_global.h		\
	core/progress_hook.h                                    \
	core/sched_policy.h					\
	core/sched_ctx.h					\
	core/sched_ctx_list.h					\
	core/perfmodel/perfmodel.h				\
	core/perfmodel/regression.h				\
	core/jobs.h						\
	core/task.h						\
	core/workers.h						\
	core/topology.h						\
	core/debug.h						\
	core/errorcheck.h					\
	core/combined_workers.h					\
	core/simgrid.h						\
	core/task_bundle.h					\
	core/detect_combined_workers.h				\
	sched_policies/helper_mct.h				\
	sched_policies/fifo_queues.h				\
	sched_policies/deque_queues.h				\
	sched_policies/stack_queues.h				\
	datawizard/footprint.h					\
	datawizard/datawizard.h					\
	datawizard/data_request.h				\
	datawizard/filters.h					\
	datawizard/write_back.h					\
	datawizard/datastats.h					\
	datawizard/malloc.h					\
	datawizard/memstats.h					\
	datawizard/memory_manager.h				\
	datawizard/memalloc.h					\
	datawizard/copy_driver.h				\
	datawizard/coherency.h					\
	datawizard/sort_data_handles.h				\
	datawizard/memory_nodes.h				\
	datawizard/interfaces/data_interface.h			\
	common/barrier.h					\
	common/timing.h						\
	common/list.h						\
	common/rwlock.h						\
	common/starpu_spinlock.h				\
	common/fxt.h						\
	common/utils.h						\
	common/thread.h						\
	common/barrier.h					\
	common/uthash.h						\
	common/barrier_counter.h				\
	drivers/driver_common/driver_common.h			\
	drivers/mp_common/mp_common.h				\
	drivers/mp_common/source_common.h			\
	drivers/mp_common/sink_common.h				\
	drivers/cpu/driver_cpu.h				\
	drivers/cuda/driver_cuda.h				\
	drivers/opencl/driver_opencl.h				\
	drivers/opencl/driver_opencl_utils.h			\
	debug/starpu_debug_helpers.h				\
	drivers/mic/driver_mic_common.h				\
	drivers/mic/driver_mic_source.h				\
	drivers/mic/driver_mic_sink.h				\
	drivers/scc/driver_scc_common.h				\
	drivers/scc/driver_scc_source.h				\
	drivers/scc/driver_scc_sink.h				\
	drivers/disk/driver_disk.h				\
	debug/traces/starpu_fxt.h				\
	profiling/bound.h					\
	profiling/profiling.h					\
	util/starpu_task_insert_utils.h				\
	util/starpu_data_cpy.h					\
	starpu_parameters.h					\
	top/starpu_top_message_queue.h				\
	top/starpu_top_connection.h				\
<<<<<<< HEAD
	top/starpu_top_core.h					\
	sched_policies/prio_deque.h				\
	sched_policies/sched_component.h
=======
	top/starpu_top_core.h					
>>>>>>> 377853e0

libstarpu_@STARPU_EFFECTIVE_VERSION@_la_SOURCES = 		\
	common/barrier.c					\
	common/barrier_counter.c				\
	common/bitmap.c						\
	common/hash.c 						\
	common/rwlock.c						\
	common/starpu_spinlock.c				\
	common/timing.c						\
	common/fxt.c						\
	common/utils.c						\
	common/thread.c						\
	core/jobs.c						\
	core/task.c						\
	core/task_bundle.c					\
	core/tree.c						\
	core/workers.c						\
	core/combined_workers.c					\
	core/topology.c						\
	core/disk.c						\
	core/debug.c						\
	core/errorcheck.c					\
	core/progress_hook.c					\
	core/dependencies/cg.c					\
	core/dependencies/dependencies.c			\
	core/dependencies/implicit_data_deps.c			\
	core/dependencies/tags.c				\
	core/dependencies/task_deps.c				\
	core/dependencies/data_concurrency.c			\
	core/disk_ops/disk_stdio.c				\
	core/disk_ops/disk_unistd.c                             \
	core/disk_ops/unistd/disk_unistd_global.c		\
	core/perfmodel/perfmodel_history.c			\
	core/perfmodel/perfmodel_bus.c				\
	core/perfmodel/perfmodel.c				\
	core/perfmodel/perfmodel_print.c			\
	core/perfmodel/perfmodel_nan.c				\
	core/perfmodel/regression.c				\
	core/sched_policy.c					\
	core/simgrid.c						\
	core/sched_ctx.c					\
	core/sched_ctx_list.c					\
	core/parallel_task.c					\
	core/detect_combined_workers.c				\
	sched_policies/eager_central_policy.c			\
	sched_policies/eager_central_priority_policy.c		\
	sched_policies/work_stealing_policy.c			\
	sched_policies/deque_modeling_policy_data_aware.c	\
	sched_policies/random_policy.c				\
	sched_policies/stack_queues.c				\
	sched_policies/deque_queues.c				\
	sched_policies/fifo_queues.c				\
	sched_policies/parallel_heft.c				\
	sched_policies/parallel_eager.c				\
	drivers/driver_common/driver_common.c			\
	drivers/disk/driver_disk.c				\
	datawizard/memory_nodes.c				\
	datawizard/write_back.c					\
	datawizard/coherency.c					\
	datawizard/data_request.c				\
	datawizard/datawizard.c					\
	datawizard/copy_driver.c				\
	datawizard/filters.c					\
	datawizard/sort_data_handles.c				\
	datawizard/malloc.c					\
	datawizard/memory_manager.c				\
	datawizard/memalloc.c					\
	datawizard/memstats.c					\
	datawizard/footprint.c					\
	datawizard/datastats.c					\
	datawizard/user_interactions.c				\
	datawizard/reduction.c					\
	datawizard/interfaces/data_interface.c			\
	datawizard/interfaces/bcsr_interface.c			\
	datawizard/interfaces/coo_interface.c                   \
	datawizard/interfaces/csr_interface.c			\
	datawizard/interfaces/matrix_filters.c			\
	datawizard/interfaces/matrix_interface.c		\
	datawizard/interfaces/block_filters.c			\
	datawizard/interfaces/block_interface.c			\
	datawizard/interfaces/vector_interface.c		\
	datawizard/interfaces/bcsr_filters.c			\
	datawizard/interfaces/csr_filters.c			\
	datawizard/interfaces/vector_filters.c			\
	datawizard/interfaces/variable_interface.c		\
	datawizard/interfaces/void_interface.c			\
	datawizard/interfaces/multiformat_interface.c           \
	util/execute_on_all.c					\
	util/starpu_create_sync_task.c				\
	util/file.c						\
	util/misc.c						\
	util/starpu_data_cpy.c					\
	util/starpu_task_insert.c				\
	util/starpu_task_insert_utils.c				\
	debug/traces/starpu_fxt.c				\
	debug/traces/starpu_fxt_mpi.c				\
	debug/traces/starpu_fxt_dag.c				\
	debug/traces/starpu_paje.c				\
	debug/latency.c						\
	debug/structures_size.c					\
	profiling/profiling.c					\
	profiling/bound.c					\
	profiling/profiling_helpers.c				\
	top/starpu_top.c					\
	top/starpu_top_task.c					\
	top/starpu_top_message_queue.c				\
<<<<<<< HEAD
	top/starpu_top_connection.c                        	\
	worker_collection/worker_list.c				\
	sched_policies/component_worker.c				\
	sched_policies/component_sched.c				\
	sched_policies/component_fifo.c 				\
	sched_policies/prio_deque.c				\
	sched_policies/helper_mct.c				\
	sched_policies/component_prio.c 				\
	sched_policies/component_random.c				\
	sched_policies/component_eager.c				\
	sched_policies/component_eager_calibration.c				\
	sched_policies/component_mct.c				\
	sched_policies/component_heft.c				\
	sched_policies/component_best_implementation.c		\
	sched_policies/component_perfmodel_select.c				\
	sched_policies/component_composed.c				\
	sched_policies/tree_eager.c				\
	sched_policies/tree_eager_prefetching.c				\
	sched_policies/tree_prio.c				\
	sched_policies/tree_prio_prefetching.c				\
	sched_policies/tree_random.c				\
	sched_policies/tree_random_prefetching.c			\
	sched_policies/tree_heft.c				\
	sched_policies/tree_heft2.c
=======
	top/starpu_top_connection.c                          	\
	worker_collection/worker_list.c				\
	worker_collection/worker_tree.c				
>>>>>>> 377853e0


if STARPU_HAVE_LEVELDB
libstarpu_@STARPU_EFFECTIVE_VERSION@_la_SOURCES += core/disk_ops/disk_leveldb.cpp
endif

if STARPU_USE_CPU
libstarpu_@STARPU_EFFECTIVE_VERSION@_la_SOURCES += drivers/cpu/driver_cpu.c
endif

if STARPU_USE_CUDA
libstarpu_@STARPU_EFFECTIVE_VERSION@_la_SOURCES += drivers/cuda/driver_cuda.c
else
if STARPU_SIMGRID
libstarpu_@STARPU_EFFECTIVE_VERSION@_la_SOURCES += drivers/cuda/driver_cuda.c
endif
endif

libstarpu_@STARPU_EFFECTIVE_VERSION@_la_SOURCES += drivers/cuda/starpu_cublas.c

if STARPU_USE_OPENCL
libstarpu_@STARPU_EFFECTIVE_VERSION@_la_SOURCES += drivers/opencl/driver_opencl.c
libstarpu_@STARPU_EFFECTIVE_VERSION@_la_SOURCES += drivers/opencl/driver_opencl_utils.c
else
if STARPU_SIMGRID
libstarpu_@STARPU_EFFECTIVE_VERSION@_la_SOURCES += drivers/opencl/driver_opencl.c
endif
endif

if STARPU_USE_SCC
libstarpu_@STARPU_EFFECTIVE_VERSION@_la_SOURCES += drivers/scc/driver_scc_common.c
libstarpu_@STARPU_EFFECTIVE_VERSION@_la_SOURCES += drivers/scc/driver_scc_source.c
libstarpu_@STARPU_EFFECTIVE_VERSION@_la_SOURCES += drivers/scc/driver_scc_sink.c
libstarpu_@STARPU_EFFECTIVE_VERSION@_la_SOURCES += drivers/scc/driver_scc_utils.c
endif

if STARPU_LINUX_SYS
libstarpu_@STARPU_EFFECTIVE_VERSION@_la_SOURCES += core/disk_ops/disk_unistd_o_direct.c
endif


#########################################
#										#
#        Generic MP compilation			#
#										#
#########################################

if STARPU_USE_MP
libstarpu_@STARPU_EFFECTIVE_VERSION@_la_SOURCES += drivers/mp_common/mp_common.c
libstarpu_@STARPU_EFFECTIVE_VERSION@_la_SOURCES += drivers/mp_common/source_common.c
libstarpu_@STARPU_EFFECTIVE_VERSION@_la_SOURCES += drivers/mp_common/sink_common.c
endif

#########################################
#										#
#	     MIC compilation				#
#										#
#########################################

if STARPU_USE_MIC
libstarpu_@STARPU_EFFECTIVE_VERSION@_la_SOURCES += drivers/mic/driver_mic_common.c
libstarpu_@STARPU_EFFECTIVE_VERSION@_la_SOURCES += drivers/mic/driver_mic_source.c
libstarpu_@STARPU_EFFECTIVE_VERSION@_la_SOURCES += drivers/mic/driver_mic_sink.c
libstarpu_@STARPU_EFFECTIVE_VERSION@_la_SOURCES += drivers/mic/driver_mic_utils.c
endif

#########################################

showcheck:
	-cat /dev/null<|MERGE_RESOLUTION|>--- conflicted
+++ resolved
@@ -133,13 +133,9 @@
 	starpu_parameters.h					\
 	top/starpu_top_message_queue.h				\
 	top/starpu_top_connection.h				\
-<<<<<<< HEAD
 	top/starpu_top_core.h					\
 	sched_policies/prio_deque.h				\
 	sched_policies/sched_component.h
-=======
-	top/starpu_top_core.h					
->>>>>>> 377853e0
 
 libstarpu_@STARPU_EFFECTIVE_VERSION@_la_SOURCES = 		\
 	common/barrier.c					\
@@ -246,9 +242,9 @@
 	top/starpu_top.c					\
 	top/starpu_top_task.c					\
 	top/starpu_top_message_queue.c				\
-<<<<<<< HEAD
 	top/starpu_top_connection.c                        	\
 	worker_collection/worker_list.c				\
+	worker_collection/worker_tree.c				\
 	sched_policies/component_worker.c				\
 	sched_policies/component_sched.c				\
 	sched_policies/component_fifo.c 				\
@@ -271,11 +267,6 @@
 	sched_policies/tree_random_prefetching.c			\
 	sched_policies/tree_heft.c				\
 	sched_policies/tree_heft2.c
-=======
-	top/starpu_top_connection.c                          	\
-	worker_collection/worker_list.c				\
-	worker_collection/worker_tree.c				
->>>>>>> 377853e0
 
 
 if STARPU_HAVE_LEVELDB
