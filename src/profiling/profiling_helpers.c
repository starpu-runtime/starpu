--- conflicted
+++ resolved
@@ -60,18 +60,12 @@
 	double overall_time = 0;
 	int workerid;
 	int worker_cnt = starpu_worker_get_count();
-<<<<<<< HEAD
-	double all_total_time = 0.0;
-	double all_exec_time = 0.0;
-	double all_sleeping_time = 0.0;
-=======
 
 	if (!((stats = getenv("STARPU_WORKER_STATS")) && atoi(stats))) return;
 
 	fprintf(stderr, "\nWorker statistics:\n");
 	fprintf(stderr,   "******************\n");
 
->>>>>>> b138ab85
 	for (workerid = 0; workerid < worker_cnt; workerid++)
 	{
 		struct starpu_worker_profiling_info info;
@@ -85,9 +79,6 @@
 			double total_time = starpu_timing_timespec_to_us(&info.total_time) / 1000.;
 			double executing_time = starpu_timing_timespec_to_us(&info.executing_time) / 1000.;
 			double sleeping_time = starpu_timing_timespec_to_us(&info.sleeping_time) / 1000.;
-			all_total_time+=total_time;
-			all_exec_time += executing_time;
-			all_sleeping_time += sleeping_time;
 			if (total_time > overall_time)
 				overall_time = total_time;
 
@@ -105,8 +96,6 @@
 
 		sum_consumed += info.power_consumed;
 	}
-	fprintf(stderr, "\t total: %.2lf ms executing: %.2lf ms sleeping: %.2lf\n", all_total_time, all_exec_time, all_sleeping_time);
-	fprintf(stderr, "\t total: %.2lf ms executing: %.2lf ms sleeping: %.2lf\n", all_total_time, (all_exec_time/all_total_time)*100, (all_sleeping_time/all_exec_time)*100);
 
 	if (profiling)
 	{
