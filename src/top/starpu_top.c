/* StarPU --- Runtime system for heterogeneous multicore architectures.
 *
 * Copyright (C) 2011 William Braik, Yann Courtois, Jean-Marie Couteyen, Anthony Roy
<<<<<<< HEAD
 * Copyright (C) 2011, 2012, 2013 CNRS
 * Copyright (C) 2016  Inria
=======
 * Copyright (C) 2011, 2012, 2013, 2016 CNRS
>>>>>>> 4be1e56a
 *
 * StarPU is free software; you can redistribute it and/or modify
 * it under the terms of the GNU Lesser General Public License as published by
 * the Free Software Foundation; either version 2.1 of the License, or (at
 * your option) any later version.
 *
 * StarPU is distributed in the hope that it will be useful, but
 * WITHOUT ANY WARRANTY; without even the implied warranty of
 * MERCHANTABILITY or FITNESS FOR A PARTICULAR PURPOSE.
 *
 * See the GNU Lesser General Public License in COPYING.LGPL for more details.
 */


#include <starpu_top.h>
#include <top/starpu_top_message_queue.h>
#include <top/starpu_top_connection.h>
#include <top/starpu_top_core.h>
#include <profiling/profiling.h>
#include <stdio.h>
#include <string.h>
#include <math.h>
#include <common/timing.h>
#include <common/thread.h>
#include <common/config.h>

extern struct _starpu_top_message_queue*  _starpu_top_mt;
int _starpu_top = 0;
int starpu_top_debug_on = 0;
unsigned int starpu_top_data_cpt = 0;
unsigned int starpu_top_param_cpt = 0;
struct starpu_top_data* starpu_top_first_data = NULL;
struct starpu_top_param* starpu_top_first_param = NULL;
struct starpu_top_data** starpu_top_datas;
struct starpu_top_param** starpu_top_params;

sem_t starpu_top_wait_for_go;
starpu_pthread_mutex_t starpu_top_wait_for_continue_mutex;
starpu_pthread_cond_t starpu_top_wait_for_continue_cond = STARPU_PTHREAD_COND_INITIALIZER;

#undef _starpu_top_status_get
int _starpu_top_status_get(void)
{
	return _starpu_top;
}

static
unsigned long long current_timestamp(void);

/*********************************************
*****************INIT FUNC********************
**********************************************/

static
char *message_for_topdata_init(struct starpu_top_data* data);

static
char *message_for_topparam_init(struct starpu_top_param* param);

/*
 * we store data and param in a tab to offer a O(1) access when the program  is
 * running
 */
static
void copy_data_and_param(void)
{
	printf("%s:%d trace\n", __FILE__, __LINE__);
	//copying datas
	_STARPU_MALLOC(starpu_top_datas, starpu_top_data_cpt*sizeof(struct starpu_top_data*));
	struct starpu_top_data* cur = starpu_top_first_data;
	unsigned int i = 0;
	for(i = 0; i < starpu_top_data_cpt; i++)
	{
		starpu_top_datas[i] = cur;
		cur = cur->next;
	}
	//copying params
	_STARPU_MALLOC(starpu_top_params, starpu_top_param_cpt*sizeof(struct starpu_top_param*));
	struct starpu_top_param* cur2 = starpu_top_first_param;
	for(i = 0; i < starpu_top_param_cpt; i++)
	{
		starpu_top_params[i] = cur2;
		cur2 = cur2->next;
	}
}

static void starpu_top_get_device_type(int id, char* type)
{
	enum starpu_worker_archtype device_type=starpu_worker_get_type(id);
	switch (device_type)
	{
	case STARPU_CPU_WORKER:
		strncpy(type, "CPU",9);
		break;
	case STARPU_CUDA_WORKER:
		strncpy(type, "CUDA",9);
		break;
	case STARPU_OPENCL_WORKER:
		strncpy(type, "OPENCL",9);
		break;
	case STARPU_ANY_WORKER:
		strncpy(type, "ANY",9);
		break;
	case STARPU_MIC_WORKER:
		strncpy(type, "MIC", 9);
		break;
	case STARPU_SCC_WORKER:
		strncpy(type, "SCC", 9);
		break;
	case STARPU_MPI_WORKER:
		strncpy(type, "MPI", 9);
		break;
	}
	type[9] = 0;
}

static void starpu_top_send_devices_info(void)
{
	char *message;
	_STARPU_MALLOC(message, 5*sizeof(char));
	snprintf(message,5,"DEV\n");
	_starpu_top_message_add(_starpu_top_mt,message);

	unsigned int i;
	for(i=0;i<starpu_worker_get_count();i++)
	{
		_STARPU_MALLOC(message, sizeof(char)*128);
		char dev_type[10];
		char dev_name[64];
		starpu_top_get_device_type(i,dev_type);
		starpu_worker_get_name(i, dev_name,64);
		snprintf(message, 128, "%u;%s;%s\n", i, dev_type, dev_name);
		_starpu_top_message_add(_starpu_top_mt,message);
	}

	_STARPU_MALLOC(message, 6*sizeof(char));
	snprintf(message,6,"/DEV\n");
	_starpu_top_message_add(_starpu_top_mt,message);
}


void starpu_top_init_and_wait(const char* server_name)
{
	_starpu_top=1;
	sem_init(&starpu_top_wait_for_go,0,0);

	STARPU_PTHREAD_MUTEX_INIT(&starpu_top_wait_for_continue_mutex, NULL);

	//profiling activation
	starpu_profiling_status_set(STARPU_PROFILING_ENABLE);

	//init locked queue before adding the first message
	_starpu_top_mt = _starpu_top_message_queue_new();
	STARPU_ASSERT(_starpu_top_mt);

	//waiting for UI to connect
	printf("%s:%d launching network threads\n", __FILE__, __LINE__);
	_starpu_top_communications_threads_launcher();

	//sending server information (report to protocol)
	char *message;
	_STARPU_MALLOC(message, strlen("SERVERINFO\n")+1);
	sprintf(message, "%s", "SERVERINFO\n");
	_starpu_top_message_add(_starpu_top_mt,message);
	_STARPU_MALLOC(message, strlen(server_name)+2);
	sprintf(message, "%s\n", server_name);
	_starpu_top_message_add(_starpu_top_mt,message);
	_STARPU_MALLOC(message, 25);
	sprintf(message, "%llu\n", current_timestamp());
	_starpu_top_message_add(_starpu_top_mt,message);
	_STARPU_MALLOC(message, strlen("/SERVERINFO\n")+1);
	sprintf(message,"%s", "/SERVERINFO\n");
	_starpu_top_message_add(_starpu_top_mt,message);


	//sending data list
	_STARPU_MALLOC(message, strlen("DATA\n")+1);
	sprintf(message, "%s", "DATA\n");
	_starpu_top_message_add(_starpu_top_mt,message);
	struct starpu_top_data * cur_data = starpu_top_first_data;
	while(cur_data != NULL)
	{
		_starpu_top_message_add(_starpu_top_mt,message_for_topdata_init(cur_data));
		cur_data = cur_data->next;
	}
	_STARPU_MALLOC(message, strlen("/DATA\n")+1);
	sprintf(message, "%s", "/DATA\n");
	_starpu_top_message_add(_starpu_top_mt,message);

	//sending parameter list
	_STARPU_MALLOC(message, strlen("PARAMS\n")+1);
	sprintf(message, "%s", "PARAMS\n");
	_starpu_top_message_add(_starpu_top_mt,message);
	struct starpu_top_param * cur_param = starpu_top_first_param;
	printf("%s:%d sending parameters\n", __FILE__, __LINE__);
	while(cur_param != NULL)
	{
	  _starpu_top_message_add(_starpu_top_mt,message_for_topparam_init(cur_param));
	  cur_param = cur_param->next;
	}
	printf("%s:%d parameters sended\n", __FILE__, __LINE__);
	_STARPU_MALLOC(message, strlen("/PARAMS\n")+1);
	sprintf(message, "%s", "/PARAMS\n");
	_starpu_top_message_add(_starpu_top_mt,message);


	//sending DEVICE list
	printf("%s:%d sending devices info\n", __FILE__, __LINE__);
	starpu_top_send_devices_info();
	printf("%s:%d devices_info sended\n", __FILE__, __LINE__);
	//copying data and params
	copy_data_and_param();

	//sending READY message
	_STARPU_MALLOC(message, strlen("READY\n")+1);
	sprintf(message, "%s", "READY\n");
	_starpu_top_message_add(_starpu_top_mt,message);

	//This threads keeps locked while we don't receive an GO message from UI
	printf("%s:%d waiting for GO message\n", __FILE__, __LINE__);
	sem_wait(&starpu_top_wait_for_go);
}

void _starpu_top_shutdown(void)
{
	{
		struct starpu_top_data * cur = starpu_top_first_data, * next;
		while (cur) {
			next = cur->next;
			free(cur);
			cur = next;
		}
		starpu_top_first_data = NULL;
	}

	{
		struct starpu_top_param * cur = starpu_top_first_param, *next;
		while (cur) {
			next = cur->next;
			free(cur);
			cur = next;
		}
		starpu_top_first_param = NULL;
	}
}

static
void starpu_top_enqueue_data(struct starpu_top_data * data)
{
	if(starpu_top_first_data == NULL)
	{
		starpu_top_first_data = data;
	}
	else
	{
		struct starpu_top_data * cur = starpu_top_first_data;
		while(cur->next != NULL)
			cur = cur->next;
		cur->next = data;
	}
}

struct starpu_top_data * starpu_top_add_data_boolean(const char* data_name,
						     int active)
{
	struct starpu_top_data *data;
	_STARPU_MALLOC(data, sizeof(struct starpu_top_data));
	data->id = starpu_top_data_cpt++;
	data->name = data_name;
	data->type = STARPU_TOP_DATA_BOOLEAN;
	data->active = active;
	data->next = NULL;

	starpu_top_enqueue_data(data);

	return data;
}

struct starpu_top_data * starpu_top_add_data_integer(const char* data_name,
						     int minimum_value,
						     int maximum_value,
						     int active)
{
	struct starpu_top_data *data;
	_STARPU_MALLOC(data, sizeof(struct starpu_top_data));
	data->id = starpu_top_data_cpt++;
	data->name = data_name;
	data->type = STARPU_TOP_DATA_INTEGER;
	data->int_min_value = minimum_value;
	data->int_max_value = maximum_value;
	data->active = active;
	data->next = NULL;

	starpu_top_enqueue_data(data);

	return data;
}

struct starpu_top_data* starpu_top_add_data_float(const char* data_name,
						  double minimum_value,
						  double maximum_value,
						  int active)
{
	struct starpu_top_data *data;
	_STARPU_MALLOC(data, sizeof(struct starpu_top_data));
	data->id = starpu_top_data_cpt++;
	data->name = data_name;
	data->type = STARPU_TOP_DATA_FLOAT;
	data->double_min_value = minimum_value;
	data->double_max_value = maximum_value;
	data->active = active;
	data->next = NULL;

	starpu_top_enqueue_data(data);

	return data;
}

char *message_for_topdata_init(struct starpu_top_data* data)
{
	char *message;
	_STARPU_MALLOC(message, 256+strlen(data->name));
	switch(data->type)
	{
		case STARPU_TOP_DATA_BOOLEAN:
			sprintf(message,
					"BOOL;%u;%s;%d\n",
					data->id,
					data->name,
					data->active ? 1 : 0);
			break;
		case STARPU_TOP_DATA_INTEGER:
			sprintf(message,
					"INT;%u;%s;%d;%d;%d\n",
					data->id,
					data->name,
					data->int_min_value,
					data->int_max_value,
					data->active ? 1 : 0);
			break;
		case STARPU_TOP_DATA_FLOAT:
			sprintf(message,
					"FLOAT;%u;%s;%f;%f;%d\n",
					data->id,
					data->name,
					data->double_min_value,
					data->double_max_value,
					data->active ? 1 : 0);
			break;
	}
	return message;
}

char *message_for_topparam_init(struct starpu_top_param* param)
{
	char*message = NULL;
	int i;
	int length=0;
	switch(param->type)
	{
	case STARPU_TOP_PARAM_BOOLEAN:
		_STARPU_MALLOC(message, 256);
		sprintf(message,
				"BOOL;%u;%s;%d\n",
				param->id,
				param->name,
				(*(int*)(param->value)) ? 1 : 0);
		break;
	case STARPU_TOP_PARAM_INTEGER:
		_STARPU_MALLOC(message, 256);
		sprintf(message,
				"INT;%u;%s;%d;%d;%d\n",param->id,
				param->name,
				param->int_min_value,
				param->int_max_value,
				*(int*)(param->value));
		break;
	case STARPU_TOP_PARAM_FLOAT:
		_STARPU_MALLOC(message, 256);
		sprintf(message,
				"FLOAT;%u;%s;%f;%f;%f\n",
				param->id,
				param->name,
				param->double_min_value,
				param->double_max_value,
				*(double*)(param->value));
		break;
	case STARPU_TOP_PARAM_ENUM:
		//compute message lenght
		for(i = 0; i < param->nb_values; i++)
		{
			length += strlen(param->enum_values[i])+1;
		}
		_STARPU_MALLOC(message, 256+length);
		sprintf(message,
				"ENUM;%u;%s;",
				param->id,
				param->name);

		//compute the begin of enums elements in message
		char* cur = message+strlen(message);
		//add each enum element
		for(i = 0; i < param->nb_values; i++)
		{
			strcpy(cur, param->enum_values[i]);
			cur+=strlen(cur);
			*cur=';';
			cur++;
		}
		sprintf(cur,
				"%d\n",
				*((int*)(param->value)));
		break;
	}
	return message;
}

static
void starpu_top_enqueue_param(struct starpu_top_param* param)
{
	if(starpu_top_first_param == NULL)
	{
		starpu_top_first_param = param;
	}
	else
	{
		struct starpu_top_param * cur = starpu_top_first_param;
		while(cur->next != NULL)
			cur = cur->next;
		cur->next = param;
	}
}

struct starpu_top_param* starpu_top_register_parameter_boolean(const char* param_name,
							       int* parameter_field,
							       void (*callback)(struct starpu_top_param*))
{
	STARPU_ASSERT(!_starpu_top_status_get());
	struct starpu_top_param *param;
	_STARPU_MALLOC(param, sizeof(struct starpu_top_param));
	param->callback = callback;
	param->name = param_name;
	param->id = starpu_top_param_cpt++;
	param->type = STARPU_TOP_PARAM_BOOLEAN;
	param->value = (void*)parameter_field;
	param->next = NULL;

	starpu_top_enqueue_param(param);

	return param;
}

struct starpu_top_param* starpu_top_register_parameter_integer(const char* param_name,
							       int* parameter_field,
							       int minimum_value,
							       int maximum_value,
							       void (*callback)(struct starpu_top_param*))
{
	STARPU_ASSERT(!_starpu_top_status_get());
	struct starpu_top_param *param;
	_STARPU_MALLOC(param, sizeof(struct starpu_top_param));
	param->callback = callback;
	param->name = param_name;
	param->id = starpu_top_param_cpt++;
	param->type = STARPU_TOP_PARAM_INTEGER;
	param->value = (void*)parameter_field;
	param->int_min_value = minimum_value;
	param->int_max_value = maximum_value;
	param->next = NULL;

	starpu_top_enqueue_param(param);

	return param;
}

struct starpu_top_param* starpu_top_register_parameter_float(const char* param_name,
							     double* parameter_field,
							     double minimum_value,
							     double maximum_value,
							     void (*callback)(struct starpu_top_param*))
{
	STARPU_ASSERT(!_starpu_top_status_get());
	struct starpu_top_param *param;
	_STARPU_MALLOC(param, sizeof(struct starpu_top_param));
	param->callback = callback;
	param->name = param_name;
	param->id = starpu_top_param_cpt++;
	param->type = STARPU_TOP_PARAM_FLOAT;
	param->value = (void*)parameter_field;
	param->double_min_value = minimum_value;
	param->double_max_value = maximum_value;
	param->next = NULL;

	starpu_top_enqueue_param(param);

	return param;
}

struct starpu_top_param* starpu_top_register_parameter_enum(const char* param_name,
							    int* parameter_field,
							    char** values,
							    int nb_values,
							    void (*callback)(struct starpu_top_param*))
{
	STARPU_ASSERT(!_starpu_top_status_get());
	struct starpu_top_param *param;
	_STARPU_MALLOC(param, sizeof(struct starpu_top_param));
	param->callback = callback;
	param->name = param_name;
	param->id = starpu_top_param_cpt++;
	param->type = STARPU_TOP_PARAM_ENUM;
	param->value = (void*)parameter_field;
	param->enum_values = values;
	param->nb_values = nb_values;
	param->next = NULL;

	starpu_top_enqueue_param(param);

	return param;
}
/*********************************************
*****************UPDATE FUNC******************
**********************************************/

void starpu_top_update_data_boolean(const struct starpu_top_data* data, int value)
{
	if (!_starpu_top_status_get())
		return;
	if(data->active)
	{
		char *message;
		_STARPU_MALLOC(message, 256+strlen(data->name));
		sprintf(message,
				"U;%u;%d;%llu\n",
				data->id,
				(value?1:0),
				current_timestamp());
		_starpu_top_message_add(_starpu_top_mt,message);
	}
}

void starpu_top_update_data_integer(const struct starpu_top_data* data, int value)
{
	if (!_starpu_top_status_get())
		return;
	if(data->active)
	{
		char *message;
		_STARPU_MALLOC(message, 256+strlen(data->name));
		sprintf(message,
				"U;%u;%d;%llu\n",
				data->id,
				value,
				current_timestamp());
		_starpu_top_message_add(_starpu_top_mt,message);
	}
}

void starpu_top_update_data_float(const struct starpu_top_data* data, double value)
{
	if (!_starpu_top_status_get())
		return;
	if(data->active)
	{
		char *message;
		_STARPU_MALLOC(message, 256+strlen(data->name));
		sprintf(message,
				"U;%u;%f;%llu\n",
				data->id, value,
				current_timestamp());
		_starpu_top_message_add(_starpu_top_mt,message);
	}
}

void starpu_top_update_parameter(const struct starpu_top_param* param)
{
	if (!_starpu_top_status_get())
		return;
	char *message;
	_STARPU_MALLOC(message, 50);

	switch(param->type)
	{
		case STARPU_TOP_PARAM_BOOLEAN:
		case STARPU_TOP_PARAM_INTEGER:
		case STARPU_TOP_PARAM_ENUM:
			sprintf(message,
					"SET;%u;%d;%llu\n",
					param->id,
					*((int*)param->value),
					current_timestamp());
			break;

		case STARPU_TOP_PARAM_FLOAT:
			sprintf(message,
					"SET;%u;%f;%llu\n",
					param->id,
					*((double*)param->value),
					current_timestamp());
			break;
	}

	_starpu_top_message_add(_starpu_top_mt,message);
}

/*********************************************
*****************DEBUG FUNC******************
**********************************************/

void starpu_top_debug_log(const char* debug_message)
{
	if(starpu_top_debug_on)
	{
		//length can be up to strlen*2, if message contains only unwanted chars
		char *message;
		_STARPU_MALLOC(message, strlen(debug_message)*2+16);
		sprintf(message,"MESSAGE;");

		//escape unwanted char : ; and \n
		char* cur = message+8;
		while(*debug_message!='\0')
		{
			if(*debug_message=='\n' || *debug_message==';')
			{
				*cur='\\';
				cur++;
			}
			*cur = *debug_message;
			cur++;
			debug_message++;
		}
		*cur='\n';
		cur++;
		*cur='\0';

		_starpu_top_message_add(_starpu_top_mt,message);
	}
}

void starpu_top_debug_lock(const char* debug_message)
{
	if(starpu_top_debug_on)
	{
		char *message;
		_STARPU_MALLOC(message, strlen(debug_message)*2+16);
		sprintf(message,"LOCK;");
		char* cur = message+5;
		while(*debug_message!='\0')
		{
			if(*debug_message=='\n' || *debug_message==';')
			{
				*cur='\\';
				cur++;
			}
			*cur = *debug_message;
			cur++;
			debug_message++;
		}
		*cur='\n';
		*(cur+1)='\0';

		_starpu_top_message_add(_starpu_top_mt,message);

		//This threads keeps locked while we don't receive an STEP message
		STARPU_PTHREAD_MUTEX_LOCK(&starpu_top_wait_for_continue_mutex);
		STARPU_PTHREAD_COND_WAIT(&starpu_top_wait_for_continue_cond,
					  &starpu_top_wait_for_continue_mutex);
		STARPU_PTHREAD_MUTEX_UNLOCK(&starpu_top_wait_for_continue_mutex);
	}
}



/********************************************
 **************TIME FUNCTION****************
 *******************************************/

unsigned long long current_timestamp(void)
{
	struct timespec now;
	_starpu_clock_gettime(&now);
	return _starpu_top_timing_timespec_to_ms(&now);
}

unsigned long long _starpu_top_timing_timespec_to_ms(const struct timespec *ts)
{
	return (1000.0*ts->tv_sec) + (0.000001*ts->tv_nsec);
}

/********************************************
 **************INPUT PROCESSING**************
 *******************************************/

static
enum starpu_top_message_type starpu_top_get_message_type(const char* message)
{
	if(!strncmp("GO\n", message,3))
		return TOP_TYPE_GO;
	else if(!strncmp("SET;", message,4))
		return TOP_TYPE_SET;
	else if(!strncmp("STEP\n", message,9))
		return TOP_TYPE_CONTINUE;
	else if(!strncmp("ENABLE;", message,7))
		return TOP_TYPE_ENABLE;
	else if(!strncmp("DISABLE;", message,8))
		return TOP_TYPE_DISABLE;
	else if(!strncmp("DEBUG;", message,6))
		return TOP_TYPE_DEBUG;
	else
		return TOP_TYPE_UNKNOW;
}

static
void starpu_top_unlock_starpu(void)
{
	sem_post(&starpu_top_wait_for_go);
	printf("%s:%d starpu started\n", __FILE__, __LINE__);
}

static
void starpu_top_change_data_active(char* message, int active)
{
	char* debut = strstr(message, ";")+1;
	char* fin = strstr(debut+1, "\n");
	*fin = '\0';
	int data_id = atoi(debut);
	printf("%s:%d data %d %s\n", __FILE__, __LINE__, data_id, active ? "ENABLED" : "DISABLE");
	starpu_top_datas[data_id]->active = active;
}

static
void starpu_top_change_parameter_value(const char* message)
{
	const char*tmp = strstr(message, ";")+1;
	int param_id = atoi(tmp);
	struct starpu_top_param* param = starpu_top_params[param_id];
	tmp = strstr(tmp+1,";")+1;
	int* val_ptr_int;
	double* val_ptr_double;

	switch(param->type)
	{
		case STARPU_TOP_PARAM_BOOLEAN:
		case STARPU_TOP_PARAM_INTEGER:
			val_ptr_int = (int*)param->value;
			*val_ptr_int = atoi(tmp);
		break;

		case STARPU_TOP_PARAM_FLOAT:
			val_ptr_double = (double*)param->value;
			*val_ptr_double = atof(tmp);
		break;

		case STARPU_TOP_PARAM_ENUM:
			val_ptr_int = (int*)param->value;
			*val_ptr_int = atoi(tmp);
		break;

	}
	if(param->callback != NULL)
		param->callback(param);
}

static
void starpu_top_change_debug_mode(const char*message)
{
	const char* debut = strstr(message, ";")+1;
	if(!strncmp("ON",debut, 2))
	{
		starpu_top_debug_on = 1;
		printf("%s:%d debug is now ON\n", __FILE__, __LINE__);
	}
	else
	{
		starpu_top_debug_on = 0;
		printf("%s:%d debug is now OFF\n", __FILE__, __LINE__);
	}

	char *m;
	_STARPU_MALLOC(m, strlen(message)+1);
	sprintf(m,"%s",message);
	_starpu_top_message_add(_starpu_top_mt,m);
}

/*
 * Unlock starpu if it was locked in debug state
*/
static
void starpu_top_debug_next_step(void)
{
	STARPU_PTHREAD_COND_SIGNAL(&starpu_top_wait_for_continue_cond);
}


void _starpu_top_process_input_message(char *buffer)
{
	enum starpu_top_message_type message_type = starpu_top_get_message_type(buffer);
	switch(message_type)
	{
		case TOP_TYPE_GO:
			starpu_top_unlock_starpu();
		break;
		case TOP_TYPE_ENABLE:
			starpu_top_change_data_active(buffer, 1);
		break;
		case TOP_TYPE_DISABLE:
			starpu_top_change_data_active(buffer, 0);
		break;
		case TOP_TYPE_SET:
			starpu_top_change_parameter_value(buffer);
		break;
		case TOP_TYPE_DEBUG:
			starpu_top_change_debug_mode(buffer);
		break;
		case TOP_TYPE_CONTINUE:
			starpu_top_debug_next_step();
		break;
		default:
			printf("%s:%d unknow message : '%s'\n", __FILE__, __LINE__, buffer);
	}
}

<|MERGE_RESOLUTION|>--- conflicted
+++ resolved
@@ -1,12 +1,8 @@
 /* StarPU --- Runtime system for heterogeneous multicore architectures.
  *
  * Copyright (C) 2011 William Braik, Yann Courtois, Jean-Marie Couteyen, Anthony Roy
-<<<<<<< HEAD
- * Copyright (C) 2011, 2012, 2013 CNRS
+ * Copyright (C) 2011, 2012, 2013, 2016 CNRS
  * Copyright (C) 2016  Inria
-=======
- * Copyright (C) 2011, 2012, 2013, 2016 CNRS
->>>>>>> 4be1e56a
  *
  * StarPU is free software; you can redistribute it and/or modify
  * it under the terms of the GNU Lesser General Public License as published by
