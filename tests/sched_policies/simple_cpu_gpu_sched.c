/* StarPU --- Runtime system for heterogeneous multicore architectures.
 *
 * Copyright (C) 2012 Inria
 *
 * StarPU is free software; you can redistribute it and/or modify
 * it under the terms of the GNU Lesser General Public License as published by
 * the Free Software Foundation; either version 2.1 of the License, or (at
 * your option) any later version.
 *
 * StarPU is distributed in the hope that it will be useful, but
 * WITHOUT ANY WARRANTY; without even the implied warranty of
 * MERCHANTABILITY or FITNESS FOR A PARTICULAR PURPOSE.
 *
 * See the GNU Lesser General Public License in COPYING.LGPL for more details.
 */

#include <starpu.h>
#include <starpu_scheduler.h>
#include "../helper.h"
#include <core/perfmodel/perfmodel.h>

/*
 * Schedulers that are aware of the expected task length provided by the
 * perfmodels must make sure that :
 * 	- cpu_task is cheduled on a CPU.
 * 	- gpu_task is scheduled on a GPU.
 *
 * Applies to : dmda and to what other schedulers ?
 */

void dummy(void *buffers[], void *args)
{
	(void) buffers;
	(void) args;
}

/*
 * Fake cost functions.
 */
static double
cpu_task_cpu(struct starpu_task *task,
	     struct starpu_perfmodel_arch* arch,
	     unsigned nimpl)
{
	(void) task;
	(void) arch;
	(void) nimpl;
	return 1.0;
}

static double
cpu_task_gpu(struct starpu_task *task,
	     struct starpu_perfmodel_arch* arch,
	     unsigned nimpl)
{
	(void) task;
	(void) arch;
	(void) nimpl;

	return 1000.0;
}

static double
gpu_task_cpu(struct starpu_task *task,
	     struct starpu_perfmodel_arch* arch,
	     unsigned nimpl)
{
	(void) task;
	(void) arch;
	(void) nimpl;

	return 1000.0;
}

static double
gpu_task_gpu(struct starpu_task *task,
	     struct starpu_perfmodel_arch* arch,
	     unsigned nimpl)
{
	(void) task;
	(void) arch;
	(void) nimpl;

	return 1.0;
}

static struct starpu_perfmodel model_cpu_task =
{
	.type = STARPU_PER_ARCH,
	.symbol = "model_cpu_task"
};

static struct starpu_perfmodel model_gpu_task =
{
	.type = STARPU_PER_ARCH,
	.symbol = "model_gpu_task"
};

static void
init_perfmodels_gpu(int gpu_type)
{
	int nb_worker_gpu = starpu_worker_get_count_by_type(gpu_type);
	int *worker_gpu_ids = malloc(nb_worker_gpu * sizeof(int));
	int worker_gpu;

	starpu_worker_get_ids_by_type(gpu_type, worker_gpu_ids, nb_worker_gpu);
	for(worker_gpu = 0 ; worker_gpu < nb_worker_gpu ; worker_gpu ++)
	{
		starpu_perfmodel_set_per_devices_cost_function(&model_cpu_task, 0, cpu_task_gpu,
							       gpu_type, starpu_worker_get_devid(worker_gpu_ids[worker_gpu]), 1,
							       -1);

		starpu_perfmodel_set_per_devices_cost_function(&model_gpu_task, 0, gpu_task_gpu,
							       gpu_type, starpu_worker_get_devid(worker_gpu_ids[worker_gpu]), 1,
							       -1);
	}
}

static void
init_perfmodels(void)
{
	unsigned devid, ncore;

	starpu_perfmodel_init(NULL, &model_cpu_task);
	starpu_perfmodel_init(NULL, &model_gpu_task);

	starpu_perfmodel_set_per_devices_cost_function(&model_cpu_task, 0, cpu_task_cpu, STARPU_CPU_WORKER, 0, 1, -1);
	starpu_perfmodel_set_per_devices_cost_function(&model_gpu_task, 0, gpu_task_cpu, STARPU_CPU_WORKER, 0, 1, -1);

	// We need to set the cost function for each combination with a CUDA or a OpenCL worker
	init_perfmodels_gpu(STARPU_CUDA_WORKER);
	init_perfmodels_gpu(STARPU_OPENCL_WORKER);
}

/*
 * Dummy codelets.
 */
static struct starpu_codelet cpu_cl =
{
	.cpu_funcs    = { dummy, NULL },
	.cuda_funcs   = { dummy, NULL },
	.opencl_funcs = { dummy, NULL },
	.nbuffers     = 0,
	.model        = &model_cpu_task
};

static struct starpu_codelet gpu_cl =
{
	.cpu_funcs    = { dummy, NULL },
	.cuda_funcs   = { dummy, NULL },
	.opencl_funcs = { dummy, NULL },
	.nbuffers     = 0,
	.model        = &model_gpu_task
};

static int
run(struct starpu_sched_policy *policy)
{
	struct starpu_conf conf;
	starpu_conf_init(&conf);
	conf.sched_policy = policy;

	int ret = starpu_init(&conf);
	if (ret == -ENODEV)
		exit(STARPU_TEST_SKIPPED);

	/* At least 1 CPU and 1 GPU are needed. */
	if (starpu_cpu_worker_get_count() == 0)
	{
		starpu_shutdown();
		exit(STARPU_TEST_SKIPPED);
	}
	if (starpu_cuda_worker_get_count() == 0 && starpu_opencl_worker_get_count() == 0)
	{
		starpu_shutdown();
		exit(STARPU_TEST_SKIPPED);
	}

	starpu_profiling_status_set(1);
	init_perfmodels();

	struct starpu_task *cpu_task = starpu_task_create();
	cpu_task->cl = &cpu_cl;
	cpu_task->destroy = 0;

	struct starpu_task *gpu_task = starpu_task_create();
	gpu_task->cl = &gpu_cl;
	gpu_task->destroy = 0;

	ret = starpu_task_submit(cpu_task);
	STARPU_CHECK_RETURN_VALUE(ret, "starpu_task_submit");
	ret = starpu_task_submit(gpu_task);
	STARPU_CHECK_RETURN_VALUE(ret, "starpu_task_submit");

	starpu_task_wait_for_all();

	enum starpu_worker_archtype cpu_task_worker, gpu_task_worker;
	cpu_task_worker = starpu_worker_get_type(cpu_task->profiling_info->workerid);
	gpu_task_worker = starpu_worker_get_type(gpu_task->profiling_info->workerid);
<<<<<<< HEAD
	if (cpu_task_worker != STARPU_CPU_WORKER || (gpu_task_worker != STARPU_CUDA_WORKER && gpu_task_worker != STARPU_OPENCL_WORKER))
	{
		FPRINTF(stderr, "Tasks did not execute on expected worker\n");
=======
	if (cpu_task_worker != STARPU_CPU_WORKER ||
			(gpu_task_worker != STARPU_CUDA_WORKER &&
			 gpu_task_worker != STARPU_OPENCL_WORKER))
	{
		if (cpu_task_worker != STARPU_CPU_WORKER)
		{
			FPRINTF(stderr, "The CPU task did not run on a CPU worker\n");
		}
		if (gpu_task_worker != STARPU_CUDA_WORKER && gpu_task_worker != STARPU_OPENCL_WORKER)
		{
			FPRINTF(stderr, "The GPU task did not run on a Cuda or OpenCL worker\n");
		}

>>>>>>> af50f336
		ret = 1;
	}
	else
	{
		FPRINTF(stderr, "Tasks DID execute on expected worker\n");
		ret = 0;
	}

	starpu_task_destroy(cpu_task);
	starpu_task_destroy(gpu_task);
	starpu_shutdown();
	return ret;
}

/*
extern struct starpu_sched_policy _starpu_sched_ws_policy;
extern struct starpu_sched_policy _starpu_sched_prio_policy;
extern struct starpu_sched_policy _starpu_sched_random_policy;
extern struct starpu_sched_policy _starpu_sched_dm_policy;
extern struct starpu_sched_policy _starpu_sched_dmda_ready_policy;
extern struct starpu_sched_policy _starpu_sched_dmda_sorted_policy;
extern struct starpu_sched_policy _starpu_sched_eager_policy;
extern struct starpu_sched_policy _starpu_sched_parallel_heft_policy;
extern struct starpu_sched_policy _starpu_sched_peager_policy;
*/
extern struct starpu_sched_policy _starpu_sched_dmda_policy;

/* XXX: what policies are we interested in ? */
static struct starpu_sched_policy *policies[] =
{
	//&_starpu_sched_ws_policy,
	//&_starpu_sched_prio_policy,
	//&_starpu_sched_dm_policy,
	&_starpu_sched_dmda_policy,
	//&_starpu_sched_dmda_ready_policy,
	//&_starpu_sched_dmda_sorted_policy,
	//&_starpu_sched_random_policy,
	//&_starpu_sched_eager_policy,
	//&_starpu_sched_parallel_heft_policy,
	//&_starpu_sched_peager_policy
};

int
main(void)
{
#ifndef STARPU_HAVE_SETENV
/* XXX: is this macro used by all the schedulers we are interested in ? */
#warning "setenv() is not available, skipping this test"
	return STARPU_TEST_SKIPPED;
#else
	setenv("STARPU_SCHED_BETA", "0", 1);

	int i;
	int n_policies = sizeof(policies)/sizeof(policies[0]);
	for (i = 0; i < n_policies; ++i)
	{
		struct starpu_sched_policy *policy = policies[i];
		FPRINTF(stdout, "Running with policy %s.\n",
			policy->policy_name);
		int ret;
		ret = run(policy);
		if (ret == 1)
			return EXIT_FAILURE;
	}

	return EXIT_SUCCESS;
#endif
}<|MERGE_RESOLUTION|>--- conflicted
+++ resolved
@@ -197,14 +197,9 @@
 	enum starpu_worker_archtype cpu_task_worker, gpu_task_worker;
 	cpu_task_worker = starpu_worker_get_type(cpu_task->profiling_info->workerid);
 	gpu_task_worker = starpu_worker_get_type(gpu_task->profiling_info->workerid);
-<<<<<<< HEAD
 	if (cpu_task_worker != STARPU_CPU_WORKER || (gpu_task_worker != STARPU_CUDA_WORKER && gpu_task_worker != STARPU_OPENCL_WORKER))
 	{
 		FPRINTF(stderr, "Tasks did not execute on expected worker\n");
-=======
-	if (cpu_task_worker != STARPU_CPU_WORKER ||
-			(gpu_task_worker != STARPU_CUDA_WORKER &&
-			 gpu_task_worker != STARPU_OPENCL_WORKER))
 	{
 		if (cpu_task_worker != STARPU_CPU_WORKER)
 		{
@@ -215,7 +210,6 @@
 			FPRINTF(stderr, "The GPU task did not run on a Cuda or OpenCL worker\n");
 		}
 
->>>>>>> af50f336
 		ret = 1;
 	}
 	else
