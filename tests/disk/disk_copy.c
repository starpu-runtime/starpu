--- conflicted
+++ resolved
@@ -41,11 +41,7 @@
 	if (ret == -ENODEV) goto enodev;
 
 	/* register a disk */
-<<<<<<< HEAD
-	int new_dd = starpu_disk_register(&starpu_disk_leveldb_ops, (void *) "/tmp/tsss", 1024*1024*200);
-=======
 	int new_dd = starpu_disk_register(&starpu_disk_stdio_ops, (void *) "/tmp", 1024*1024*200);
->>>>>>> f6988dec
 	/* can't write on /tmp/ */
 	if (new_dd == -ENOENT) goto enoent;
 	
